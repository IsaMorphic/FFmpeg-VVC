#!/bin/sh
#
# FFmpeg configure script
#
# Copyright (c) 2000-2002 Fabrice Bellard
# Copyright (c) 2005-2008 Diego Biurrun
# Copyright (c) 2005-2008 Mans Rullgard
#

# Prevent locale nonsense from breaking basic text processing.
LC_ALL=C
export LC_ALL

# make sure we are running under a compatible shell
# try to make this part work with most shells

try_exec(){
    echo "Trying shell $1"
    type "$1" > /dev/null 2>&1 && exec "$@"
}

unset foo
(: ${foo%%bar}) 2> /dev/null
E1="$?"

(: ${foo?}) 2> /dev/null
E2="$?"

if test "$E1" != 0 || test "$E2" = 0; then
    echo "Broken shell detected.  Trying alternatives."
    export FF_CONF_EXEC
    if test "0$FF_CONF_EXEC" -lt 1; then
        FF_CONF_EXEC=1
        try_exec bash "$0" "$@"
    fi
    if test "0$FF_CONF_EXEC" -lt 2; then
        FF_CONF_EXEC=2
        try_exec ksh "$0" "$@"
    fi
    if test "0$FF_CONF_EXEC" -lt 3; then
        FF_CONF_EXEC=3
        try_exec /usr/xpg4/bin/sh "$0" "$@"
    fi
    echo "No compatible shell script interpreter found."
    echo "This configure script requires a POSIX-compatible shell"
    echo "such as bash or ksh."
    echo "THIS IS NOT A BUG IN FFMPEG, DO NOT REPORT IT AS SUCH."
    echo "Instead, install a working POSIX-compatible shell."
    echo "Disabling this configure test will create a broken FFmpeg."
    if test "$BASH_VERSION" = '2.04.0(1)-release'; then
        echo "This bash version ($BASH_VERSION) is broken on your platform."
        echo "Upgrade to a later version if available."
    fi
    exit 1
fi

test -d /usr/xpg4/bin && PATH=/usr/xpg4/bin:$PATH

show_help(){
    cat <<EOF
Usage: configure [options]
Options: [defaults in brackets after descriptions]

Help options:
  --help                   print this message
  --quiet                  Suppress showing informative output
  --list-decoders          show all available decoders
  --list-encoders          show all available encoders
  --list-hwaccels          show all available hardware accelerators
  --list-demuxers          show all available demuxers
  --list-muxers            show all available muxers
  --list-parsers           show all available parsers
  --list-protocols         show all available protocols
  --list-bsfs              show all available bitstream filters
  --list-indevs            show all available input devices
  --list-outdevs           show all available output devices
  --list-filters           show all available filters

Standard options:
  --logfile=FILE           log tests and output to FILE [ffbuild/config.log]
  --disable-logging        do not log configure debug information
  --fatal-warnings         fail if any configure warning is generated
  --prefix=PREFIX          install in PREFIX [$prefix_default]
  --bindir=DIR             install binaries in DIR [PREFIX/bin]
  --datadir=DIR            install data files in DIR [PREFIX/share/ffmpeg]
  --docdir=DIR             install documentation in DIR [PREFIX/share/doc/ffmpeg]
  --libdir=DIR             install libs in DIR [PREFIX/lib]
  --shlibdir=DIR           install shared libs in DIR [LIBDIR]
  --incdir=DIR             install includes in DIR [PREFIX/include]
  --mandir=DIR             install man page in DIR [PREFIX/share/man]
  --pkgconfigdir=DIR       install pkg-config files in DIR [LIBDIR/pkgconfig]
  --enable-rpath           use rpath to allow installing libraries in paths
                           not part of the dynamic linker search path
                           use rpath when linking programs (USE WITH CARE)
  --install-name-dir=DIR   Darwin directory name for installed targets

Licensing options:
  --enable-gpl             allow use of GPL code, the resulting libs
                           and binaries will be under GPL [no]
  --enable-version3        upgrade (L)GPL to version 3 [no]
  --enable-nonfree         allow use of nonfree code, the resulting libs
                           and binaries will be unredistributable [no]

Configuration options:
  --disable-static         do not build static libraries [no]
  --enable-shared          build shared libraries [no]
  --enable-small           optimize for size instead of speed
  --disable-runtime-cpudetect disable detecting CPU capabilities at runtime (smaller binary)
  --enable-gray            enable full grayscale support (slower color)
  --disable-swscale-alpha  disable alpha channel support in swscale
  --disable-all            disable building components, libraries and programs
  --disable-autodetect     disable automatically detected external libraries [no]

Program options:
  --disable-programs       do not build command line programs
  --disable-ffmpeg         disable ffmpeg build
  --disable-ffplay         disable ffplay build
  --disable-ffprobe        disable ffprobe build
  --disable-ffserver       disable ffserver build

Documentation options:
  --disable-doc            do not build documentation
  --disable-htmlpages      do not build HTML documentation pages
  --disable-manpages       do not build man documentation pages
  --disable-podpages       do not build POD documentation pages
  --disable-txtpages       do not build text documentation pages

Component options:
  --disable-avdevice       disable libavdevice build
  --disable-avcodec        disable libavcodec build
  --disable-avformat       disable libavformat build
  --disable-swresample     disable libswresample build
  --disable-swscale        disable libswscale build
  --disable-postproc       disable libpostproc build
  --disable-avfilter       disable libavfilter build
  --enable-avresample      enable libavresample build [no]
  --disable-pthreads       disable pthreads [autodetect]
  --disable-w32threads     disable Win32 threads [autodetect]
  --disable-os2threads     disable OS/2 threads [autodetect]
  --disable-network        disable network support [no]
  --disable-dct            disable DCT code
  --disable-dwt            disable DWT code
  --disable-error-resilience disable error resilience code
  --disable-lsp            disable LSP code
  --disable-lzo            disable LZO decoder code
  --disable-mdct           disable MDCT code
  --disable-rdft           disable RDFT code
  --disable-fft            disable FFT code
  --disable-faan           disable floating point AAN (I)DCT code
  --disable-pixelutils     disable pixel utils in libavutil

Individual component options:
  --disable-everything     disable all components listed below
  --disable-encoder=NAME   disable encoder NAME
  --enable-encoder=NAME    enable encoder NAME
  --disable-encoders       disable all encoders
  --disable-decoder=NAME   disable decoder NAME
  --enable-decoder=NAME    enable decoder NAME
  --disable-decoders       disable all decoders
  --disable-hwaccel=NAME   disable hwaccel NAME
  --enable-hwaccel=NAME    enable hwaccel NAME
  --disable-hwaccels       disable all hwaccels
  --disable-muxer=NAME     disable muxer NAME
  --enable-muxer=NAME      enable muxer NAME
  --disable-muxers         disable all muxers
  --disable-demuxer=NAME   disable demuxer NAME
  --enable-demuxer=NAME    enable demuxer NAME
  --disable-demuxers       disable all demuxers
  --enable-parser=NAME     enable parser NAME
  --disable-parser=NAME    disable parser NAME
  --disable-parsers        disable all parsers
  --enable-bsf=NAME        enable bitstream filter NAME
  --disable-bsf=NAME       disable bitstream filter NAME
  --disable-bsfs           disable all bitstream filters
  --enable-protocol=NAME   enable protocol NAME
  --disable-protocol=NAME  disable protocol NAME
  --disable-protocols      disable all protocols
  --enable-indev=NAME      enable input device NAME
  --disable-indev=NAME     disable input device NAME
  --disable-indevs         disable input devices
  --enable-outdev=NAME     enable output device NAME
  --disable-outdev=NAME    disable output device NAME
  --disable-outdevs        disable output devices
  --disable-devices        disable all devices
  --enable-filter=NAME     enable filter NAME
  --disable-filter=NAME    disable filter NAME
  --disable-filters        disable all filters
  --disable-v4l2_m2m       disable V4L2 mem2mem code [autodetect]

External library support:

  Using any of the following switches will allow FFmpeg to link to the
  corresponding external library. All the components depending on that library
  will become enabled, if all their other dependencies are met and they are not
  explicitly disabled. E.g. --enable-libwavpack will enable linking to
  libwavpack and allow the libwavpack encoder to be built, unless it is
  specifically disabled with --disable-encoder=libwavpack.

  Note that only the system libraries are auto-detected. All the other external
  libraries must be explicitly enabled.

  Also note that the following help text describes the purpose of the libraries
  themselves, not all their features will necessarily be usable by FFmpeg.

  --disable-alsa           disable ALSA support [autodetect]
  --disable-appkit         disable Apple AppKit framework [autodetect]
  --disable-avfoundation   disable Apple AVFoundation framework [autodetect]
  --enable-avisynth        enable reading of AviSynth script files [no]
  --disable-bzlib          disable bzlib [autodetect]
  --disable-coreimage      disable Apple CoreImage framework [autodetect]
  --enable-chromaprint     enable audio fingerprinting with chromaprint [no]
  --enable-frei0r          enable frei0r video filtering [no]
  --enable-gcrypt          enable gcrypt, needed for rtmp(t)e support
                           if openssl, librtmp or gmp is not used [no]
  --enable-gmp             enable gmp, needed for rtmp(t)e support
                           if openssl or librtmp is not used [no]
  --enable-gnutls          enable gnutls, needed for https support
                           if openssl is not used [no]
  --disable-iconv          disable iconv [autodetect]
  --enable-jni             enable JNI support [no]
  --enable-ladspa          enable LADSPA audio filtering [no]
  --enable-libass          enable libass subtitles rendering,
                           needed for subtitles and ass filter [no]
  --enable-libbluray       enable BluRay reading using libbluray [no]
  --enable-libbs2b         enable bs2b DSP library [no]
  --enable-libcaca         enable textual display using libcaca [no]
  --enable-libcelt         enable CELT decoding via libcelt [no]
  --enable-libcdio         enable audio CD grabbing with libcdio [no]
  --enable-libdc1394       enable IIDC-1394 grabbing using libdc1394
                           and libraw1394 [no]
  --enable-libfdk-aac      enable AAC de/encoding via libfdk-aac [no]
  --enable-libflite        enable flite (voice synthesis) support via libflite [no]
  --enable-libfontconfig   enable libfontconfig, useful for drawtext filter [no]
  --enable-libfreetype     enable libfreetype, needed for drawtext filter [no]
  --enable-libfribidi      enable libfribidi, improves drawtext filter [no]
  --enable-libgme          enable Game Music Emu via libgme [no]
  --enable-libgsm          enable GSM de/encoding via libgsm [no]
  --enable-libiec61883     enable iec61883 via libiec61883 [no]
  --enable-libilbc         enable iLBC de/encoding via libilbc [no]
  --enable-libjack         enable JACK audio sound server [no]
  --enable-libkvazaar      enable HEVC encoding via libkvazaar [no]
  --enable-libmodplug      enable ModPlug via libmodplug [no]
  --enable-libmp3lame      enable MP3 encoding via libmp3lame [no]
  --enable-libopencore-amrnb enable AMR-NB de/encoding via libopencore-amrnb [no]
  --enable-libopencore-amrwb enable AMR-WB decoding via libopencore-amrwb [no]
  --enable-libopencv       enable video filtering via libopencv [no]
  --enable-libopenh264     enable H.264 encoding via OpenH264 [no]
  --enable-libopenjpeg     enable JPEG 2000 de/encoding via OpenJPEG [no]
  --enable-libopenmpt      enable decoding tracked files via libopenmpt [no]
  --enable-libopus         enable Opus de/encoding via libopus [no]
  --enable-libpulse        enable Pulseaudio input via libpulse [no]
  --enable-librsvg         enable SVG rasterization via librsvg [no]
  --enable-librubberband   enable rubberband needed for rubberband filter [no]
  --enable-librtmp         enable RTMP[E] support via librtmp [no]
  --enable-libshine        enable fixed-point MP3 encoding via libshine [no]
  --enable-libsmbclient    enable Samba protocol via libsmbclient [no]
  --enable-libsnappy       enable Snappy compression, needed for hap encoding [no]
  --enable-libsoxr         enable Include libsoxr resampling [no]
  --enable-libspeex        enable Speex de/encoding via libspeex [no]
  --enable-libssh          enable SFTP protocol via libssh [no]
  --enable-libtesseract    enable Tesseract, needed for ocr filter [no]
  --enable-libtheora       enable Theora encoding via libtheora [no]
  --enable-libtwolame      enable MP2 encoding via libtwolame [no]
  --enable-libv4l2         enable libv4l2/v4l-utils [no]
  --enable-libvidstab      enable video stabilization using vid.stab [no]
  --enable-libvmaf         enable vmaf filter via libvmaf [no]
  --enable-libvo-amrwbenc  enable AMR-WB encoding via libvo-amrwbenc [no]
  --enable-libvorbis       enable Vorbis en/decoding via libvorbis,
                           native implementation exists [no]
  --enable-libvpx          enable VP8 and VP9 de/encoding via libvpx [no]
  --enable-libwavpack      enable wavpack encoding via libwavpack [no]
  --enable-libwebp         enable WebP encoding via libwebp [no]
  --enable-libx264         enable H.264 encoding via x264 [no]
  --enable-libx265         enable HEVC encoding via x265 [no]
  --enable-libxavs         enable AVS encoding via xavs [no]
  --enable-libxcb          enable X11 grabbing using XCB [autodetect]
  --enable-libxcb-shm      enable X11 grabbing shm communication [autodetect]
  --enable-libxcb-xfixes   enable X11 grabbing mouse rendering [autodetect]
  --enable-libxcb-shape    enable X11 grabbing shape rendering [autodetect]
  --enable-libxvid         enable Xvid encoding via xvidcore,
                           native MPEG-4/Xvid encoder exists [no]
  --enable-libxml2         enable XML parsing using the C library libxml2 [no]
  --enable-libzimg         enable z.lib, needed for zscale filter [no]
  --enable-libzmq          enable message passing via libzmq [no]
  --enable-libzvbi         enable teletext support via libzvbi [no]
  --disable-lzma           disable lzma [autodetect]
  --enable-decklink        enable Blackmagic DeckLink I/O support [no]
  --enable-libndi_newtek   enable Newteck NDI I/O support [no]
  --enable-mediacodec      enable Android MediaCodec support [no]
  --enable-libmysofa       enable libmysofa, needed for sofalizer filter [no]
  --enable-openal          enable OpenAL 1.1 capture support [no]
  --enable-opencl          enable OpenCL code
  --enable-opengl          enable OpenGL rendering [no]
  --enable-openssl         enable openssl, needed for https support
                           if gnutls is not used [no]
  --disable-sndio          disable sndio support [autodetect]
  --disable-schannel       disable SChannel SSP, needed for TLS support on
                           Windows if openssl and gnutls are not used [autodetect]
  --disable-sdl2           disable sdl2 [autodetect]
  --disable-securetransport disable Secure Transport, needed for TLS support
                           on OSX if openssl and gnutls are not used [autodetect]
  --disable-xlib           disable xlib [autodetect]
  --disable-zlib           disable zlib [autodetect]

  The following libraries provide various hardware acceleration features:
  --disable-audiotoolbox   disable Apple AudioToolbox code [autodetect]
  --disable-cuda           disable dynamically linked Nvidia CUDA code [autodetect]
  --enable-cuda-sdk        enable CUDA features that require the CUDA SDK [no]
  --disable-cuvid          disable Nvidia CUVID support [autodetect]
  --disable-d3d11va        disable Microsoft Direct3D 11 video acceleration code [autodetect]
  --disable-dxva2          disable Microsoft DirectX 9 video acceleration code [autodetect]
  --enable-libdrm          enable DRM code (Linux) [no]
  --enable-libmfx          enable Intel MediaSDK (AKA Quick Sync Video) code via libmfx [no]
  --enable-libnpp          enable Nvidia Performance Primitives-based code [no]
  --enable-mmal            enable Broadcom Multi-Media Abstraction Layer (Raspberry Pi) via MMAL [no]
  --disable-nvdec          disable Nvidia video decoding acceleration (via hwaccel) [autodetect]
  --disable-nvenc          disable Nvidia video encoding code [autodetect]
  --enable-omx             enable OpenMAX IL code [no]
  --enable-omx-rpi         enable OpenMAX IL code for Raspberry Pi [no]
  --enable-rkmpp           enable Rockchip Media Process Platform code [no]
  --disable-vaapi          disable Video Acceleration API (mainly Unix/Intel) code [autodetect]
  --disable-vdpau          disable Nvidia Video Decode and Presentation API for Unix code [autodetect]
  --disable-videotoolbox   disable VideoToolbox code [autodetect]

Toolchain options:
  --arch=ARCH              select architecture [$arch]
  --cpu=CPU                select the minimum required CPU (affects
                           instruction selection, may crash on older CPUs)
  --cross-prefix=PREFIX    use PREFIX for compilation tools [$cross_prefix]
  --progs-suffix=SUFFIX    program name suffix []
  --enable-cross-compile   assume a cross-compiler is used
  --sysroot=PATH           root of cross-build tree
  --sysinclude=PATH        location of cross-build system headers
  --target-os=OS           compiler targets OS [$target_os]
  --target-exec=CMD        command to run executables on target
  --target-path=DIR        path to view of build directory on target
  --target-samples=DIR     path to samples directory on target
  --tempprefix=PATH        force fixed dir/prefix instead of mktemp for checks
  --toolchain=NAME         set tool defaults according to NAME
  --nm=NM                  use nm tool NM [$nm_default]
  --ar=AR                  use archive tool AR [$ar_default]
  --as=AS                  use assembler AS [$as_default]
  --ln_s=LN_S              use symbolic link tool LN_S [$ln_s_default]
  --strip=STRIP            use strip tool STRIP [$strip_default]
  --windres=WINDRES        use windows resource compiler WINDRES [$windres_default]
  --x86asmexe=EXE          use nasm-compatible assembler EXE [$x86asmexe_default]
  --cc=CC                  use C compiler CC [$cc_default]
  --cxx=CXX                use C compiler CXX [$cxx_default]
  --objcc=OCC              use ObjC compiler OCC [$cc_default]
  --dep-cc=DEPCC           use dependency generator DEPCC [$cc_default]
  --nvcc=NVCC              use Nvidia CUDA compiler NVCC [$nvcc_default]
  --ld=LD                  use linker LD [$ld_default]
  --pkg-config=PKGCONFIG   use pkg-config tool PKGCONFIG [$pkg_config_default]
  --pkg-config-flags=FLAGS pass additional flags to pkgconf []
  --ranlib=RANLIB          use ranlib RANLIB [$ranlib_default]
  --doxygen=DOXYGEN        use DOXYGEN to generate API doc [$doxygen_default]
  --host-cc=HOSTCC         use host C compiler HOSTCC
  --host-cflags=HCFLAGS    use HCFLAGS when compiling for host
  --host-cppflags=HCPPFLAGS use HCPPFLAGS when compiling for host
  --host-ld=HOSTLD         use host linker HOSTLD
  --host-ldflags=HLDFLAGS  use HLDFLAGS when linking for host
  --host-libs=HLIBS        use libs HLIBS when linking for host
  --host-os=OS             compiler host OS [$target_os]
  --extra-cflags=ECFLAGS   add ECFLAGS to CFLAGS [$CFLAGS]
  --extra-cxxflags=ECFLAGS add ECFLAGS to CXXFLAGS [$CXXFLAGS]
  --extra-objcflags=FLAGS  add FLAGS to OBJCFLAGS [$CFLAGS]
  --extra-ldflags=ELDFLAGS add ELDFLAGS to LDFLAGS [$LDFLAGS]
  --extra-ldexeflags=ELDFLAGS add ELDFLAGS to LDEXEFLAGS [$LDEXEFLAGS]
  --extra-ldsoflags=ELDFLAGS add ELDFLAGS to LDSOFLAGS [$LDSOFLAGS]
  --extra-libs=ELIBS       add ELIBS [$ELIBS]
  --extra-version=STRING   version string suffix []
  --optflags=OPTFLAGS      override optimization-related compiler flags
  --nvccflags=NVCCFLAGS    override nvcc flags [$nvccflags_default]
  --build-suffix=SUFFIX    library name suffix []
  --enable-pic             build position-independent code
  --enable-thumb           compile for Thumb instruction set
  --enable-lto             use link-time optimization
  --env="ENV=override"     override the environment variables

Advanced options (experts only):
  --malloc-prefix=PREFIX   prefix malloc and related names with PREFIX
  --custom-allocator=NAME  use a supported custom allocator
  --disable-symver         disable symbol versioning
  --enable-hardcoded-tables use hardcoded tables instead of runtime generation
  --disable-safe-bitstream-reader
                           disable buffer boundary checking in bitreaders
                           (faster, but may crash)
  --sws-max-filter-size=N  the max filter size swscale uses [$sws_max_filter_size_default]

Optimization options (experts only):
  --disable-asm            disable all assembly optimizations
  --disable-altivec        disable AltiVec optimizations
  --disable-vsx            disable VSX optimizations
  --disable-power8         disable POWER8 optimizations
  --disable-amd3dnow       disable 3DNow! optimizations
  --disable-amd3dnowext    disable 3DNow! extended optimizations
  --disable-mmx            disable MMX optimizations
  --disable-mmxext         disable MMXEXT optimizations
  --disable-sse            disable SSE optimizations
  --disable-sse2           disable SSE2 optimizations
  --disable-sse3           disable SSE3 optimizations
  --disable-ssse3          disable SSSE3 optimizations
  --disable-sse4           disable SSE4 optimizations
  --disable-sse42          disable SSE4.2 optimizations
  --disable-avx            disable AVX optimizations
  --disable-xop            disable XOP optimizations
  --disable-fma3           disable FMA3 optimizations
  --disable-fma4           disable FMA4 optimizations
  --disable-avx2           disable AVX2 optimizations
  --disable-aesni          disable AESNI optimizations
  --disable-armv5te        disable armv5te optimizations
  --disable-armv6          disable armv6 optimizations
  --disable-armv6t2        disable armv6t2 optimizations
  --disable-vfp            disable VFP optimizations
  --disable-neon           disable NEON optimizations
  --disable-inline-asm     disable use of inline assembly
  --disable-x86asm         disable use of standalone x86 assembly
  --disable-mipsdsp        disable MIPS DSP ASE R1 optimizations
  --disable-mipsdspr2      disable MIPS DSP ASE R2 optimizations
  --disable-msa            disable MSA optimizations
  --disable-mipsfpu        disable floating point MIPS optimizations
  --disable-mmi            disable Loongson SIMD optimizations
  --disable-fast-unaligned consider unaligned accesses slow

Developer options (useful when working on FFmpeg itself):
  --disable-debug          disable debugging symbols
  --enable-debug=LEVEL     set the debug level [$debuglevel]
  --disable-optimizations  disable compiler optimizations
  --enable-extra-warnings  enable more compiler warnings
  --disable-stripping      disable stripping of executables and shared libraries
  --assert-level=level     0(default), 1 or 2, amount of assertion testing,
                           2 causes a slowdown at runtime.
  --enable-memory-poisoning fill heap uninitialized allocated space with arbitrary data
  --valgrind=VALGRIND      run "make fate" tests through valgrind to detect memory
                           leaks and errors, using the specified valgrind binary.
                           Cannot be combined with --target-exec
  --enable-ftrapv          Trap arithmetic overflows
  --samples=PATH           location of test samples for FATE, if not set use
                           \$FATE_SAMPLES at make invocation time.
  --enable-neon-clobber-test check NEON registers for clobbering (should be
                           used only for debugging purposes)
  --enable-xmm-clobber-test check XMM registers for clobbering (Win64-only;
                           should be used only for debugging purposes)
  --enable-random          randomly enable/disable components
  --disable-random
  --enable-random=LIST     randomly enable/disable specific components or
  --disable-random=LIST    component groups. LIST is a comma-separated list
                           of NAME[:PROB] entries where NAME is a component
                           (group) and PROB the probability associated with
                           NAME (default 0.5).
  --random-seed=VALUE      seed value for --enable/disable-random
  --disable-valgrind-backtrace do not print a backtrace under Valgrind
                           (only applies to --disable-optimizations builds)
  --enable-osfuzz          Enable building fuzzer tool
  --libfuzzer=PATH         path to libfuzzer
  --ignore-tests=TESTS     comma-separated list (without "fate-" prefix
                           in the name) of tests whose result is ignored
  --enable-linux-perf      enable Linux Performance Monitor API

NOTE: Object files are built at the place where configure is launched.
EOF
  exit 0
}

quotes='""'
if test -t 1 && which tput >/dev/null 2>&1; then
    ncolors=$(tput colors)
    if test -n "$ncolors" && test $ncolors -ge 8; then
        bold_color=$(tput bold)
        warn_color=$(tput setaf 3)
        error_color=$(tput setaf 1)
        reset_color=$(tput sgr0)
    fi
    # 72 used instead of 80 since that's the default of pr
    ncols=$(tput cols)
fi
: ${ncols:=72}

log(){
    echo "$@" >> $logfile
}

log_file(){
    log BEGIN $1
    pr -n -t $1 >> $logfile
    log END $1
}

warn(){
    log "WARNING: $*"
    WARNINGS="${WARNINGS}WARNING: $*\n"
}

die(){
    log "$@"
    echo "$error_color$bold_color$@$reset_color"
    cat <<EOF

If you think configure made a mistake, make sure you are using the latest
version from Git.  If the latest version fails, report the problem to the
ffmpeg-user@ffmpeg.org mailing list or IRC #ffmpeg on irc.freenode.net.
EOF
    if disabled logging; then
        cat <<EOF
Rerun configure with logging enabled (do not use --disable-logging), and
include the log this produces with your report.
EOF
    else
        cat <<EOF
Include the log file "$logfile" produced by configure as this will help
solve the problem.
EOF
    fi
    exit 1
}

# Avoid locale weirdness, besides we really just want to translate ASCII.
toupper(){
    echo "$@" | tr abcdefghijklmnopqrstuvwxyz ABCDEFGHIJKLMNOPQRSTUVWXYZ
}

tolower(){
    echo "$@" | tr ABCDEFGHIJKLMNOPQRSTUVWXYZ abcdefghijklmnopqrstuvwxyz
}

c_escape(){
    echo "$*" | sed 's/["\\]/\\\0/g'
}

sh_quote(){
    v=$(echo "$1" | sed "s/'/'\\\\''/g")
    test "x$v" = "x${v#*[!A-Za-z0-9_/.+-]}" || v="'$v'"
    echo "$v"
}

cleanws(){
    echo "$@" | sed 's/^ *//;s/[[:space:]][[:space:]]*/ /g;s/ *$//'
}

filter(){
    pat=$1
    shift
    for v; do
        eval "case '$v' in $pat) printf '%s ' '$v' ;; esac"
    done
}

filter_out(){
    pat=$1
    shift
    for v; do
        eval "case '$v' in $pat) ;; *) printf '%s ' '$v' ;; esac"
    done
}

map(){
    m=$1
    shift
    for v; do eval $m; done
}

add_suffix(){
    suffix=$1
    shift
    for v; do echo ${v}${suffix}; done
}

set_all(){
    value=$1
    shift
    for var in $*; do
        eval $var=$value
    done
}

set_weak(){
    value=$1
    shift
    for var; do
        eval : \${$var:=$value}
    done
}

sanitize_var_name(){
    echo $@ | sed 's/[^A-Za-z0-9_]/_/g'
}

set_sanitized(){
    var=$1
    shift
    eval $(sanitize_var_name "$var")='$*'
}

get_sanitized(){
    eval echo \$$(sanitize_var_name "$1")
}

pushvar(){
    for pvar in $*; do
        eval level=\${${pvar}_level:=0}
        eval ${pvar}_${level}="\$$pvar"
        eval ${pvar}_level=$(($level+1))
    done
}

popvar(){
    for pvar in $*; do
        eval level=\${${pvar}_level:-0}
        test $level = 0 && continue
        eval level=$(($level-1))
        eval $pvar="\${${pvar}_${level}}"
        eval ${pvar}_level=$level
        eval unset ${pvar}_${level}
    done
}

request(){
    for var in $*; do
        eval ${var}_requested=yes
        eval $var=
    done
}

enable(){
    set_all yes $*
}

disable(){
    set_all no $*
}

enable_weak(){
    set_weak yes $*
}

disable_weak(){
    set_weak no $*
}

enable_sanitized(){
    for var; do
        enable $(echo "$var" | sed 's/[^A-Za-z0-9_]/_/g')
    done
}

disable_sanitized(){
    for var; do
        disable $(echo "$var" | sed 's/[^A-Za-z0-9_]/_/g')
    done
}

do_enable_deep(){
    for var; do
        enabled $var && continue
        eval sel="\$${var}_select"
        eval sgs="\$${var}_suggest"
        pushvar var sgs
        enable_deep $sel
        popvar sgs
        enable_deep_weak $sgs
        popvar var
    done
}

enable_deep(){
    do_enable_deep $*
    enable $*
}

enable_deep_weak(){
    for var; do
        disabled $var && continue
        pushvar var
        do_enable_deep $var
        popvar var
        enable_weak $var
    done
}

requested(){
    test "${1#!}" = "$1" && op='=' || op=!=
    eval test "x\$${1#!}_requested" $op "xyes"
}

enabled(){
    test "${1#!}" = "$1" && op='=' || op=!=
    eval test "x\$${1#!}" $op "xyes"
}

disabled(){
    test "${1#!}" = "$1" && op='=' || op=!=
    eval test "x\$${1#!}" $op "xno"
}

enabled_all(){
    for opt; do
        enabled $opt || return 1
    done
}

disabled_all(){
    for opt; do
        disabled $opt || return 1
    done
}

enabled_any(){
    for opt; do
        enabled $opt && return 0
    done
}

disabled_any(){
    for opt; do
        disabled $opt && return 0
    done
    return 1
}

set_default(){
    for opt; do
        eval : \${$opt:=\$${opt}_default}
    done
}

is_in(){
    value=$1
    shift
    for var in $*; do
        [ $var = $value ] && return 0
    done
    return 1
}

check_deps(){
    for cfg; do
        enabled ${cfg}_checking && die "Circular dependency for $cfg."
        disabled ${cfg}_checking && continue
        enable ${cfg}_checking

        eval dep_all="\$${cfg}_deps"
        eval dep_any="\$${cfg}_deps_any"
        eval dep_con="\$${cfg}_conflict"
        eval dep_sel="\$${cfg}_select"
        eval dep_sgs="\$${cfg}_suggest"
        eval dep_ifa="\$${cfg}_if"
        eval dep_ifn="\$${cfg}_if_any"

        pushvar cfg dep_all dep_any dep_con dep_sel dep_sgs dep_ifa dep_ifn
        check_deps $dep_all $dep_any $dep_con $dep_sel $dep_sgs $dep_ifa $dep_ifn
        popvar cfg dep_all dep_any dep_con dep_sel dep_sgs dep_ifa dep_ifn

        [ -n "$dep_ifa" ] && { enabled_all $dep_ifa && enable_weak $cfg; }
        [ -n "$dep_ifn" ] && { enabled_any $dep_ifn && enable_weak $cfg; }
        enabled_all  $dep_all || { disable $cfg && requested $cfg && die "ERROR: $cfg requested, but not all dependencies are satisfied: $dep_all"; }
        enabled_any  $dep_any || { disable $cfg && requested $cfg && die "ERROR: $cfg requested, but not any dependency is satisfied: $dep_any"; }
        disabled_all $dep_con || { disable $cfg && requested $cfg && die "ERROR: $cfg requested, but some conflicting dependencies are unsatisfied: $dep_con"; }
        disabled_any $dep_sel && { disable $cfg && requested $cfg && die "ERROR: $cfg requested, but some selected dependency is unsatisfied: $dep_sel"; }

        enabled $cfg && enable_deep_weak $dep_sel $dep_sgs

        for dep in $dep_all $dep_any $dep_sel $dep_sgs; do
            # filter out library deps, these do not belong in extralibs
            is_in $dep $LIBRARY_LIST && continue
            enabled $dep && eval append ${cfg}_extralibs ${dep}_extralibs
        done

        disable ${cfg}_checking
    done
}

print_config(){
    pfx=$1
    files=$2
    shift 2
    map 'eval echo "$v \${$v:-no}"' "$@" |
    awk "BEGIN { split(\"$files\", files) }
        {
            c = \"$pfx\" toupper(\$1);
            v = \$2;
            sub(/yes/, 1, v);
            sub(/no/,  0, v);
            for (f in files) {
                file = files[f];
                if (file ~ /\\.h\$/) {
                    printf(\"#define %s %d\\n\", c, v) >>file;
                } else if (file ~ /\\.asm\$/) {
                    printf(\"%%define %s %d\\n\", c, v) >>file;
                } else if (file ~ /\\.mak\$/) {
                    n = -v ? \"\" : \"!\";
                    printf(\"%s%s=yes\\n\", n, c) >>file;
                } else if (file ~ /\\.texi\$/) {
                    pre = -v ? \"\" : \"@c \";
                    yesno = \$2;
                    c2 = tolower(c);
                    gsub(/_/, \"-\", c2);
                    printf(\"%s@set %s %s\\n\", pre, c2, yesno) >>file;
                }
            }
        }"
}

print_enabled(){
    suf=$1
    shift
    for v; do
        enabled $v && printf "%s\n" ${v%$suf}
    done
}

append(){
    var=$1
    shift
    eval "$var=\"\$$var $*\""
}

prepend(){
    var=$1
    shift
    eval "$var=\"$* \$$var\""
}

unique(){
    var=$1
    uniq_list=""
    for tok in $(eval echo \$$var); do
        uniq_list="$(filter_out $tok $uniq_list) $tok"
    done
    eval "$var=\"${uniq_list}\""
}

resolve(){
    var=$1
    tmpvar=
    for entry in $(eval echo \$$var); do
        tmpvar="$tmpvar $(eval echo \$${entry})"
    done
    eval "$var=\"${tmpvar}\""
}

add_cppflags(){
    append CPPFLAGS "$@"
}

add_cflags(){
    append CFLAGS $($cflags_filter "$@")
}

add_cflags_headers(){
    append CFLAGS_HEADERS $($cflags_filter "$@")
}

add_cxxflags(){
    append CXXFLAGS $($cflags_filter "$@")
}

add_asflags(){
    append ASFLAGS $($asflags_filter "$@")
}

add_objcflags(){
    append OBJCFLAGS $($objcflags_filter "$@")
}

add_ldflags(){
    append LDFLAGS $($ldflags_filter "$@")
}

add_ldexeflags(){
    append LDEXEFLAGS $($ldflags_filter "$@")
}

add_ldsoflags(){
    append LDSOFLAGS $($ldflags_filter "$@")
}

add_stripflags(){
    append ASMSTRIPFLAGS "$@"
}

add_extralibs(){
    prepend extralibs $($ldflags_filter "$@")
}

add_host_cppflags(){
    append host_cppflags "$@"
}

add_host_cflags(){
    append host_cflags $($host_cflags_filter "$@")
}

add_host_ldflags(){
    append host_ldflags $($host_ldflags_filter "$@")
}

add_compat(){
    append compat_objs $1
    shift
    map 'add_cppflags -D$v' "$@"
}

check_cmd(){
    log "$@"
    "$@" >> $logfile 2>&1
}

check_stat(){
    log check_stat "$@"
    stat "$1" >> $logfile 2>&1
}

cc_o(){
    eval printf '%s\\n' $CC_O
}

cc_e(){
    eval printf '%s\\n' $CC_E
}

check_cc(){
    log check_cc "$@"
    cat > $TMPC
    log_file $TMPC
    check_cmd $cc $CPPFLAGS $CFLAGS "$@" $CC_C $(cc_o $TMPO) $TMPC
}

check_cxx(){
    log check_cxx "$@"
    cat > $TMPCPP
    log_file $TMPCPP
    check_cmd $cxx $CPPFLAGS $CFLAGS $CXXFLAGS "$@" $CXX_C -o $TMPO $TMPCPP
}

check_objcc(){
    log check_objcc "$@"
    cat > $TMPM
    log_file $TMPM
    check_cmd $objcc -Werror=missing-prototypes $CPPFLAGS $CFLAGS $OBJCFLAGS "$@" $OBJCC_C $(cc_o $TMPO) $TMPM
}

check_cpp(){
    log check_cpp "$@"
    cat > $TMPC
    log_file $TMPC
    check_cmd $cc $CPPFLAGS $CFLAGS "$@" $(cc_e $TMPO) $TMPC
}

as_o(){
    eval printf '%s\\n' $AS_O
}

check_as(){
    log check_as "$@"
    cat > $TMPS
    log_file $TMPS
    check_cmd $as $CPPFLAGS $ASFLAGS "$@" $AS_C $(as_o $TMPO) $TMPS
}

check_inline_asm(){
    log check_inline_asm "$@"
    name="$1"
    code="$2"
    shift 2
    disable $name
    check_cc "$@" <<EOF && enable $name
void foo(void){ __asm__ volatile($code); }
EOF
}

check_inline_asm_flags(){
    log check_inline_asm_flags "$@"
    name="$1"
    code="$2"
    flags=''
    shift 2
    while [ "$1" != "" ]; do
      append flags $1
      shift
    done;
    disable $name
    cat > $TMPC <<EOF
void foo(void){ __asm__ volatile($code); }
EOF
    log_file $TMPC
    check_cmd $cc $CPPFLAGS $CFLAGS $flags "$@" $CC_C $(cc_o $TMPO) $TMPC &&
    enable $name && add_cflags $flags && add_asflags $flags && add_ldflags $flags
}

check_insn(){
    log check_insn "$@"
    check_inline_asm ${1}_inline "\"$2\""
    echo "$2" | check_as && enable ${1}_external || disable ${1}_external
}

check_x86asm(){
    log check_x86asm "$@"
    echo "$1" > $TMPS
    log_file $TMPS
    shift 1
    check_cmd $x86asmexe $X86ASMFLAGS -Werror "$@" -o $TMPO $TMPS
}

ld_o(){
    eval printf '%s\\n' $LD_O
}

check_ld(){
    log check_ld "$@"
    type=$1
    shift 1
    flags=$(filter_out '-l*|*.so' $@)
    libs=$(filter '-l*|*.so' $@)
    check_$type $($cflags_filter $flags) || return
    flags=$($ldflags_filter $flags)
    libs=$($ldflags_filter $libs)
    check_cmd $ld $LDFLAGS $LDEXEFLAGS $flags $(ld_o $TMPE) $TMPO $libs $extralibs
}

print_include(){
    hdr=$1
    test "${hdr%.h}" = "${hdr}" &&
        echo "#include $hdr"    ||
        echo "#include <$hdr>"
}

check_code(){
    log check_code "$@"
    check=$1
    headers=$2
    code=$3
    shift 3
    {
        for hdr in $headers; do
            print_include $hdr
        done
        echo "int main(void) { $code; return 0; }"
    } | check_$check "$@"
}

check_cppflags(){
    log check_cppflags "$@"
    check_cpp "$@" <<EOF && append CPPFLAGS "$@"
#include <stdlib.h>
EOF
}

test_cflags(){
    log test_cflags "$@"
    set -- $($cflags_filter "$@")
    check_cc "$@" <<EOF
int x;
EOF
}

check_cflags(){
    log check_cflags "$@"
    test_cflags "$@" && add_cflags "$@"
}

check_cxxflags(){
    log check_cxxflags "$@"
    set -- $($cflags_filter "$@")
    check_cxx "$@" <<EOF && append CXXFLAGS "$@"
int x;
EOF
}

test_objcflags(){
    log test_objcflags "$@"
    set -- $($objcflags_filter "$@")
    check_objcc "$@" <<EOF
int x;
EOF
}

check_objcflags(){
    log check_objcflags "$@"
    test_objcflags "$@" && add_objcflags "$@"
}

test_ldflags(){
    log test_ldflags "$@"
    check_ld "cc" "$@" <<EOF
int main(void){ return 0; }
EOF
}

check_ldflags(){
    log check_ldflags "$@"
    test_ldflags "$@" && add_ldflags "$@"
}

test_stripflags(){
    log test_stripflags "$@"
    # call check_cc to get a fresh TMPO
    check_cc <<EOF
int main(void) { return 0; }
EOF
    check_cmd $strip $ASMSTRIPFLAGS "$@" $TMPO
}

check_stripflags(){
    log check_stripflags "$@"
    test_stripflags "$@" && add_stripflags "$@"
}

check_header(){
    log check_header "$@"
    headers=$1
    shift
    disable_sanitized $headers
    {
        for hdr in $headers; do
            print_include $hdr
        done
        echo "int x;"
    } | check_cpp "$@" && enable_sanitized $headers
}

check_header_objcc(){
    log check_header_objcc "$@"
    rm -f -- "$TMPO"
    header=$1
    shift
    disable_sanitized $header
    {
       echo "#include <$header>"
       echo "int main(void) { return 0; }"
    } | check_objcc && check_stat "$TMPO" && enable_sanitized $header
}

check_apple_framework(){
    log check_apple_framework "$@"
    framework="$1"
    name="$(tolower $framework)"
    header="${framework}/${framework}.h"
    disable $name
    check_header_objcc $header &&
        enable $name && eval ${name}_extralibs='"-framework $framework"'
}

check_func(){
    log check_func "$@"
    func=$1
    shift
    disable $func
    check_ld "cc" "$@" <<EOF && enable $func
extern int $func();
int main(void){ $func(); }
EOF
}

check_complexfunc(){
    log check_complexfunc "$@"
    func=$1
    narg=$2
    shift 2
    test $narg = 2 && args="f, g" || args="f * I"
    disable $func
    check_ld "cc" "$@" <<EOF && enable $func
#include <complex.h>
#include <math.h>
float foo(complex float f, complex float g) { return $func($args); }
int main(void){ return (int) foo; }
EOF
}

check_mathfunc(){
    log check_mathfunc "$@"
    func=$1
    narg=$2
    shift 2
    test $narg = 2 && args="f, g" || args="f"
    disable $func
    check_ld "cc" "$@" <<EOF && enable $func
#include <math.h>
float foo(float f, float g) { return $func($args); }
int main(void){ return (int) foo; }
EOF
}

check_func_headers(){
    log check_func_headers "$@"
    headers=$1
    funcs=$2
    shift 2
    {
        for hdr in $headers; do
            print_include $hdr
        done
        echo "#include <stdint.h>"
        for func in $funcs; do
            echo "long check_$func(void) { return (long) $func; }"
        done
        echo "int main(void) { int ret = 0;"
        # LTO could optimize out the test functions without this
        for func in $funcs; do
            echo " ret |= ((intptr_t)check_$func) & 0xFFFF;"
        done
        echo "return ret; }"
    } | check_ld "cc" "$@" && enable $funcs && enable_sanitized $headers
}

check_class_headers_cpp(){
    log check_class_headers_cpp "$@"
    headers=$1
    classes=$2
    shift 2
    {
        for hdr in $headers; do
            echo "#include <$hdr>"
        done
        echo "int main(void) { "
        i=1
        for class in $classes; do
            echo "$class obj$i;"
            i=$(expr $i + 1)
        done
        echo "return 0; }"
    } | check_ld "cxx" "$@" && enable $funcs && enable_sanitized $headers
}

check_cpp_condition(){
    log check_cpp_condition "$@"
    header=$1
    condition=$2
    shift 2
    check_cpp "$@" <<EOF
#include <$header>
#if !($condition)
#error "unsatisfied condition: $condition"
#endif
EOF
}

test_cflags_cc(){
    log test_cflags_cc "$@"
    flags=$1
    header=$2
    condition=$3
    shift 3
    set -- $($cflags_filter "$flags")
    check_cc "$@" <<EOF
#include <$header>
#if !($condition)
#error "unsatisfied condition: $condition"
#endif
EOF
}

check_lib(){
    log check_lib "$@"
    name="$1"
    headers="$2"
    funcs="$3"
    shift 3
    disable $name
    check_func_headers "$headers" "$funcs" "$@" &&
        enable $name && eval ${name}_extralibs="\$@"
}

check_lib_cpp(){
    log check_lib_cpp "$@"
    name="$1"
    headers="$2"
    classes="$3"
    shift 3
    disable $name
    check_class_headers_cpp "$headers" "$classes" "$@" &&
        enable $name && eval ${name}_extralibs="\$@"
}

test_pkg_config(){
    log test_pkg_config "$@"
    name="$1"
    pkg_version="$2"
    pkg="${2%% *}"
    headers="$3"
    funcs="$4"
    shift 4
    disable $name
    check_cmd $pkg_config --exists --print-errors $pkg_version || return
    pkg_cflags=$($pkg_config --cflags $pkg_config_flags $pkg)
    pkg_libs=$($pkg_config --libs $pkg_config_flags $pkg)
    check_func_headers "$headers" "$funcs" $pkg_cflags $pkg_libs "$@" &&
        enable $name &&
        set_sanitized "${name}_cflags"    $pkg_cflags &&
        set_sanitized "${name}_extralibs" $pkg_libs
}

check_pkg_config(){
    log check_pkg_config "$@"
    name="$1"
    test_pkg_config "$@" &&
        eval add_cflags \$${name}_cflags
}

check_exec(){
    check_ld "cc" "$@" && { enabled cross_compile || $TMPE >> $logfile 2>&1; }
}

check_exec_crash(){
    log check_exec_crash "$@"
    code=$(cat)

    # exit() is not async signal safe.  _Exit (C99) and _exit (POSIX)
    # are safe but may not be available everywhere.  Thus we use
    # raise(SIGTERM) instead.  The check is run in a subshell so we
    # can redirect the "Terminated" message from the shell.  SIGBUS
    # is not defined by standard C so it is used conditionally.

    (check_exec "$@") >> $logfile 2>&1 <<EOF
#include <signal.h>
static void sighandler(int sig){
    raise(SIGTERM);
}
int foo(void){
    $code
}
int (*func_ptr)(void) = foo;
int main(void){
    signal(SIGILL, sighandler);
    signal(SIGFPE, sighandler);
    signal(SIGSEGV, sighandler);
#ifdef SIGBUS
    signal(SIGBUS, sighandler);
#endif
    return func_ptr();
}
EOF
}

check_type(){
    log check_type "$@"
    headers=$1
    type=$2
    shift 2
    disable_sanitized "$type"
    check_code cc "$headers" "$type v" "$@" && enable_sanitized "$type"
}

check_struct(){
    log check_struct "$@"
    headers=$1
    struct=$2
    member=$3
    shift 3
    disable_sanitized "${struct}_${member}"
    check_code cc "$headers" "const void *p = &(($struct *)0)->$member" "$@" &&
        enable_sanitized "${struct}_${member}"
}

check_builtin(){
    log check_builtin "$@"
    name=$1
    headers=$2
    builtin=$3
    shift 3
    disable "$name"
    check_code ld "$headers" "$builtin" "cc" "$@" && enable "$name"
}

check_compile_assert(){
    log check_compile_assert "$@"
    name=$1
    headers=$2
    condition=$3
    shift 3
    disable "$name"
    check_code cc "$headers" "char c[2 * !!($condition) - 1]" "$@" && enable "$name"
}

require(){
    log require "$@"
    name_version="$1"
    name="${1%% *}"
    headers="$2"
    func="$3"
    shift 3
    check_lib $name "$headers" $func "$@" || die "ERROR: $name_version not found"
}

require_cpp(){
    name="$1"
    headers="$2"
    classes="$3"
    shift 3
    check_lib_cpp "$headers" "$classes" "$@" || die "ERROR: $name not found"
}

require_header(){
    log require "$@"
    headers="$1"
    shift
    check_header "$headers" "$@" || die "ERROR: $headers not found"
}

require_cpp_condition(){
    log require "$@"
    header="$1"
    condition="$2"
    shift 2
    check_cpp_condition "$header" "$condition" "$@" || die "ERROR: $condition not satisfied"
}

require_pkg_config(){
    log require_pkg_config "$@"
    pkg_version="$2"
    check_pkg_config "$@" || die "ERROR: $pkg_version not found using pkg-config$pkg_config_fail_message"
}

hostcc_e(){
    eval printf '%s\\n' $HOSTCC_E
}

hostcc_o(){
    eval printf '%s\\n' $HOSTCC_O
}

check_host_cc(){
    log check_host_cc "$@"
    cat > $TMPC
    log_file $TMPC
    check_cmd $host_cc $host_cflags "$@" $HOSTCC_C $(hostcc_o $TMPO) $TMPC
}

check_host_cpp(){
    log check_host_cpp "$@"
    cat > $TMPC
    log_file $TMPC
    check_cmd $host_cc $host_cppflags $host_cflags "$@" $(hostcc_e $TMPO) $TMPC
}

check_host_cppflags(){
    log check_host_cppflags "$@"
    check_host_cpp "$@" <<EOF && append host_cppflags "$@"
#include <stdlib.h>
EOF
}

check_host_cflags(){
    log check_host_cflags "$@"
    set -- $($host_cflags_filter "$@")
    check_host_cc "$@" <<EOF && append host_cflags "$@"
int x;
EOF
}

check_host_cpp_condition(){
    log check_host_cpp_condition "$@"
    header=$1
    condition=$2
    shift 2
    check_host_cpp "$@" <<EOF
#include <$header>
#if !($condition)
#error "unsatisfied condition: $condition"
#endif
EOF
}

cp_if_changed(){
    cmp -s "$1" "$2" && { test "$quiet" != "yes" && echo "$2 is unchanged"; } && return
    mkdir -p "$(dirname $2)"
    cp -f "$1" "$2"
}

# CONFIG_LIST contains configurable options, while HAVE_LIST is for
# system-dependent things.

AVCODEC_COMPONENTS="
    bsfs
    decoders
    encoders
    hwaccels
    parsers
"

AVDEVICE_COMPONENTS="
    indevs
    outdevs
"

AVFILTER_COMPONENTS="
    filters
"

AVFORMAT_COMPONENTS="
    demuxers
    muxers
    protocols
"

COMPONENT_LIST="
    $AVCODEC_COMPONENTS
    $AVDEVICE_COMPONENTS
    $AVFILTER_COMPONENTS
    $AVFORMAT_COMPONENTS
"

EXAMPLE_LIST="
    avio_dir_cmd_example
    avio_reading_example
    decode_audio_example
    decode_video_example
    demuxing_decoding_example
    encode_audio_example
    encode_video_example
    extract_mvs_example
    filter_audio_example
    filtering_audio_example
    filtering_video_example
    http_multiclient_example
    hw_decode_example
    metadata_example
    muxing_example
    qsvdec_example
    remuxing_example
    resampling_audio_example
    scaling_video_example
    transcode_aac_example
    transcoding_example
"

EXTERNAL_AUTODETECT_LIBRARY_LIST="
    alsa
    appkit
    avfoundation
    bzlib
    coreimage
    iconv
    libxcb
    libxcb_shm
    libxcb_shape
    libxcb_xfixes
    lzma
    schannel
    sdl2
    securetransport
    sndio
    xlib
    zlib
"

EXTERNAL_LIBRARY_GPL_LIST="
    avisynth
    frei0r
    libcdio
    librubberband
    libvidstab
    libx264
    libx265
    libxavs
    libxvid
"

EXTERNAL_LIBRARY_NONFREE_LIST="
    decklink
    libndi_newtek
    libfdk_aac
    openssl
"

EXTERNAL_LIBRARY_VERSION3_LIST="
    gmp
    libopencore_amrnb
    libopencore_amrwb
    libvmaf
    libvo_amrwbenc
    rkmpp
"

EXTERNAL_LIBRARY_GPLV3_LIST="
    libsmbclient
"

EXTERNAL_LIBRARY_LIST="
    $EXTERNAL_LIBRARY_GPL_LIST
    $EXTERNAL_LIBRARY_NONFREE_LIST
    $EXTERNAL_LIBRARY_VERSION3_LIST
    $EXTERNAL_LIBRARY_GPLV3_LIST
    chromaprint
    gcrypt
    gnutls
    jni
    ladspa
    libass
    libbluray
    libbs2b
    libcaca
    libcelt
    libdc1394
    libdrm
    libflite
    libfontconfig
    libfreetype
    libfribidi
    libgme
    libgsm
    libiec61883
    libilbc
    libjack
    libkvazaar
    libmodplug
    libmp3lame
    libmysofa
    libopencv
    libopenh264
    libopenjpeg
    libopenmpt
    libopus
    libpulse
    librsvg
    librtmp
    libshine
    libsmbclient
    libsnappy
    libsoxr
    libspeex
    libssh
    libtesseract
    libtheora
    libtwolame
    libv4l2
    libvorbis
    libvpx
    libwavpack
    libwebp
    libxml2
    libzimg
    libzmq
    libzvbi
    mediacodec
    openal
    opencl
    opengl
"

HWACCEL_AUTODETECT_LIBRARY_LIST="
    audiotoolbox
    crystalhd
    cuda
    cuvid
    d3d11va
    dxva2
    nvdec
    nvenc
    vaapi
    vdpau
    videotoolbox
    v4l2_m2m
    xvmc
"

# catchall list of things that require external libs to link
EXTRALIBS_LIST="
    cpu_init
    cws2fws
"

HWACCEL_LIBRARY_NONFREE_LIST="
    cuda_sdk
    libnpp
"

HWACCEL_LIBRARY_LIST="
    $HWACCEL_LIBRARY_NONFREE_LIST
    libmfx
    mmal
    omx
"

DOCUMENT_LIST="
    doc
    htmlpages
    manpages
    podpages
    txtpages
"

FEATURE_LIST="
    ftrapv
    gray
    hardcoded_tables
    omx_rpi
    runtime_cpudetect
    safe_bitstream_reader
    shared
    small
    static
    swscale_alpha
"

LIBRARY_LIST="
    avcodec
    avdevice
    avfilter
    avformat
    avresample
    avutil
    postproc
    swresample
    swscale
"

LICENSE_LIST="
    gpl
    nonfree
    version3
"

PROGRAM_LIST="
    ffplay
    ffprobe
    ffserver
    ffmpeg
"

SUBSYSTEM_LIST="
    dct
    dwt
    error_resilience
    faan
    fast_unaligned
    fft
    lsp
    lzo
    mdct
    pixelutils
    network
    rdft
"

# COMPONENT_LIST needs to come last to ensure correct dependency checking
CONFIG_LIST="
    $DOCUMENT_LIST
    $EXAMPLE_LIST
    $EXTERNAL_LIBRARY_LIST
    $EXTERNAL_AUTODETECT_LIBRARY_LIST
    $HWACCEL_LIBRARY_LIST
    $HWACCEL_AUTODETECT_LIBRARY_LIST
    $FEATURE_LIST
    $LICENSE_LIST
    $LIBRARY_LIST
    $PROGRAM_LIST
    $SUBSYSTEM_LIST
    autodetect
    fontconfig
    linux_perf
    memory_poisoning
    neon_clobber_test
    ossfuzz
    pic
    thumb
    valgrind_backtrace
    xmm_clobber_test
    $COMPONENT_LIST
"

THREADS_LIST="
    pthreads
    os2threads
    w32threads
"

ATOMICS_LIST="
    atomics_gcc
    atomics_suncc
    atomics_win32
"

AUTODETECT_LIBS="
    $EXTERNAL_AUTODETECT_LIBRARY_LIST
    $HWACCEL_AUTODETECT_LIBRARY_LIST
    $THREADS_LIST
"

ARCH_LIST="
    aarch64
    alpha
    arm
    avr32
    avr32_ap
    avr32_uc
    bfin
    ia64
    m68k
    mips
    mips64
    parisc
    ppc
    ppc64
    s390
    sh4
    sparc
    sparc64
    tilegx
    tilepro
    tomi
    x86
    x86_32
    x86_64
"

ARCH_EXT_LIST_ARM="
    armv5te
    armv6
    armv6t2
    armv8
    neon
    vfp
    vfpv3
    setend
"

ARCH_EXT_LIST_MIPS="
    mipsfpu
    mips32r2
    mips32r5
    mips64r2
    mips32r6
    mips64r6
    mipsdsp
    mipsdspr2
    msa
"

ARCH_EXT_LIST_LOONGSON="
    loongson2
    loongson3
    mmi
"

ARCH_EXT_LIST_X86_SIMD="
    aesni
    amd3dnow
    amd3dnowext
    avx
    avx2
    fma3
    fma4
    mmx
    mmxext
    sse
    sse2
    sse3
    sse4
    sse42
    ssse3
    xop
"

ARCH_EXT_LIST_PPC="
    altivec
    dcbzl
    ldbrx
    power8
    ppc4xx
    vsx
"

ARCH_EXT_LIST_X86="
    $ARCH_EXT_LIST_X86_SIMD
    cpunop
    i686
"

ARCH_EXT_LIST="
    $ARCH_EXT_LIST_ARM
    $ARCH_EXT_LIST_PPC
    $ARCH_EXT_LIST_X86
    $ARCH_EXT_LIST_MIPS
    $ARCH_EXT_LIST_LOONGSON
"

ARCH_FEATURES="
    aligned_stack
    fast_64bit
    fast_clz
    fast_cmov
    local_aligned
    simd_align_16
    simd_align_32
"

BUILTIN_LIST="
    atomic_cas_ptr
    machine_rw_barrier
    MemoryBarrier
    mm_empty
    rdtsc
    sarestart
    sem_timedwait
    sync_val_compare_and_swap
"
HAVE_LIST_CMDLINE="
    inline_asm
    symver
    x86asm
"

HAVE_LIST_PUB="
    bigendian
    fast_unaligned
"

HEADERS_LIST="
    arpa_inet_h
    asm_types_h
    cdio_paranoia_h
    cdio_paranoia_paranoia_h
    cuda_h
    dispatch_dispatch_h
    dev_bktr_ioctl_bt848_h
    dev_bktr_ioctl_meteor_h
    dev_ic_bt8xx_h
    dev_video_bktr_ioctl_bt848_h
    dev_video_meteor_ioctl_meteor_h
    direct_h
    dirent_h
    dxgidebug_h
    dxva_h
    ES2_gl_h
    gsm_h
    io_h
    machine_ioctl_bt848_h
    machine_ioctl_meteor_h
    malloc_h
    opencv2_core_core_c_h
    OpenGL_gl3_h
    poll_h
    sys_param_h
    sys_resource_h
    sys_select_h
    sys_soundcard_h
    sys_time_h
    sys_un_h
    sys_videoio_h
    termios_h
    udplite_h
    unistd_h
    valgrind_valgrind_h
    windows_h
    winsock2_h
"

INTRINSICS_LIST="
    intrinsics_neon
"

COMPLEX_FUNCS="
    cabs
    cexp
"

MATH_FUNCS="
    atanf
    atan2f
    cbrt
    cbrtf
    copysign
    cosf
    erf
    exp2
    exp2f
    expf
    hypot
    isfinite
    isinf
    isnan
    ldexpf
    llrint
    llrintf
    log2
    log2f
    log10f
    lrint
    lrintf
    powf
    rint
    round
    roundf
    sinf
    trunc
    truncf
"

SYSTEM_FUNCS="
    access
    aligned_malloc
    arc4random
    clock_gettime
    closesocket
    CommandLineToArgvW
    fcntl
    getaddrinfo
    gethrtime
    getopt
    GetProcessAffinityMask
    GetProcessMemoryInfo
    GetProcessTimes
    getrusage
    GetSystemTimeAsFileTime
    gettimeofday
    glob
    glXGetProcAddress
    gmtime_r
    inet_aton
    isatty
    kbhit
    localtime_r
    lstat
    lzo1x_999_compress
    mach_absolute_time
    MapViewOfFile
    memalign
    mkstemp
    mmap
    mprotect
    nanosleep
    PeekNamedPipe
    posix_memalign
    pthread_cancel
    sched_getaffinity
    SetConsoleTextAttribute
    SetConsoleCtrlHandler
    setmode
    setrlimit
    Sleep
    strerror_r
    sysconf
    sysctl
    usleep
    UTGetOSTypeFromString
    VirtualAlloc
    wglGetProcAddress
"

TOOLCHAIN_FEATURES="
    as_arch_directive
    as_fpu_directive
    as_func
    as_object_arch
    asm_mod_q
    blocks_extension
    ebp_available
    ebx_available
    gnu_as
    gnu_windres
    ibm_asm
    inline_asm_direct_symbol_refs
    inline_asm_labels
    inline_asm_nonlocal_labels
    pragma_deprecated
    rsync_contimeout
    symver_asm_label
    symver_gnu_asm
    vfp_args
    xform_asm
    xmm_clobbers
"

TYPES_LIST="
    CONDITION_VARIABLE_Ptr
    kCMVideoCodecType_HEVC
    socklen_t
    struct_addrinfo
    struct_group_source_req
    struct_ip_mreq_source
    struct_ipv6_mreq
    struct_msghdr_msg_flags
    struct_pollfd
    struct_rusage_ru_maxrss
    struct_sctp_event_subscribe
    struct_sockaddr_in6
    struct_sockaddr_sa_len
    struct_sockaddr_storage
    struct_stat_st_mtim_tv_nsec
    struct_v4l2_frmivalenum_discrete
"

HAVE_LIST="
    $ARCH_EXT_LIST
    $(add_suffix _external $ARCH_EXT_LIST)
    $(add_suffix _inline   $ARCH_EXT_LIST)
    $ARCH_FEATURES
    $ATOMICS_LIST
    $BUILTIN_LIST
    $COMPLEX_FUNCS
    $HAVE_LIST_CMDLINE
    $HAVE_LIST_PUB
    $HEADERS_LIST
    $INTRINSICS_LIST
    $MATH_FUNCS
    $SYSTEM_FUNCS
    $THREADS_LIST
    $TOOLCHAIN_FEATURES
    $TYPES_LIST
    atomics_native
    dos_paths
    libc_msvcrt
    makeinfo
    makeinfo_html
    MMAL_PARAMETER_VIDEO_MAX_NUM_CALLBACKS
    perl
    pod2man
    section_data_rel_ro
    texi2html
    threads
    uwp
    vaapi_drm
    vaapi_x11
    vdpau_x11
    winrt
    wincrypt
"

# options emitted with CONFIG_ prefix but not available on the command line
CONFIG_EXTRA="
    aandcttables
    ac3dsp
    adts_header
    audio_frame_queue
    audiodsp
    blockdsp
    bswapdsp
    cabac
    cbs
    cbs_h264
    cbs_h265
    cbs_mpeg2
    dirac_parse
    dvprofile
    exif
    faandct
    faanidct
    fdctdsp
    flacdsp
    fmtconvert
    frame_thread_encoder
    g722dsp
    golomb
    gplv3
    h263dsp
    h264chroma
    h264dsp
    h264parse
    h264pred
    h264qpel
    hevcparse
    hpeldsp
    huffman
    huffyuvdsp
    huffyuvencdsp
    idctdsp
    iirfilter
    mdct15
    intrax8
    iso_media
    ividsp
    jpegtables
    lgplv3
    libx262
    llauddsp
    llviddsp
    llvidencdsp
    lpc
    lzf
    me_cmp
    mpeg_er
    mpegaudio
    mpegaudiodsp
    mpegaudioheader
    mpegvideo
    mpegvideoenc
    mss34dsp
    pixblockdsp
    qpeldsp
    qsv
    qsvdec
    qsvenc
    qsvvpp
    rangecoder
    riffdec
    riffenc
    rtpdec
    rtpenc_chain
    rv34dsp
    sinewin
    snappy
    srtp
    startcode
    texturedsp
    texturedspenc
    tpeldsp
    vaapi_1
    vaapi_encode
    vc1dsp
    videodsp
    vp3dsp
    vp56dsp
    vp8dsp
    wma_freqs
    wmv2dsp
"

CMDLINE_SELECT="
    $ARCH_EXT_LIST
    $CONFIG_LIST
    $HAVE_LIST_CMDLINE
    $THREADS_LIST
    asm
    cross_compile
    debug
    extra_warnings
    logging
    lto
    optimizations
    rpath
    stripping
"

PATHS_LIST="
    bindir
    datadir
    docdir
    incdir
    libdir
    mandir
    pkgconfigdir
    prefix
    shlibdir
    install_name_dir
"

CMDLINE_SET="
    $PATHS_LIST
    ar
    arch
    as
    assert_level
    build_suffix
    cc
    objcc
    cpu
    cross_prefix
    custom_allocator
    cxx
    dep_cc
    doxygen
    env
    extra_version
    gas
    host_cc
    host_cflags
    host_extralibs
    host_ld
    host_ldflags
    host_os
    ignore_tests
    install
    ld
    ln_s
    logfile
    malloc_prefix
    nm
    optflags
    nvccflags
    pkg_config
    pkg_config_flags
    progs_suffix
    random_seed
    ranlib
    samples
    strip
    sws_max_filter_size
    sysinclude
    sysroot
    target_exec
    target_os
    target_path
    target_samples
    tempprefix
    toolchain
    valgrind
    x86asmexe
"

CMDLINE_APPEND="
    extra_cflags
    extra_cxxflags
    extra_objcflags
    host_cppflags
"

# code dependency declarations

# architecture extensions

armv5te_deps="arm"
armv6_deps="arm"
armv6t2_deps="arm"
armv8_deps="aarch64"
neon_deps_any="aarch64 arm"
intrinsics_neon_deps="neon"
vfp_deps_any="aarch64 arm"
vfpv3_deps="vfp"
setend_deps="arm"

map 'eval ${v}_inline_deps=inline_asm' $ARCH_EXT_LIST_ARM

altivec_deps="ppc"
dcbzl_deps="ppc"
ldbrx_deps="ppc"
ppc4xx_deps="ppc"
vsx_deps="altivec"
power8_deps="vsx"

loongson2_deps="mips"
loongson3_deps="mips"
mips32r2_deps="mips"
mips32r5_deps="mips"
mips32r6_deps="mips"
mips64r2_deps="mips"
mips64r6_deps="mips"
mipsfpu_deps="mips"
mipsdsp_deps="mips"
mipsdspr2_deps="mips"
mmi_deps="mips"
msa_deps="mipsfpu"

cpunop_deps="i686"
x86_64_select="i686"
x86_64_suggest="fast_cmov"

amd3dnow_deps="mmx"
amd3dnowext_deps="amd3dnow"
i686_deps="x86"
mmx_deps="x86"
mmxext_deps="mmx"
sse_deps="mmxext"
sse2_deps="sse"
sse3_deps="sse2"
ssse3_deps="sse3"
sse4_deps="ssse3"
sse42_deps="sse4"
aesni_deps="sse42"
avx_deps="sse42"
xop_deps="avx"
fma3_deps="avx"
fma4_deps="avx"
avx2_deps="avx"

mmx_external_deps="x86asm"
mmx_inline_deps="inline_asm x86"
mmx_suggest="mmx_external mmx_inline"

for ext in $(filter_out mmx $ARCH_EXT_LIST_X86_SIMD); do
    eval dep=\$${ext}_deps
    eval ${ext}_external_deps='"${dep}_external"'
    eval ${ext}_inline_deps='"${dep}_inline"'
    eval ${ext}_suggest='"${ext}_external ${ext}_inline"'
done

aligned_stack_if_any="aarch64 ppc x86"
fast_64bit_if_any="aarch64 alpha ia64 mips64 parisc64 ppc64 sparc64 x86_64"
fast_clz_if_any="aarch64 alpha avr32 mips ppc x86"
fast_unaligned_if_any="aarch64 ppc x86"
simd_align_16_if_any="altivec neon sse"
simd_align_32_if_any="avx"

# system capabilities
symver_if_any="symver_asm_label symver_gnu_asm"
valgrind_backtrace_conflict="optimizations"
valgrind_backtrace_deps="valgrind_valgrind_h"

# threading support
atomics_gcc_if="sync_val_compare_and_swap"
atomics_suncc_if="atomic_cas_ptr machine_rw_barrier"
atomics_win32_if="MemoryBarrier"
atomics_native_if_any="$ATOMICS_LIST"
w32threads_deps="atomics_native"
threads_if_any="$THREADS_LIST"

# subsystems
cbs_h264_select="cbs golomb"
cbs_h265_select="cbs golomb"
cbs_mpeg2_select="cbs"
dct_select="rdft"
dirac_parse_select="golomb"
error_resilience_select="me_cmp"
faandct_deps="faan"
faandct_select="fdctdsp"
faanidct_deps="faan"
faanidct_select="idctdsp"
h264dsp_select="startcode"
hevcparse_select="golomb"
frame_thread_encoder_deps="encoders threads"
intrax8_select="blockdsp idctdsp"
mdct_select="fft"
mdct15_select="fft"
me_cmp_select="fdctdsp idctdsp pixblockdsp"
mpeg_er_select="error_resilience"
mpegaudio_select="mpegaudiodsp mpegaudioheader"
mpegaudiodsp_select="dct"
mpegvideo_select="blockdsp h264chroma hpeldsp idctdsp me_cmp mpeg_er videodsp"
mpegvideoenc_select="me_cmp mpegvideo pixblockdsp qpeldsp"
vc1dsp_select="h264chroma qpeldsp startcode"
rdft_select="fft"

# decoders / encoders
aac_decoder_select="adts_header mdct15 mdct sinewin"
aac_fixed_decoder_select="mdct sinewin"
aac_encoder_select="audio_frame_queue iirfilter lpc mdct sinewin"
aac_latm_decoder_select="aac_decoder aac_latm_parser"
ac3_decoder_select="ac3_parser ac3dsp bswapdsp fmtconvert mdct"
ac3_fixed_decoder_select="ac3_parser ac3dsp bswapdsp mdct"
ac3_encoder_select="ac3dsp audiodsp mdct me_cmp"
ac3_fixed_encoder_select="ac3dsp audiodsp mdct me_cmp"
adpcm_g722_decoder_select="g722dsp"
adpcm_g722_encoder_select="g722dsp"
aic_decoder_select="golomb idctdsp"
alac_encoder_select="lpc"
als_decoder_select="bswapdsp"
amrnb_decoder_select="lsp"
amrwb_decoder_select="lsp"
amv_decoder_select="sp5x_decoder exif"
amv_encoder_select="aandcttables jpegtables mpegvideoenc"
ape_decoder_select="bswapdsp llauddsp"
apng_decoder_select="zlib"
apng_encoder_select="llvidencdsp zlib"
asv1_decoder_select="blockdsp bswapdsp idctdsp"
asv1_encoder_select="bswapdsp fdctdsp pixblockdsp"
asv2_decoder_select="blockdsp bswapdsp idctdsp"
asv2_encoder_select="bswapdsp fdctdsp pixblockdsp"
atrac1_decoder_select="mdct sinewin"
atrac3_decoder_select="mdct"
atrac3p_decoder_select="mdct sinewin"
avrn_decoder_select="exif jpegtables"
bink_decoder_select="blockdsp hpeldsp"
binkaudio_dct_decoder_select="mdct rdft dct sinewin wma_freqs"
binkaudio_rdft_decoder_select="mdct rdft sinewin wma_freqs"
cavs_decoder_select="blockdsp golomb h264chroma idctdsp qpeldsp videodsp"
clearvideo_decoder_select="idctdsp"
cllc_decoder_select="bswapdsp"
comfortnoise_encoder_select="lpc"
cook_decoder_select="audiodsp mdct sinewin"
cscd_decoder_select="lzo"
cscd_decoder_suggest="zlib"
dca_decoder_select="mdct"
dds_decoder_select="texturedsp"
dirac_decoder_select="dirac_parse dwt golomb videodsp mpegvideoenc"
dnxhd_decoder_select="blockdsp idctdsp"
dnxhd_encoder_select="aandcttables blockdsp fdctdsp idctdsp mpegvideoenc pixblockdsp"
dolby_e_decoder_select="mdct"
dvvideo_decoder_select="dvprofile idctdsp"
dvvideo_encoder_select="dvprofile fdctdsp me_cmp pixblockdsp"
dxa_decoder_select="zlib"
dxv_decoder_select="lzf texturedsp"
eac3_decoder_select="ac3_decoder"
eac3_encoder_select="ac3_encoder"
eamad_decoder_select="aandcttables blockdsp bswapdsp idctdsp mpegvideo"
eatgq_decoder_select="aandcttables"
eatqi_decoder_select="aandcttables blockdsp bswapdsp idctdsp"
exr_decoder_select="zlib"
ffv1_decoder_select="rangecoder"
ffv1_encoder_select="rangecoder"
ffvhuff_decoder_select="huffyuv_decoder"
ffvhuff_encoder_select="huffyuv_encoder"
fic_decoder_select="golomb"
flac_decoder_select="flacdsp"
flac_encoder_select="bswapdsp flacdsp lpc"
flashsv2_decoder_select="zlib"
flashsv2_encoder_select="zlib"
flashsv_decoder_select="zlib"
flashsv_encoder_select="zlib"
flv_decoder_select="h263_decoder"
flv_encoder_select="h263_encoder"
fourxm_decoder_select="blockdsp bswapdsp"
fraps_decoder_select="bswapdsp huffman"
g2m_decoder_select="blockdsp idctdsp jpegtables zlib"
g729_decoder_select="audiodsp"
h261_decoder_select="mpegvideo"
h261_encoder_select="aandcttables mpegvideoenc"
h263_decoder_select="h263_parser h263dsp mpegvideo qpeldsp"
h263_encoder_select="aandcttables h263dsp mpegvideoenc"
h263i_decoder_select="h263_decoder"
h263p_decoder_select="h263_decoder"
h263p_encoder_select="h263_encoder"
h264_decoder_select="cabac golomb h264chroma h264dsp h264parse h264pred h264qpel videodsp"
h264_decoder_suggest="error_resilience"
hap_decoder_select="snappy texturedsp"
hap_encoder_deps="libsnappy"
hap_encoder_select="texturedspenc"
hevc_decoder_select="bswapdsp cabac golomb hevcparse videodsp"
huffyuv_decoder_select="bswapdsp huffyuvdsp llviddsp"
huffyuv_encoder_select="bswapdsp huffman huffyuvencdsp llvidencdsp"
iac_decoder_select="imc_decoder"
imc_decoder_select="bswapdsp fft mdct sinewin"
indeo3_decoder_select="hpeldsp"
indeo4_decoder_select="ividsp"
indeo5_decoder_select="ividsp"
interplay_video_decoder_select="hpeldsp"
jpegls_decoder_select="mjpeg_decoder"
jv_decoder_select="blockdsp"
lagarith_decoder_select="llviddsp"
ljpeg_encoder_select="aandcttables idctdsp jpegtables mpegvideoenc"
magicyuv_decoder_select="llviddsp"
magicyuv_encoder_select="llvidencdsp"
mdec_decoder_select="blockdsp idctdsp mpegvideo"
metasound_decoder_select="lsp mdct sinewin"
mimic_decoder_select="blockdsp bswapdsp hpeldsp idctdsp"
mjpeg_decoder_select="blockdsp hpeldsp exif idctdsp jpegtables"
mjpeg_encoder_select="aandcttables jpegtables mpegvideoenc"
mjpegb_decoder_select="mjpeg_decoder"
mlp_decoder_select="mlp_parser"
mlp_encoder_select="lpc"
motionpixels_decoder_select="bswapdsp"
mp1_decoder_select="mpegaudio"
mp1float_decoder_select="mpegaudio"
mp2_decoder_select="mpegaudio"
mp2float_decoder_select="mpegaudio"
mp3_decoder_select="mpegaudio"
mp3adu_decoder_select="mpegaudio"
mp3adufloat_decoder_select="mpegaudio"
mp3float_decoder_select="mpegaudio"
mp3on4_decoder_select="mpegaudio"
mp3on4float_decoder_select="mpegaudio"
mpc7_decoder_select="bswapdsp mpegaudiodsp"
mpc8_decoder_select="mpegaudiodsp"
mpegvideo_decoder_select="mpegvideo"
mpeg1video_decoder_select="mpegvideo"
mpeg1video_encoder_select="aandcttables mpegvideoenc h263dsp"
mpeg2video_decoder_select="mpegvideo"
mpeg2video_encoder_select="aandcttables mpegvideoenc h263dsp"
mpeg4_decoder_select="h263_decoder mpeg4video_parser"
mpeg4_encoder_select="h263_encoder"
msa1_decoder_select="mss34dsp"
mscc_decoder_select="zlib"
msmpeg4v1_decoder_select="h263_decoder"
msmpeg4v2_decoder_select="h263_decoder"
msmpeg4v2_encoder_select="h263_encoder"
msmpeg4v3_decoder_select="h263_decoder"
msmpeg4v3_encoder_select="h263_encoder"
mss2_decoder_select="mpegvideo qpeldsp vc1_decoder"
mts2_decoder_select="mss34dsp"
mxpeg_decoder_select="mjpeg_decoder"
nellymoser_decoder_select="mdct sinewin"
nellymoser_encoder_select="audio_frame_queue mdct sinewin"
nuv_decoder_select="idctdsp lzo"
on2avc_decoder_select="mdct"
opus_decoder_deps="swresample"
opus_decoder_select="mdct15"
opus_encoder_select="audio_frame_queue mdct15"
png_decoder_select="zlib"
png_encoder_select="llvidencdsp zlib"
prores_decoder_select="blockdsp idctdsp"
prores_encoder_select="fdctdsp"
qcelp_decoder_select="lsp"
qdm2_decoder_select="mdct rdft mpegaudiodsp"
ra_144_decoder_select="audiodsp"
ra_144_encoder_select="audio_frame_queue lpc audiodsp"
ralf_decoder_select="golomb"
rawvideo_decoder_select="bswapdsp"
rscc_decoder_select="zlib"
rtjpeg_decoder_select="me_cmp"
rv10_decoder_select="h263_decoder"
rv10_encoder_select="h263_encoder"
rv20_decoder_select="h263_decoder"
rv20_encoder_select="h263_encoder"
rv30_decoder_select="golomb h264pred h264qpel mpegvideo rv34dsp"
rv40_decoder_select="golomb h264pred h264qpel mpegvideo rv34dsp"
screenpresso_decoder_select="zlib"
shorten_decoder_select="bswapdsp"
sipr_decoder_select="lsp"
snow_decoder_select="dwt h264qpel hpeldsp me_cmp rangecoder videodsp"
snow_encoder_select="aandcttables dwt h264qpel hpeldsp me_cmp mpegvideoenc rangecoder"
sonic_decoder_select="golomb rangecoder"
sonic_encoder_select="golomb rangecoder"
sonic_ls_encoder_select="golomb rangecoder"
sp5x_decoder_select="mjpeg_decoder"
srgc_decoder_select="zlib"
svq1_decoder_select="hpeldsp"
svq1_encoder_select="aandcttables hpeldsp me_cmp mpegvideoenc"
svq3_decoder_select="golomb h264dsp h264parse h264pred hpeldsp tpeldsp videodsp"
svq3_decoder_suggest="zlib"
tak_decoder_select="audiodsp"
tdsc_decoder_select="zlib mjpeg_decoder"
theora_decoder_select="vp3_decoder"
thp_decoder_select="mjpeg_decoder"
tiff_decoder_suggest="zlib lzma"
tiff_encoder_suggest="zlib"
truehd_decoder_select="mlp_parser"
truehd_encoder_select="lpc"
truemotion2_decoder_select="bswapdsp"
truespeech_decoder_select="bswapdsp"
tscc_decoder_select="zlib"
twinvq_decoder_select="mdct lsp sinewin"
txd_decoder_select="texturedsp"
utvideo_decoder_select="bswapdsp llviddsp"
utvideo_encoder_select="bswapdsp huffman llvidencdsp"
vble_decoder_select="llviddsp"
vc1_decoder_select="blockdsp h263_decoder h264qpel intrax8 mpegvideo vc1dsp"
vc1image_decoder_select="vc1_decoder"
vorbis_decoder_select="mdct"
vorbis_encoder_select="mdct"
vp3_decoder_select="hpeldsp vp3dsp videodsp"
vp5_decoder_select="h264chroma hpeldsp videodsp vp3dsp vp56dsp"
vp6_decoder_select="h264chroma hpeldsp huffman videodsp vp3dsp vp56dsp"
vp6a_decoder_select="vp6_decoder"
vp6f_decoder_select="vp6_decoder"
vp7_decoder_select="h264pred videodsp vp8dsp"
vp8_decoder_select="h264pred videodsp vp8dsp"
vp9_decoder_select="videodsp vp9_parser"
webp_decoder_select="vp8_decoder exif"
wmalossless_decoder_select="llauddsp"
wmapro_decoder_select="mdct sinewin wma_freqs"
wmav1_decoder_select="mdct sinewin wma_freqs"
wmav1_encoder_select="mdct sinewin wma_freqs"
wmav2_decoder_select="mdct sinewin wma_freqs"
wmav2_encoder_select="mdct sinewin wma_freqs"
wmavoice_decoder_select="lsp rdft dct mdct sinewin"
wmv1_decoder_select="h263_decoder"
wmv1_encoder_select="h263_encoder"
wmv2_decoder_select="blockdsp error_resilience h263_decoder idctdsp intrax8 videodsp wmv2dsp"
wmv2_encoder_select="h263_encoder wmv2dsp"
wmv3_decoder_select="vc1_decoder"
wmv3image_decoder_select="wmv3_decoder"
xma1_decoder_select="wmapro_decoder"
xma2_decoder_select="wmapro_decoder"
zerocodec_decoder_select="zlib"
zlib_decoder_select="zlib"
zlib_encoder_select="zlib"
zmbv_decoder_select="zlib"
zmbv_encoder_select="zlib"

# hardware accelerators
crystalhd_deps="libcrystalhd_libcrystalhd_if_h"
cuda_deps_any="libdl LoadLibrary"
cuvid_deps="cuda"
d3d11va_deps="dxva_h ID3D11VideoDecoder ID3D11VideoContext"
dxva2_deps="dxva2api_h DXVA2_ConfigPictureDecode ole32 user32"
videotoolbox_hwaccel_deps="videotoolbox pthreads"
videotoolbox_hwaccel_extralibs="-framework QuartzCore"
xvmc_deps="X11_extensions_XvMClib_h"

h263_vaapi_hwaccel_deps="vaapi"
h263_vaapi_hwaccel_select="h263_decoder"
h263_videotoolbox_hwaccel_deps="videotoolbox"
h263_videotoolbox_hwaccel_select="h263_decoder"
h264_cuvid_hwaccel_deps="cuda cuvid"
h264_cuvid_hwaccel_select="h264_cuvid_decoder"
h264_d3d11va_hwaccel_deps="d3d11va"
h264_d3d11va_hwaccel_select="h264_decoder"
h264_d3d11va2_hwaccel_deps="d3d11va"
h264_d3d11va2_hwaccel_select="h264_decoder"
h264_dxva2_hwaccel_deps="dxva2"
h264_dxva2_hwaccel_select="h264_decoder"
h264_mediacodec_hwaccel_deps="mediacodec"
h264_mmal_hwaccel_deps="mmal"
h264_nvdec_hwaccel_deps="cuda nvdec"
h264_nvdec_hwaccel_select="h264_decoder"
h264_qsv_hwaccel_deps="libmfx"
h264_vaapi_hwaccel_deps="vaapi"
h264_vaapi_hwaccel_select="h264_decoder"
h264_vdpau_hwaccel_deps="vdpau"
h264_vdpau_hwaccel_select="h264_decoder"
h264_videotoolbox_hwaccel_deps="videotoolbox"
h264_videotoolbox_hwaccel_select="h264_decoder"
hevc_cuvid_hwaccel_deps="cuda cuvid"
hevc_cuvid_hwaccel_select="hevc_cuvid_decoder"
hevc_d3d11va_hwaccel_deps="d3d11va DXVA_PicParams_HEVC"
hevc_d3d11va_hwaccel_select="hevc_decoder"
hevc_mediacodec_hwaccel_deps="mediacodec"
hevc_d3d11va2_hwaccel_deps="d3d11va DXVA_PicParams_HEVC"
hevc_d3d11va2_hwaccel_select="hevc_decoder"
hevc_dxva2_hwaccel_deps="dxva2 DXVA_PicParams_HEVC"
hevc_dxva2_hwaccel_select="hevc_decoder"
hevc_nvdec_hwaccel_deps="cuda nvdec"
hevc_nvdec_hwaccel_select="hevc_decoder"
hevc_qsv_hwaccel_deps="libmfx"
hevc_vaapi_hwaccel_deps="vaapi VAPictureParameterBufferHEVC"
hevc_vaapi_hwaccel_select="hevc_decoder"
hevc_vdpau_hwaccel_deps="vdpau VdpPictureInfoHEVC"
hevc_vdpau_hwaccel_select="hevc_decoder"
hevc_videotoolbox_hwaccel_deps="videotoolbox"
hevc_videotoolbox_hwaccel_select="hevc_decoder"
mjpeg_cuvid_hwaccel_deps="cuda cuvid"
mjpeg_cuvid_hwaccel_select="mjpeg_cuvid_decoder"
mpeg_xvmc_hwaccel_deps="xvmc"
mpeg_xvmc_hwaccel_select="mpeg2video_decoder"
mpeg1_cuvid_hwaccel_deps="cuda cuvid"
mpeg1_cuvid_hwaccel_select="mpeg1_cuvid_decoder"
mpeg1_vdpau_hwaccel_deps="vdpau"
mpeg1_vdpau_hwaccel_select="mpeg1video_decoder"
mpeg1_videotoolbox_hwaccel_deps="videotoolbox"
mpeg1_videotoolbox_hwaccel_select="mpeg1video_decoder"
mpeg1_xvmc_hwaccel_deps="xvmc"
mpeg1_xvmc_hwaccel_select="mpeg1video_decoder"
mpeg2_cuvid_hwaccel_deps="cuda cuvid"
mpeg2_cuvid_hwaccel_select="mpeg2_cuvid_decoder"
mpeg2_d3d11va_hwaccel_deps="d3d11va"
mpeg2_d3d11va_hwaccel_select="mpeg2video_decoder"
mpeg2_d3d11va2_hwaccel_deps="d3d11va"
mpeg2_d3d11va2_hwaccel_select="mpeg2video_decoder"
mpeg2_dxva2_hwaccel_deps="dxva2"
mpeg2_dxva2_hwaccel_select="mpeg2video_decoder"
mpeg2_mediacodec_hwaccel_deps="mediacodec"
mpeg2_mmal_hwaccel_deps="mmal"
mpeg2_qsv_hwaccel_deps="libmfx"
mpeg2_vaapi_hwaccel_deps="vaapi"
mpeg2_vaapi_hwaccel_select="mpeg2video_decoder"
mpeg2_vdpau_hwaccel_deps="vdpau"
mpeg2_vdpau_hwaccel_select="mpeg2video_decoder"
mpeg2_videotoolbox_hwaccel_deps="videotoolbox"
mpeg2_videotoolbox_hwaccel_select="mpeg2video_decoder"
mpeg2_xvmc_hwaccel_deps="xvmc"
mpeg2_xvmc_hwaccel_select="mpeg2video_decoder"
mpeg4_cuvid_hwaccel_deps="cuda cuvid"
mpeg4_cuvid_hwaccel_select="mpeg4_cuvid_decoder"
mpeg4_mediacodec_hwaccel_deps="mediacodec"
mpeg4_mmal_hwaccel_deps="mmal"
mpeg4_vaapi_hwaccel_deps="vaapi"
mpeg4_vaapi_hwaccel_select="mpeg4_decoder"
mpeg4_vdpau_hwaccel_deps="vdpau"
mpeg4_vdpau_hwaccel_select="mpeg4_decoder"
mpeg4_videotoolbox_hwaccel_deps="videotoolbox"
mpeg4_videotoolbox_hwaccel_select="mpeg4_decoder"
vc1_cuvid_hwaccel_deps="cuda cuvid"
vc1_cuvid_hwaccel_select="vc1_cuvid_decoder"
vc1_d3d11va_hwaccel_deps="d3d11va"
vc1_d3d11va_hwaccel_select="vc1_decoder"
vc1_d3d11va2_hwaccel_deps="d3d11va"
vc1_d3d11va2_hwaccel_select="vc1_decoder"
vc1_dxva2_hwaccel_deps="dxva2"
vc1_dxva2_hwaccel_select="vc1_decoder"
vc1_mmal_hwaccel_deps="mmal"
vc1_qsv_hwaccel_deps="libmfx"
vc1_vaapi_hwaccel_deps="vaapi"
vc1_vaapi_hwaccel_select="vc1_decoder"
vc1_vdpau_hwaccel_deps="vdpau"
vc1_vdpau_hwaccel_select="vc1_decoder"
vp8_cuvid_hwaccel_deps="cuda cuvid"
vp8_cuvid_hwaccel_select="vp8_cuvid_decoder"
vp9_cuvid_hwaccel_deps="cuda cuvid"
vp9_cuvid_hwaccel_select="vp9_cuvid_decoder"
vp8_mediacodec_hwaccel_deps="mediacodec"
vp8_qsv_hwaccel_deps="libmfx"
vp9_d3d11va_hwaccel_deps="d3d11va DXVA_PicParams_VP9"
vp9_d3d11va_hwaccel_select="vp9_decoder"
vp9_d3d11va2_hwaccel_deps="d3d11va DXVA_PicParams_VP9"
vp9_d3d11va2_hwaccel_select="vp9_decoder"
vp9_dxva2_hwaccel_deps="dxva2 DXVA_PicParams_VP9"
vp9_dxva2_hwaccel_select="vp9_decoder"
vp9_mediacodec_hwaccel_deps="mediacodec"
vp9_vaapi_hwaccel_deps="vaapi VADecPictureParameterBufferVP9_bit_depth"
vp9_vaapi_hwaccel_select="vp9_decoder"
wmv3_d3d11va_hwaccel_select="vc1_d3d11va_hwaccel"
wmv3_d3d11va2_hwaccel_select="vc1_d3d11va2_hwaccel"
wmv3_dxva2_hwaccel_select="vc1_dxva2_hwaccel"
wmv3_vaapi_hwaccel_select="vc1_vaapi_hwaccel"
wmv3_vdpau_hwaccel_select="vc1_vdpau_hwaccel"

# hardware-accelerated codecs
omx_deps="libdl pthreads"
omx_rpi_select="omx"
qsv_deps="libmfx"
qsvdec_select="qsv"
qsvenc_select="qsv"
qsvvpp_select="qsv"
vaapi_encode_deps="vaapi"
v4l2_m2m_deps_any="linux_videodev2_h"

hwupload_cuda_filter_deps="cuda"
scale_npp_filter_deps="cuda libnpp"
scale_cuda_filter_deps="cuda_sdk"
thumbnail_cuda_filter_deps="cuda_sdk"

nvenc_deps="cuda"
nvenc_deps_any="libdl LoadLibrary"
nvenc_encoder_deps="nvenc"

h263_v4l2m2m_decoder_deps="v4l2_m2m h263_v4l2_m2m"
h263_v4l2m2m_encoder_deps="v4l2_m2m h263_v4l2_m2m"
h264_crystalhd_decoder_select="crystalhd h264_mp4toannexb_bsf h264_parser"
h264_cuvid_decoder_deps="cuda cuvid"
h264_cuvid_decoder_select="h264_mp4toannexb_bsf"
h264_mediacodec_decoder_deps="mediacodec"
h264_mediacodec_decoder_select="h264_mp4toannexb_bsf h264_parser"
h264_mmal_decoder_deps="mmal"
h264_nvenc_encoder_deps="nvenc"
h264_omx_encoder_deps="omx"
h264_qsv_decoder_select="h264_mp4toannexb_bsf h264_parser qsvdec h264_qsv_hwaccel"
h264_qsv_encoder_select="qsvenc"
h264_rkmpp_decoder_deps="rkmpp"
h264_rkmpp_decoder_select="h264_mp4toannexb_bsf"
h264_vaapi_encoder_deps="VAEncPictureParameterBufferH264"
h264_vaapi_encoder_select="cbs_h264 vaapi_encode"
h264_v4l2m2m_decoder_deps="v4l2_m2m h264_v4l2_m2m"
h264_v4l2m2m_encoder_deps="v4l2_m2m h264_v4l2_m2m"
hevc_cuvid_decoder_deps="cuda cuvid"
hevc_cuvid_decoder_select="hevc_mp4toannexb_bsf"
hevc_mediacodec_decoder_deps="mediacodec"
hevc_mediacodec_decoder_select="hevc_mp4toannexb_bsf hevc_parser"
hevc_nvenc_encoder_deps="nvenc"
hevc_qsv_decoder_select="hevc_mp4toannexb_bsf hevc_parser qsvdec hevc_qsv_hwaccel"
hevc_qsv_encoder_select="hevcparse qsvenc"
hevc_rkmpp_decoder_deps="rkmpp"
hevc_rkmpp_decoder_select="hevc_mp4toannexb_bsf"
hevc_vaapi_encoder_deps="VAEncPictureParameterBufferHEVC"
hevc_vaapi_encoder_select="cbs_h265 vaapi_encode"
hevc_v4l2m2m_decoder_deps="v4l2_m2m hevc_v4l2_m2m"
hevc_v4l2m2m_encoder_deps="v4l2_m2m hevc_v4l2_m2m"
mjpeg_cuvid_decoder_deps="cuda cuvid"
mjpeg_qsv_encoder_deps="libmfx"
mjpeg_qsv_encoder_select="qsvenc"
mjpeg_vaapi_encoder_deps="VAEncPictureParameterBufferJPEG"
mjpeg_vaapi_encoder_select="vaapi_encode jpegtables"
mpeg1_cuvid_decoder_deps="cuda cuvid"
mpeg1_v4l2m2m_decoder_deps="v4l2_m2m mpeg1_v4l2_m2m"
mpeg2_crystalhd_decoder_select="crystalhd"
mpeg2_cuvid_decoder_deps="cuda cuvid"
mpeg2_mmal_decoder_deps="mmal"
mpeg2_mediacodec_decoder_deps="mediacodec"
mpeg2_qsv_decoder_select="qsvdec mpeg2_qsv_hwaccel"
mpeg2_qsv_encoder_select="qsvenc"
mpeg2_vaapi_encoder_deps="VAEncPictureParameterBufferMPEG2"
mpeg2_vaapi_encoder_select="cbs_mpeg2 vaapi_encode"
mpeg2_v4l2m2m_decoder_deps="v4l2_m2m mpeg2_v4l2_m2m"
mpeg4_crystalhd_decoder_select="crystalhd"
mpeg4_cuvid_decoder_deps="cuda cuvid"
mpeg4_mediacodec_decoder_deps="mediacodec"
mpeg4_mmal_decoder_deps="mmal"
mpeg4_omx_encoder_deps="omx"
mpeg4_v4l2m2m_decoder_deps="v4l2_m2m mpeg4_v4l2_m2m"
mpeg4_v4l2m2m_encoder_deps="v4l2_m2m mpeg4_v4l2_m2m"
msmpeg4_crystalhd_decoder_select="crystalhd"
nvenc_h264_encoder_select="h264_nvenc_encoder"
nvenc_hevc_encoder_select="hevc_nvenc_encoder"
vc1_crystalhd_decoder_select="crystalhd"
vc1_cuvid_decoder_deps="cuda cuvid"
vc1_mmal_decoder_deps="mmal"
vc1_qsv_decoder_select="qsvdec vc1_qsv_hwaccel vc1_parser"
vc1_v4l2m2m_decoder_deps="v4l2_m2m vc1_v4l2_m2m"
vp8_cuvid_decoder_deps="cuda cuvid"
vp8_mediacodec_decoder_deps="mediacodec"
vp8_qsv_decoder_select="qsvdec vp8_qsv_hwaccel vp8_parser"
vp8_rkmpp_decoder_deps="rkmpp"
vp8_vaapi_encoder_deps="VAEncPictureParameterBufferVP8"
vp8_vaapi_encoder_select="vaapi_encode"
vp8_v4l2m2m_decoder_deps="v4l2_m2m vp8_v4l2_m2m"
vp8_v4l2m2m_encoder_deps="v4l2_m2m vp8_v4l2_m2m"
vp9_cuvid_decoder_deps="cuda cuvid"
vp9_mediacodec_decoder_deps="mediacodec"
vp9_rkmpp_decoder_deps="rkmpp"
vp9_vaapi_encoder_deps="VAEncPictureParameterBufferVP9"
vp9_vaapi_encoder_select="vaapi_encode"
vp9_v4l2m2m_decoder_deps="v4l2_m2m vp9_v4l2_m2m"
wmv3_crystalhd_decoder_select="crystalhd"

# parsers
aac_parser_select="adts_header"
h264_parser_select="golomb h264dsp h264parse"
hevc_parser_select="hevcparse"
mpegaudio_parser_select="mpegaudioheader"
mpegvideo_parser_select="mpegvideo"
mpeg4video_parser_select="h263dsp mpegvideo qpeldsp"
vc1_parser_select="vc1dsp"

# bitstream_filters
aac_adtstoasc_bsf_select="adts_header"
h264_metadata_bsf_select="cbs_h264"
h264_redundant_pps_bsf_select="cbs_h264"
hevc_metadata_bsf_select="cbs_h265"
mjpeg2jpeg_bsf_select="jpegtables"
mpeg2_metadata_bsf_select="cbs_mpeg2"
trace_headers_bsf_select="cbs_h264 cbs_h265 cbs_mpeg2"

# external libraries
aac_at_decoder_deps="audiotoolbox"
ac3_at_decoder_deps="audiotoolbox"
ac3_at_decoder_select="ac3_parser"
adpcm_ima_qt_at_decoder_deps="audiotoolbox"
alac_at_decoder_deps="audiotoolbox"
amr_nb_at_decoder_deps="audiotoolbox"
avisynth_deps_any="libdl LoadLibrary"
avisynth_demuxer_deps="avisynth"
avisynth_demuxer_select="riffdec"
eac3_at_decoder_deps="audiotoolbox"
eac3_at_decoder_select="ac3_parser"
gsm_ms_at_decoder_deps="audiotoolbox"
ilbc_at_decoder_deps="audiotoolbox"
mp1_at_decoder_deps="audiotoolbox"
mp2_at_decoder_deps="audiotoolbox"
mp3_at_decoder_deps="audiotoolbox"
mp1_at_decoder_select="mpegaudioheader"
mp2_at_decoder_select="mpegaudioheader"
mp3_at_decoder_select="mpegaudioheader"
pcm_alaw_at_decoder_deps="audiotoolbox"
pcm_mulaw_at_decoder_deps="audiotoolbox"
qdmc_at_decoder_deps="audiotoolbox"
qdm2_at_decoder_deps="audiotoolbox"
aac_at_encoder_deps="audiotoolbox"
aac_at_encoder_select="audio_frame_queue"
alac_at_encoder_deps="audiotoolbox"
alac_at_encoder_select="audio_frame_queue"
ilbc_at_encoder_deps="audiotoolbox"
ilbc_at_encoder_select="audio_frame_queue"
pcm_alaw_at_encoder_deps="audiotoolbox"
pcm_alaw_at_encoder_select="audio_frame_queue"
pcm_mulaw_at_encoder_deps="audiotoolbox"
pcm_mulaw_at_encoder_select="audio_frame_queue"
chromaprint_muxer_deps="chromaprint"
h264_videotoolbox_encoder_deps="pthreads"
h264_videotoolbox_encoder_select="videotoolbox_encoder"
libcelt_decoder_deps="libcelt"
libfdk_aac_decoder_deps="libfdk_aac"
libfdk_aac_encoder_deps="libfdk_aac"
libfdk_aac_encoder_select="audio_frame_queue"
libgme_demuxer_deps="libgme"
libgsm_decoder_deps="libgsm"
libgsm_encoder_deps="libgsm"
libgsm_ms_decoder_deps="libgsm"
libgsm_ms_encoder_deps="libgsm"
libilbc_decoder_deps="libilbc"
libilbc_encoder_deps="libilbc"
libkvazaar_encoder_deps="libkvazaar"
libmodplug_demuxer_deps="libmodplug"
libmp3lame_encoder_deps="libmp3lame"
libmp3lame_encoder_select="audio_frame_queue mpegaudioheader"
libopencore_amrnb_decoder_deps="libopencore_amrnb"
libopencore_amrnb_encoder_deps="libopencore_amrnb"
libopencore_amrnb_encoder_select="audio_frame_queue"
libopencore_amrwb_decoder_deps="libopencore_amrwb"
libopenh264_decoder_deps="libopenh264"
libopenh264_decoder_select="h264_mp4toannexb_bsf"
libopenh264_encoder_deps="libopenh264"
libopenjpeg_decoder_deps="libopenjpeg"
libopenjpeg_encoder_deps="libopenjpeg"
libopenmpt_demuxer_deps="libopenmpt"
libopus_decoder_deps="libopus"
libopus_encoder_deps="libopus"
libopus_encoder_select="audio_frame_queue"
librsvg_decoder_deps="librsvg"
libshine_encoder_deps="libshine"
libshine_encoder_select="audio_frame_queue"
libspeex_decoder_deps="libspeex"
libspeex_encoder_deps="libspeex"
libspeex_encoder_select="audio_frame_queue"
libtheora_encoder_deps="libtheora"
libtwolame_encoder_deps="libtwolame"
libvo_amrwbenc_encoder_deps="libvo_amrwbenc"
libvorbis_decoder_deps="libvorbis"
libvorbis_encoder_deps="libvorbis libvorbisenc"
libvorbis_encoder_select="audio_frame_queue"
libvpx_vp8_decoder_deps="libvpx"
libvpx_vp8_encoder_deps="libvpx"
libvpx_vp9_decoder_deps="libvpx"
libvpx_vp9_encoder_deps="libvpx"
libwavpack_encoder_deps="libwavpack"
libwavpack_encoder_select="audio_frame_queue"
libwebp_encoder_deps="libwebp"
libwebp_anim_encoder_deps="libwebp"
libx262_encoder_deps="libx262"
libx264_encoder_deps="libx264"
libx264rgb_encoder_deps="libx264 x264_csp_bgr"
libx264rgb_encoder_select="libx264_encoder"
libx265_encoder_deps="libx265"
libxavs_encoder_deps="libxavs"
libxvid_encoder_deps="libxvid"
libzvbi_teletext_decoder_deps="libzvbi"
videotoolbox_suggest="coreservices"
videotoolbox_deps="corefoundation coremedia corevideo"
videotoolbox_encoder_deps="videotoolbox VTCompressionSessionPrepareToEncodeFrames"

# demuxers / muxers
ac3_demuxer_select="ac3_parser"
aiff_muxer_select="iso_media"
asf_demuxer_select="riffdec"
asf_o_demuxer_select="riffdec"
asf_muxer_select="riffenc"
asf_stream_muxer_select="asf_muxer"
avi_demuxer_select="iso_media riffdec exif"
avi_muxer_select="riffenc"
caf_demuxer_select="iso_media riffdec"
caf_muxer_select="iso_media"
dash_muxer_select="mp4_muxer"
dash_demuxer_deps="libxml2"
dirac_demuxer_select="dirac_parser"
dts_demuxer_select="dca_parser"
dtshd_demuxer_select="dca_parser"
dv_demuxer_select="dvprofile"
dv_muxer_select="dvprofile"
dxa_demuxer_select="riffdec"
eac3_demuxer_select="ac3_parser"
f4v_muxer_select="mov_muxer"
fifo_muxer_deps="threads"
flac_demuxer_select="flac_parser"
hds_muxer_select="flv_muxer"
hls_muxer_select="mpegts_muxer"
hls_muxer_suggest="gcrypt openssl"
image2_alias_pix_demuxer_select="image2_demuxer"
image2_brender_pix_demuxer_select="image2_demuxer"
ipod_muxer_select="mov_muxer"
ismv_muxer_select="mov_muxer"
matroska_audio_muxer_select="matroska_muxer"
matroska_demuxer_select="iso_media riffdec"
matroska_demuxer_suggest="bzlib lzo zlib"
matroska_muxer_select="iso_media riffenc"
mmf_muxer_select="riffenc"
mov_demuxer_select="iso_media riffdec"
mov_demuxer_suggest="zlib"
mov_muxer_select="iso_media riffenc rtpenc_chain"
mp3_demuxer_select="mpegaudio_parser"
mp3_muxer_select="mpegaudioheader"
mp4_muxer_select="mov_muxer"
mpegts_demuxer_select="iso_media"
mpegts_muxer_select="adts_muxer latm_muxer"
mpegtsraw_demuxer_select="mpegts_demuxer"
mxf_d10_muxer_select="mxf_muxer"
mxf_opatom_muxer_select="mxf_muxer"
nut_muxer_select="riffenc"
nuv_demuxer_select="riffdec"
oga_muxer_select="ogg_muxer"
ogg_demuxer_select="dirac_parse"
ogv_muxer_select="ogg_muxer"
opus_muxer_select="ogg_muxer"
psp_muxer_select="mov_muxer"
rtp_demuxer_select="sdp_demuxer"
rtp_muxer_select="golomb"
rtpdec_select="asf_demuxer jpegtables mov_demuxer mpegts_demuxer rm_demuxer rtp_protocol srtp"
rtsp_demuxer_select="http_protocol rtpdec"
rtsp_muxer_select="rtp_muxer http_protocol rtp_protocol rtpenc_chain"
sap_demuxer_select="sdp_demuxer"
sap_muxer_select="rtp_muxer rtp_protocol rtpenc_chain"
sdp_demuxer_select="rtpdec"
smoothstreaming_muxer_select="ismv_muxer"
spdif_demuxer_select="adts_header"
spdif_muxer_select="adts_header"
spx_muxer_select="ogg_muxer"
swf_demuxer_suggest="zlib"
tak_demuxer_select="tak_parser"
tg2_muxer_select="mov_muxer"
tgp_muxer_select="mov_muxer"
vobsub_demuxer_select="mpegps_demuxer"
w64_demuxer_select="wav_demuxer"
w64_muxer_select="wav_muxer"
wav_demuxer_select="riffdec"
wav_muxer_select="riffenc"
webm_muxer_select="iso_media riffenc"
webm_dash_manifest_demuxer_select="matroska_demuxer"
wtv_demuxer_select="mpegts_demuxer riffdec"
wtv_muxer_select="mpegts_muxer riffenc"
xmv_demuxer_select="riffdec"
xwma_demuxer_select="riffdec"

# indevs / outdevs
alsa_indev_deps="alsa"
alsa_outdev_deps="alsa"
avfoundation_indev_deps="avfoundation corevideo coremedia pthreads"
avfoundation_indev_suggest="coregraphics applicationservices"
avfoundation_indev_extralibs="-framework Foundation"
bktr_indev_deps_any="dev_bktr_ioctl_bt848_h machine_ioctl_bt848_h dev_video_bktr_ioctl_bt848_h dev_ic_bt8xx_h"
caca_outdev_deps="libcaca"
decklink_deps_any="libdl LoadLibrary"
decklink_indev_deps="decklink threads"
decklink_indev_extralibs="-lstdc++"
decklink_outdev_deps="decklink threads"
decklink_outdev_extralibs="-lstdc++"
libndi_newtek_indev_deps="libndi_newtek"
libndi_newtek_indev_extralibs="-lndi"
libndi_newtek_outdev_deps="libndi_newtek"
libndi_newtek_outdev_extralibs="-lndi"
dshow_indev_deps="IBaseFilter"
dshow_indev_extralibs="-lpsapi -lole32 -lstrmiids -luuid -loleaut32 -lshlwapi"
fbdev_indev_deps="linux_fb_h"
fbdev_outdev_deps="linux_fb_h"
gdigrab_indev_deps="CreateDIBSection"
gdigrab_indev_extralibs="-lgdi32"
gdigrab_indev_select="bmp_decoder"
iec61883_indev_deps="libiec61883"
jack_indev_deps="libjack"
jack_indev_deps_any="sem_timedwait dispatch_dispatch_h"
kmsgrab_indev_deps="libdrm"
lavfi_indev_deps="avfilter"
libcdio_indev_deps="libcdio"
libdc1394_indev_deps="libdc1394"
openal_indev_deps="openal"
opengl_outdev_deps="opengl"
oss_indev_deps_any="sys_soundcard_h"
oss_outdev_deps_any="sys_soundcard_h"
pulse_indev_deps="libpulse"
pulse_outdev_deps="libpulse"
sdl2_outdev_deps="sdl2"
sndio_indev_deps="sndio"
sndio_outdev_deps="sndio"
v4l2_indev_deps_any="linux_videodev2_h sys_videoio_h"
v4l2_indev_suggest="libv4l2"
v4l2_outdev_deps_any="linux_videodev2_h sys_videoio_h"
v4l2_outdev_suggest="libv4l2"
vfwcap_indev_deps="vfw32 vfwcap_defines"
xcbgrab_indev_deps="libxcb"
xcbgrab_indev_suggest="libxcb_shm libxcb_shape libxcb_xfixes"
xv_outdev_deps="X11_extensions_Xvlib_h XvGetPortAttribute"
xv_outdev_extralibs="-lXv -lX11 -lXext"

# protocols
async_protocol_deps="threads"
bluray_protocol_deps="libbluray"
ffrtmpcrypt_protocol_conflict="librtmp_protocol"
ffrtmpcrypt_protocol_deps_any="gcrypt gmp openssl"
ffrtmpcrypt_protocol_select="tcp_protocol"
ffrtmphttp_protocol_conflict="librtmp_protocol"
ffrtmphttp_protocol_select="http_protocol"
ftp_protocol_select="tcp_protocol"
gopher_protocol_select="network"
http_protocol_select="tcp_protocol"
http_protocol_suggest="zlib"
httpproxy_protocol_select="tcp_protocol"
httpproxy_protocol_suggest="zlib"
https_protocol_select="tls_protocol"
https_protocol_suggest="zlib"
icecast_protocol_select="http_protocol"
librtmp_protocol_deps="librtmp"
librtmpe_protocol_deps="librtmp"
librtmps_protocol_deps="librtmp"
librtmpt_protocol_deps="librtmp"
librtmpte_protocol_deps="librtmp"
libsmbclient_protocol_deps="libsmbclient gplv3"
libssh_protocol_deps="libssh"
mmsh_protocol_select="http_protocol"
mmst_protocol_select="network"
rtmp_protocol_conflict="librtmp_protocol"
rtmp_protocol_select="tcp_protocol"
rtmp_protocol_suggest="zlib"
rtmpe_protocol_select="ffrtmpcrypt_protocol"
rtmpe_protocol_suggest="zlib"
rtmps_protocol_conflict="librtmp_protocol"
rtmps_protocol_select="tls_protocol"
rtmps_protocol_suggest="zlib"
rtmpt_protocol_select="ffrtmphttp_protocol"
rtmpt_protocol_suggest="zlib"
rtmpte_protocol_select="ffrtmpcrypt_protocol ffrtmphttp_protocol"
rtmpte_protocol_suggest="zlib"
rtmpts_protocol_select="ffrtmphttp_protocol https_protocol"
rtmpts_protocol_suggest="zlib"
rtp_protocol_select="udp_protocol"
schannel_conflict="openssl gnutls"
sctp_protocol_deps="struct_sctp_event_subscribe struct_msghdr_msg_flags"
sctp_protocol_select="network"
securetransport_conflict="openssl gnutls"
srtp_protocol_select="rtp_protocol srtp"
tcp_protocol_select="network"
tls_protocol_deps_any="gnutls openssl schannel securetransport"
tls_protocol_select="tcp_protocol"
udp_protocol_select="network"
udplite_protocol_select="network"
unix_protocol_deps="sys_un_h"
unix_protocol_select="network"

# filters
afftfilt_filter_deps="avcodec"
afftfilt_filter_select="fft"
afir_filter_deps="avcodec"
afir_filter_select="fft"
amovie_filter_deps="avcodec avformat"
aresample_filter_deps="swresample"
ass_filter_deps="libass"
atempo_filter_deps="avcodec"
atempo_filter_select="rdft"
azmq_filter_deps="libzmq"
blackframe_filter_deps="gpl"
boxblur_filter_deps="gpl"
bs2b_filter_deps="libbs2b"
colormatrix_filter_deps="gpl"
coreimage_filter_deps="coreimage appkit"
coreimage_filter_extralibs="-framework OpenGL"
coreimagesrc_filter_deps="coreimage appkit"
coreimagesrc_filter_extralibs="-framework OpenGL"
cover_rect_filter_deps="avcodec avformat gpl"
cropdetect_filter_deps="gpl"
deinterlace_qsv_filter_deps="libmfx"
deinterlace_vaapi_filter_deps="vaapi"
delogo_filter_deps="gpl"
deshake_filter_select="pixelutils"
deshake_filter_suggest="opencl"
drawtext_filter_deps="libfreetype"
drawtext_filter_suggest="libfontconfig libfribidi"
elbg_filter_deps="avcodec"
eq_filter_deps="gpl"
fftfilt_filter_deps="avcodec"
fftfilt_filter_select="rdft"
find_rect_filter_deps="avcodec avformat gpl"
firequalizer_filter_deps="avcodec"
firequalizer_filter_select="rdft"
flite_filter_deps="libflite"
framerate_filter_select="pixelutils"
frei0r_filter_deps="frei0r libdl"
frei0r_src_filter_deps="frei0r libdl"
fspp_filter_deps="gpl"
geq_filter_deps="gpl"
histeq_filter_deps="gpl"
hqdn3d_filter_deps="gpl"
interlace_filter_deps="gpl"
kerndeint_filter_deps="gpl"
ladspa_filter_deps="ladspa libdl"
mcdeint_filter_deps="avcodec gpl"
movie_filter_deps="avcodec avformat"
mpdecimate_filter_deps="gpl"
mpdecimate_filter_select="pixelutils"
mptestsrc_filter_deps="gpl"
negate_filter_deps="lut_filter"
nnedi_filter_deps="gpl"
ocr_filter_deps="libtesseract"
ocv_filter_deps="libopencv"
overlay_qsv_filter_deps="libmfx"
overlay_qsv_filter_select="qsvvpp"
owdenoise_filter_deps="gpl"
pan_filter_deps="swresample"
perspective_filter_deps="gpl"
phase_filter_deps="gpl"
pp7_filter_deps="gpl"
pp_filter_deps="gpl postproc"
pullup_filter_deps="gpl"
removelogo_filter_deps="avcodec avformat swscale"
repeatfields_filter_deps="gpl"
resample_filter_deps="avresample"
rubberband_filter_deps="librubberband"
sab_filter_deps="gpl swscale"
scale2ref_filter_deps="swscale"
scale_filter_deps="swscale"
scale_qsv_filter_deps="libmfx"
select_filter_select="pixelutils"
showcqt_filter_deps="avcodec avformat swscale"
showcqt_filter_suggest="libfontconfig libfreetype"
showcqt_filter_select="fft"
showfreqs_filter_deps="avcodec"
showfreqs_filter_select="fft"
showspectrum_filter_deps="avcodec"
showspectrum_filter_select="fft"
showspectrumpic_filter_deps="avcodec"
showspectrumpic_filter_select="fft"
signature_filter_deps="gpl avcodec avformat"
smartblur_filter_deps="gpl swscale"
sofalizer_filter_deps="libmysofa avcodec"
sofalizer_filter_select="fft"
spectrumsynth_filter_deps="avcodec"
spectrumsynth_filter_select="fft"
spp_filter_deps="gpl avcodec"
spp_filter_select="fft idctdsp fdctdsp me_cmp pixblockdsp"
stereo3d_filter_deps="gpl"
subtitles_filter_deps="avformat avcodec libass"
super2xsai_filter_deps="gpl"
pixfmts_super2xsai_test_deps="super2xsai_filter"
tinterlace_filter_deps="gpl"
tinterlace_merge_test_deps="tinterlace_filter"
tinterlace_pad_test_deps="tinterlace_filter"
tonemap_filter_deps="const_nan"
uspp_filter_deps="gpl avcodec"
unsharp_filter_suggest="opencl"
vaguedenoiser_filter_deps="gpl"
vidstabdetect_filter_deps="libvidstab"
vidstabtransform_filter_deps="libvidstab"
libvmaf_filter_deps="libvmaf"
zmq_filter_deps="libzmq"
zoompan_filter_deps="swscale"
zscale_filter_deps="libzimg const_nan"
scale_vaapi_filter_deps="vaapi VAProcPipelineParameterBuffer"
vpp_qsv_filter_deps="libmfx"
vpp_qsv_filter_select="qsvvpp"

# examples
avio_dir_cmd_deps="avformat avutil"
avio_reading_deps="avformat avcodec avutil"
decode_audio_example_deps="avcodec avutil"
decode_video_example_deps="avcodec avutil"
demuxing_decoding_example_deps="avcodec avformat avutil"
encode_audio_example_deps="avcodec avutil"
encode_video_example_deps="avcodec avutil"
extract_mvs_example_deps="avcodec avformat avutil"
filter_audio_example_deps="avfilter avutil"
filtering_audio_example_deps="avfilter avcodec avformat avutil"
filtering_video_example_deps="avfilter avcodec avformat avutil"
http_multiclient_example_deps="avformat avutil fork"
hw_decode_example_deps="avcodec avformat avutil"
metadata_example_deps="avformat avutil"
muxing_example_deps="avcodec avformat avutil swscale"
qsvdec_example_deps="avcodec avutil libmfx h264_qsv_decoder"
remuxing_example_deps="avcodec avformat avutil"
resampling_audio_example_deps="avutil swresample"
scaling_video_example_deps="avutil swscale"
transcode_aac_example_deps="avcodec avformat swresample"
transcoding_example_deps="avfilter avcodec avformat avutil"

# EXTRALIBS_LIST
cpu_init_extralibs="pthreads_extralibs"
cws2fws_extralibs="zlib_extralibs"

# libraries, in linking order
avcodec_deps="avutil"
avcodec_suggest="libm"
avcodec_select="null_bsf"
avdevice_deps="avformat avcodec avutil"
avdevice_suggest="libm"
avfilter_deps="avutil"
avfilter_suggest="libm"
avformat_deps="avcodec avutil"
avformat_suggest="libm network zlib"
avresample_deps="avutil"
avresample_suggest="libm"
avutil_suggest="clock_gettime cuda libm libdrm libmfx opencl user32 vaapi videotoolbox corefoundation corevideo coremedia wincrypt"
postproc_deps="avutil gpl"
postproc_suggest="libm"
swresample_deps="avutil"
swresample_suggest="libm libsoxr"
swscale_deps="avutil"
swscale_suggest="libm"

avcodec_extralibs="pthreads_extralibs iconv_extralibs"
avfilter_extralibs="pthreads_extralibs"
avutil_extralibs="d3d11va_extralibs nanosleep_extralibs pthreads_extralibs vaapi_drm_extralibs vaapi_x11_extralibs vdpau_x11_extralibs"

# programs
ffmpeg_deps="avcodec avfilter avformat swresample"
ffmpeg_select="aformat_filter anull_filter atrim_filter format_filter
               null_filter
               trim_filter"
ffmpeg_suggest="ole32 psapi shell32"
ffplay_deps="avcodec avformat swscale swresample sdl2"
ffplay_select="rdft crop_filter transpose_filter hflip_filter vflip_filter rotate_filter"
ffplay_suggest="shell32"
ffprobe_deps="avcodec avformat"
ffprobe_suggest="shell32"
ffserver_deps="avformat fork sarestart"
ffserver_select="ffm_muxer rtp_protocol rtsp_demuxer"

# documentation
podpages_deps="perl"
manpages_deps="perl pod2man"
htmlpages_deps="perl"
htmlpages_deps_any="makeinfo_html texi2html"
txtpages_deps="perl makeinfo"
doc_deps_any="manpages htmlpages podpages txtpages"

# default parameters

logfile="ffbuild/config.log"

# installation paths
prefix_default="/usr/local"
bindir_default='${prefix}/bin'
datadir_default='${prefix}/share/ffmpeg'
docdir_default='${prefix}/share/doc/ffmpeg'
incdir_default='${prefix}/include'
libdir_default='${prefix}/lib'
mandir_default='${prefix}/share/man'

# toolchain
ar_default="ar"
cc_default="gcc"
cxx_default="g++"
host_cc_default="gcc"
doxygen_default="doxygen"
install="install"
ln_s_default="ln -s -f"
nm_default="nm -g"
pkg_config_default=pkg-config
ranlib_default="ranlib"
strip_default="strip"
version_script='--version-script'
x86asmexe_default="nasm"
windres_default="windres"
nvcc_default="nvcc"
nvccflags_default="-gencode arch=compute_30,code=sm_30 -O2"
striptype="direct"

# OS
target_os_default=$(tolower $(uname -s))
host_os=$target_os_default

# machine
if test "$target_os_default" = aix; then
    arch_default=$(uname -p)
    strip_default="strip -X32_64"
else
    arch_default=$(uname -m)
fi
cpu="generic"
intrinsics="none"

# configurable options
enable $PROGRAM_LIST
enable $DOCUMENT_LIST
enable $EXAMPLE_LIST
enable $(filter_out avresample $LIBRARY_LIST)
enable stripping

enable asm
enable debug
enable doc
enable faan faandct faanidct
enable optimizations
enable runtime_cpudetect
enable safe_bitstream_reader
enable static
enable swscale_alpha
enable valgrind_backtrace

sws_max_filter_size_default=256
set_default sws_max_filter_size

# internal components are enabled by default
enable $EXTRALIBS_LIST

# Avoid external, non-system, libraries getting enabled by dependency resolution
disable $EXTERNAL_LIBRARY_LIST $HWACCEL_LIBRARY_LIST

# build settings
SHFLAGS='-shared -Wl,-soname,$$(@F)'
LIBPREF="lib"
LIBSUF=".a"
FULLNAME='$(NAME)$(BUILDSUF)'
LIBNAME='$(LIBPREF)$(FULLNAME)$(LIBSUF)'
SLIBPREF="lib"
SLIBSUF=".so"
SLIBNAME='$(SLIBPREF)$(FULLNAME)$(SLIBSUF)'
SLIBNAME_WITH_VERSION='$(SLIBNAME).$(LIBVERSION)'
SLIBNAME_WITH_MAJOR='$(SLIBNAME).$(LIBMAJOR)'
LIB_INSTALL_EXTRA_CMD='$$(RANLIB) "$(LIBDIR)/$(LIBNAME)"'
SLIB_INSTALL_NAME='$(SLIBNAME_WITH_VERSION)'
SLIB_INSTALL_LINKS='$(SLIBNAME_WITH_MAJOR) $(SLIBNAME)'
VERSION_SCRIPT_POSTPROCESS_CMD="cat"

asflags_filter=echo
cflags_filter=echo
ldflags_filter=echo

AS_C='-c'
AS_O='-o $@'
CC_C='-c'
CC_E='-E -o $@'
CC_O='-o $@'
CXX_C='-c'
CXX_O='-o $@'
OBJCC_C='-c'
OBJCC_E='-E -o $@'
OBJCC_O='-o $@'
X86ASM_O='-o $@'
LD_O='-o $@'
LD_LIB='-l%'
LD_PATH='-L'
HOSTCC_C='-c'
HOSTCC_E='-E -o $@'
HOSTCC_O='-o $@'
HOSTLD_O='-o $@'
NVCC_C='-c'
NVCC_O='-o $@'

host_extralibs='-lm'
host_cflags_filter=echo
host_ldflags_filter=echo

target_path='$(CURDIR)'

# since the object filename is not given with the -MM flag, the compiler
# is only able to print the basename, and we must add the path ourselves
DEPCMD='$(DEP$(1)) $(DEP$(1)FLAGS) $($(1)DEP_FLAGS) $< 2>/dev/null | sed -e "/^\#.*/d" -e "s,^[[:space:]]*$(@F),$(@D)/$(@F)," > $(@:.o=.d)'
DEPFLAGS='-MM'

mkdir -p ffbuild

# find source path
if test -f configure; then
    source_path=.
else
    source_path=$(cd $(dirname "$0"); pwd)
    case "$source_path" in
        *[[:blank:]]*) die "Out of tree builds are impossible with whitespace in source path." ;;
    esac
    test -e "$source_path/config.h" &&
        die "Out of tree builds are impossible with config.h in source dir."
fi

for v in "$@"; do
    r=${v#*=}
    l=${v%"$r"}
    r=$(sh_quote "$r")
    FFMPEG_CONFIGURATION="${FFMPEG_CONFIGURATION# } ${l}${r}"
done

find_things(){
    thing=$1
    pattern=$2
    file=$source_path/$3
    sed -n "s/^[^#]*$pattern.*([^,]*, *\([^,]*\)\(,.*\)*).*/\1_$thing/p" "$file"
}

ENCODER_LIST=$(find_things  encoder  ENC      libavcodec/allcodecs.c)
DECODER_LIST=$(find_things  decoder  DEC      libavcodec/allcodecs.c)
HWACCEL_LIST=$(find_things  hwaccel  HWACCEL  libavcodec/allcodecs.c)
PARSER_LIST=$(find_things   parser   PARSER   libavcodec/allcodecs.c)
MUXER_LIST=$(find_things    muxer    _MUX     libavformat/allformats.c)
DEMUXER_LIST=$(find_things  demuxer  DEMUX    libavformat/allformats.c)
OUTDEV_LIST=$(find_things   outdev   OUTDEV   libavdevice/alldevices.c)
INDEV_LIST=$(find_things    indev    _IN      libavdevice/alldevices.c)
FILTER_LIST=$(find_things   filter   FILTER   libavfilter/allfilters.c)

find_things_extern(){
    thing=$1
    pattern=$2
    file=$source_path/$3
    sed -n "s/^[^#]*extern.*$pattern *ff_\([^ ]*\)_$thing;/\1_$thing/p" "$file"
}

BSF_LIST=$(find_things_extern bsf AVBitStreamFilter libavcodec/bitstream_filters.c)
PROTOCOL_LIST=$(find_things_extern protocol URLProtocol libavformat/protocols.c)

AVCODEC_COMPONENTS_LIST="
    $BSF_LIST
    $DECODER_LIST
    $ENCODER_LIST
    $HWACCEL_LIST
    $PARSER_LIST
"

AVDEVICE_COMPONENTS_LIST="
    $INDEV_LIST
    $OUTDEV_LIST
"

AVFILTER_COMPONENTS_LIST="
    $FILTER_LIST
"

AVFORMAT_COMPONENTS_LIST="
    $DEMUXER_LIST
    $MUXER_LIST
    $PROTOCOL_LIST
"

ALL_COMPONENTS="
    $AVCODEC_COMPONENTS_LIST
    $AVDEVICE_COMPONENTS_LIST
    $AVFILTER_COMPONENTS_LIST
    $AVFORMAT_COMPONENTS_LIST
"

for n in $COMPONENT_LIST; do
    v=$(toupper ${n%s})_LIST
    eval enable \$$v
    eval ${n}_if_any="\$$v"
done

enable $ARCH_EXT_LIST

die_unknown(){
    echo "Unknown option \"$1\"."
    echo "See $0 --help for available options."
    exit 1
}

print_in_columns() {
    cols=$(expr $ncols / 24)
    cat | tr ' ' '\n' | sort | pr -r "-$cols" -w $ncols -t
}

show_list() {
    suffix=_$1
    shift
    echo $* | sed s/$suffix//g | print_in_columns
    exit 0
}

rand_list(){
    IFS=', '
    set -- $*
    unset IFS
    for thing; do
        comp=${thing%:*}
        prob=${thing#$comp}
        prob=${prob#:}
        is_in ${comp} $COMPONENT_LIST && eval comp=\$$(toupper ${comp%s})_LIST
        echo "prob ${prob:-0.5}"
        printf '%s\n' $comp
    done
}

do_random(){
    action=$1
    shift
    random_seed=$(awk "BEGIN { srand($random_seed); print srand() }")
    $action $(rand_list "$@" | awk "BEGIN { srand($random_seed) } \$1 == \"prob\" { prob = \$2; next } rand() < prob { print }")
}

for opt do
    optval="${opt#*=}"
    case "$opt" in
        --extra-ldflags=*)
            add_ldflags $optval
        ;;
        --extra-ldexeflags=*)
            add_ldexeflags $optval
        ;;
        --extra-ldsoflags=*)
            add_ldsoflags $optval
        ;;
        --extra-ldlibflags=*)
            warn "The --extra-ldlibflags option is only provided for compatibility and will be\n"\
                 "removed in the future. Use --extra-ldsoflags instead."
            add_ldsoflags $optval
        ;;
        --extra-libs=*)
            add_extralibs $optval
        ;;
        --disable-devices)
            disable $INDEV_LIST $OUTDEV_LIST
        ;;
        --enable-debug=*)
            debuglevel="$optval"
        ;;
        --disable-programs)
            disable $PROGRAM_LIST
        ;;
        --disable-everything)
            map 'eval unset \${$(toupper ${v%s})_LIST}' $COMPONENT_LIST
        ;;
        --disable-all)
            map 'eval unset \${$(toupper ${v%s})_LIST}' $COMPONENT_LIST
            disable $LIBRARY_LIST $PROGRAM_LIST doc
            enable avutil
        ;;
        --enable-random|--disable-random)
            action=${opt%%-random}
            do_random ${action#--} $COMPONENT_LIST
        ;;
        --enable-random=*|--disable-random=*)
            action=${opt%%-random=*}
            do_random ${action#--} $optval
        ;;
        --enable-sdl)
            enable sdl2
        ;;
        --enable-*=*|--disable-*=*)
            eval $(echo "${opt%%=*}" | sed 's/--/action=/;s/-/ thing=/')
            is_in "${thing}s" $COMPONENT_LIST || die_unknown "$opt"
            eval list=\$$(toupper $thing)_LIST
            name=$(echo "${optval}" | sed "s/,/_${thing}|/g")_${thing}
            list=$(filter "$name" $list)
            [ "$list" = "" ] && warn "Option $opt did not match anything"
            $action $list
        ;;
        --enable-yasm|--disable-yasm)
            warn "The ${opt} option is only provided for compatibility and will be\n"\
                 "removed in the future. Use --enable-x86asm / --disable-x86asm instead."
            test $opt = --enable-yasm && x86asm=yes || x86asm=no
        ;;
        --yasmexe=*)
            warn "The --yasmexe option is only provided for compatibility and will be\n"\
                 "removed in the future. Use --x86asmexe instead."
            x86asmexe="$optval"
        ;;
        --enable-?*|--disable-?*)
            eval $(echo "$opt" | sed 's/--/action=/;s/-/ option=/;s/-/_/g')
            if is_in $option $COMPONENT_LIST; then
                test $action = disable && action=unset
                eval $action \$$(toupper ${option%s})_LIST
            elif is_in $option $CMDLINE_SELECT; then
                $action $option
            else
                die_unknown $opt
            fi
        ;;
        --list-*)
            NAME="${opt#--list-}"
            is_in $NAME $COMPONENT_LIST || die_unknown $opt
            NAME=${NAME%s}
            eval show_list $NAME \$$(toupper $NAME)_LIST
        ;;
        --help|-h) show_help
        ;;
        --quiet|-q) quiet=yes
        ;;
        --fatal-warnings) enable fatal_warnings
        ;;
        --libfuzzer=*)
            libfuzzer_path="$optval"
        ;;
        *)
            optname="${opt%%=*}"
            optname="${optname#--}"
            optname=$(echo "$optname" | sed 's/-/_/g')
            if is_in $optname $CMDLINE_SET; then
                eval $optname='$optval'
            elif is_in $optname $CMDLINE_APPEND; then
                append $optname "$optval"
            else
                die_unknown $opt
            fi
        ;;
    esac
done

for e in $env; do
    eval "export $e"
done

if disabled autodetect; then

    # Unless iconv is explicitely disabled by the user, we still want to probe
    # for the iconv from the libc.
    disabled iconv || enable libc_iconv

    disable_weak $EXTERNAL_AUTODETECT_LIBRARY_LIST
    disable_weak $HWACCEL_AUTODETECT_LIBRARY_LIST
fi
# Mark specifically enabled, but normally autodetected libraries as requested.
for lib in $AUTODETECT_LIBS; do
    enabled $lib && request $lib
done
#TODO: switch to $AUTODETECT_LIBS when $THREADS_LIST is supported the same way
enable_weak $EXTERNAL_AUTODETECT_LIBRARY_LIST
enable_weak $HWACCEL_AUTODETECT_LIBRARY_LIST

disabled logging && logfile=/dev/null

<<<<<<< HEAD
=======
# we need to build at least one lib type
if ! enabled_any static shared; then
    cat <<EOF
At least one library type must be built.
Specify --enable-static to build the static libraries or --enable-shared to
build the shared libraries as well. To only build the shared libraries specify
--disable-static in addition to --enable-shared.
EOF
    exit 1
fi

# Die early if licensing-related configure options are incompatible.
>>>>>>> 62be1caf
die_license_disabled() {
    enabled $1 || { enabled $v && die "$v is $1 and --enable-$1 is not specified."; }
}

die_license_disabled_gpl() {
    enabled $1 || { enabled $v && die "$v is incompatible with the gpl and --enable-$1 is not specified."; }
}

map "die_license_disabled gpl"      $EXTERNAL_LIBRARY_GPL_LIST $EXTERNAL_LIBRARY_GPLV3_LIST
map "die_license_disabled version3" $EXTERNAL_LIBRARY_VERSION3_LIST $EXTERNAL_LIBRARY_GPLV3_LIST

enabled gpl && map "die_license_disabled_gpl nonfree" $EXTERNAL_LIBRARY_NONFREE_LIST
map "die_license_disabled nonfree" $HWACCEL_LIBRARY_NONFREE_LIST

enabled version3 && { enabled gpl && enable gplv3 || enable lgplv3; }

enabled_all gnutls openssl &&
    die "GnuTLS and OpenSSL must not be enabled at the same time."

# Disable all the library-specific components if the library itself
# is disabled, see AVCODEC_LIST and following _LIST variables.

disable_components(){
    disabled ${1} && disable $(
        eval components="\$$(toupper ${1})_COMPONENTS"
        map 'eval echo \${$(toupper ${v%s})_LIST}' $components
    )
}

map 'disable_components $v' $LIBRARY_LIST

echo "# $0 $FFMPEG_CONFIGURATION" > $logfile
set >> $logfile

test -n "$valgrind" && toolchain="valgrind-memcheck"

enabled ossfuzz && {
    add_cflags  -fsanitize=address,undefined -fsanitize-coverage=trace-pc-guard,trace-cmp -fno-omit-frame-pointer
    add_ldflags -fsanitize=address,undefined -fsanitize-coverage=trace-pc-guard,trace-cmp
}

case "$toolchain" in
    *-asan)
        cc_default="${toolchain%-asan}"
        add_cflags  -fsanitize=address
        add_ldflags -fsanitize=address
    ;;
    *-msan)
        cc_default="${toolchain%-msan}"
        add_cflags  -fsanitize=memory -fsanitize-memory-track-origins
        add_ldflags -fsanitize=memory
    ;;
    *-tsan)
        cc_default="${toolchain%-tsan}"
        add_cflags  -fsanitize=thread -fPIE
        add_ldflags -fsanitize=thread -pie
        case "$toolchain" in
            gcc-tsan)
                add_cflags  -fPIC
                add_ldflags -fPIC
                ;;
        esac
    ;;
    *-usan)
        cc_default="${toolchain%-usan}"
        add_cflags  -fsanitize=undefined
        add_ldflags -fsanitize=undefined
    ;;
    valgrind-*)
        target_exec_default="valgrind"
        case "$toolchain" in
            valgrind-massif)
                target_exec_args="--tool=massif --alloc-fn=av_malloc --alloc-fn=av_mallocz --alloc-fn=av_calloc --alloc-fn=av_fast_padded_malloc --alloc-fn=av_fast_malloc --alloc-fn=av_realloc_f --alloc-fn=av_fast_realloc --alloc-fn=av_realloc"
                ;;
            valgrind-memcheck)
                target_exec_args="--error-exitcode=1 --malloc-fill=0x2a --track-origins=yes --leak-check=full --gen-suppressions=all --suppressions=$source_path/tests/fate-valgrind.supp"
                ;;
        esac
    ;;
    msvc)
        # Check whether the current MSVC version needs the C99 converter.
        # From MSVC 2013 (compiler major version 18) onwards, it does actually
        # support enough of C99 to build ffmpeg. Default to the new
        # behaviour if the regexp was unable to match anything, since this
        # successfully parses the version number of existing supported
        # versions that require the converter (MSVC 2010 and 2012).
        cl_major_ver=$(cl 2>&1 | sed -n 's/.*Version \([[:digit:]]\{1,\}\)\..*/\1/p')
        if [ -z "$cl_major_ver" ] || [ $cl_major_ver -ge 18 ]; then
            cc_default="cl"
            cxx_default="cl"
        else
            cc_default="c99wrap cl"
            cxx_default="c99wrap cl"
        fi
        ld_default="$source_path/compat/windows/mslink"
        nm_default="dumpbin -symbols"
        ar_default="lib"
        case "$arch" in
        aarch64|arm64)
            as_default="armasm64"
            ;;
        arm*)
            as_default="armasm"
            ;;
        esac
        target_os_default="win32"
        # Use a relative path for TMPDIR. This makes sure all the
        # ffconf temp files are written with a relative path, avoiding
        # issues with msys/win32 path conversion for MSVC parameters
        # such as -Fo<file> or -out:<file>.
        TMPDIR=.
    ;;
    icl)
        cc_default="icl"
        ld_default="xilink"
        nm_default="dumpbin -symbols"
        ar_default="xilib"
        target_os_default="win32"
        TMPDIR=.
    ;;
    gcov)
        add_cflags  -fprofile-arcs -ftest-coverage
        add_ldflags -fprofile-arcs -ftest-coverage
    ;;
    llvm-cov)
        add_cflags -fprofile-arcs -ftest-coverage
        add_ldflags --coverage
    ;;
    hardened)
        add_cppflags -U_FORTIFY_SOURCE -D_FORTIFY_SOURCE=2
        add_cflags   -fno-strict-overflow -fstack-protector-all
        add_ldflags  -Wl,-z,relro -Wl,-z,now
        add_cflags   -fPIE
        add_ldexeflags -fPIE -pie
    ;;
    ?*)
        die "Unknown toolchain $toolchain"
    ;;
esac

test -n "$cross_prefix" && enable cross_compile

if enabled cross_compile; then
    test -n "$arch" && test -n "$target_os" ||
        die "Must specify target arch (--arch) and OS (--target-os) when cross-compiling"
fi

ar_default="${cross_prefix}${ar_default}"
cc_default="${cross_prefix}${cc_default}"
cxx_default="${cross_prefix}${cxx_default}"
nm_default="${cross_prefix}${nm_default}"
pkg_config_default="${cross_prefix}${pkg_config_default}"
if ${cross_prefix}${ranlib_default} 2>&1 | grep -q "\-D "; then
    ranlib_default="${cross_prefix}${ranlib_default} -D"
else
    ranlib_default="${cross_prefix}${ranlib_default}"
fi
strip_default="${cross_prefix}${strip_default}"
windres_default="${cross_prefix}${windres_default}"

sysinclude_default="${sysroot}/usr/include"

set_default arch cc cxx doxygen pkg_config ranlib strip sysinclude \
    target_exec target_os x86asmexe nvcc
enabled cross_compile || host_cc_default=$cc
set_default host_cc

pkg_config_fail_message=""
if ! $pkg_config --version >/dev/null 2>&1; then
    warn "$pkg_config not found, library detection may fail."
    pkg_config=false
elif is_in -static $cc $LDFLAGS && ! is_in --static $pkg_config $pkg_config_flags; then
    pkg_config_fail_message="
Note: When building a static binary, add --pkg-config-flags=\"--static\"."
fi

if test $doxygen != $doxygen_default && \
  ! $doxygen --version >/dev/null 2>&1; then
    warn "Specified doxygen \"$doxygen\" not found, API documentation will fail to build."
fi

exesuf() {
    case $1 in
        mingw32*|mingw64*|win32|win64|cygwin*|*-dos|freedos|opendos|os/2*|symbian) echo .exe ;;
    esac
}

EXESUF=$(exesuf $target_os)
HOSTEXESUF=$(exesuf $host_os)

# set temporary file name
: ${TMPDIR:=$TEMPDIR}
: ${TMPDIR:=$TMP}
: ${TMPDIR:=/tmp}

if [ -n "$tempprefix" ] ; then
    mktemp(){
        tmpname="$tempprefix.${HOSTNAME}.${UID}"
        echo "$tmpname"
        mkdir "$tmpname"
    }
elif ! check_cmd mktemp -u XXXXXX; then
    # simple replacement for missing mktemp
    # NOT SAFE FOR GENERAL USE
    mktemp(){
        tmpname="${2%%XXX*}.${HOSTNAME}.${UID}.$$"
        echo "$tmpname"
        mkdir "$tmpname"
    }
fi

FFTMPDIR=$(mktemp -d "${TMPDIR}/ffconf.XXXXXXXX" 2> /dev/null) ||
    die "Unable to create temporary directory in $TMPDIR."

tmpfile(){
    tmp="${FFTMPDIR}/test"$2
    (set -C; exec > $tmp) 2> /dev/null ||
        die "Unable to create temporary file in $FFTMPDIR."
    eval $1=$tmp
}

trap 'rm -rf -- "$FFTMPDIR"' EXIT
trap 'exit 2' INT

tmpfile TMPASM .asm
tmpfile TMPC   .c
tmpfile TMPCPP .cpp
tmpfile TMPE   $EXESUF
tmpfile TMPH   .h
tmpfile TMPM   .m
tmpfile TMPO   .o
tmpfile TMPS   .S
tmpfile TMPSH  .sh
tmpfile TMPV   .ver

unset -f mktemp

chmod +x $TMPE

# make sure we can execute files in $TMPDIR
cat > $TMPSH 2>> $logfile <<EOF
#! /bin/sh
EOF
chmod +x $TMPSH >> $logfile 2>&1
if ! $TMPSH >> $logfile 2>&1; then
    cat <<EOF
Unable to create and execute files in $TMPDIR.  Set the TMPDIR environment
variable to another directory and make sure that it is not mounted noexec.
EOF
    die "Sanity test failed."
fi

armasm_flags(){
    for flag; do
        case $flag in
            # Filter out MSVC cl.exe options from cflags that shouldn't
            # be passed to gas-preprocessor
            -M[TD]*)                                            ;;
            *)                  echo $flag                      ;;
        esac
   done
}

cparser_flags(){
    for flag; do
        case $flag in
            -Wno-switch)             echo -Wno-switch-enum ;;
            -Wno-format-zero-length) ;;
            -Wdisabled-optimization) ;;
            -Wno-pointer-sign)       echo -Wno-other ;;
            *)                       echo $flag ;;
        esac
    done
}

msvc_common_flags(){
    for flag; do
        case $flag in
            # In addition to specifying certain flags under the compiler
            # specific filters, they must be specified here as well or else the
            # generic catch all at the bottom will print the original flag.
            -Wall)                ;;
            -Wextra)              ;;
            -std=c99)             ;;
            # Common flags
            -fomit-frame-pointer) ;;
            -g)                   echo -Z7 ;;
            -fno-math-errno)      ;;
            -fno-common)          ;;
            -fno-signed-zeros)    ;;
            -fPIC)                ;;
            -mthumb)              ;;
            -march=*)             ;;
            -lz)                  echo zlib.lib ;;
            -lx264)               echo libx264.lib ;;
            -lstdc++)             ;;
            -l*)                  echo ${flag#-l}.lib ;;
            -LARGEADDRESSAWARE)   echo $flag ;;
            -L*)                  echo -libpath:${flag#-L} ;;
            *)                    echo $flag ;;
        esac
    done
}

msvc_flags(){
    msvc_common_flags "$@"
    for flag; do
        case $flag in
            -Wall)                echo -W3 -wd4018 -wd4146 -wd4244 -wd4305     \
                                       -wd4554 ;;
            -Wextra)              echo -W4 -wd4244 -wd4127 -wd4018 -wd4389     \
                                       -wd4146 -wd4057 -wd4204 -wd4706 -wd4305 \
                                       -wd4152 -wd4324 -we4013 -wd4100 -wd4214 \
                                       -wd4307 \
                                       -wd4273 -wd4554 -wd4701 -wd4703 ;;
        esac
    done
}

icl_flags(){
    msvc_common_flags "$@"
    for flag; do
        case $flag in
            # Despite what Intel's documentation says -Wall, which is supported
            # on Windows, does enable remarks so disable them here.
            -Wall)                echo $flag -Qdiag-disable:remark ;;
            -std=c99)             echo -Qstd=c99 ;;
            -flto)                echo -ipo ;;
        esac
    done
}

icc_flags(){
    for flag; do
        case $flag in
            -flto)                echo -ipo ;;
            *)                    echo $flag ;;
        esac
    done
}

pgi_flags(){
    for flag; do
        case $flag in
            -flto)                echo -Mipa=fast,libopt,libinline,vestigial ;;
            -fomit-frame-pointer) echo -Mnoframe ;;
            -g)                   echo -gopt ;;
            *)                    echo $flag ;;
        esac
    done
}

suncc_flags(){
    for flag; do
        case $flag in
            -march=*|-mcpu=*)
                case "${flag#*=}" in
                    native)                   echo -xtarget=native       ;;
                    v9|niagara)               echo -xarch=sparc          ;;
                    ultrasparc)               echo -xarch=sparcvis       ;;
                    ultrasparc3|niagara2)     echo -xarch=sparcvis2      ;;
                    i586|pentium)             echo -xchip=pentium        ;;
                    i686|pentiumpro|pentium2) echo -xtarget=pentium_pro  ;;
                    pentium3*|c3-2)           echo -xtarget=pentium3     ;;
                    pentium-m)          echo -xarch=sse2 -xchip=pentium3 ;;
                    pentium4*)          echo -xtarget=pentium4           ;;
                    prescott|nocona)    echo -xarch=sse3 -xchip=pentium4 ;;
                    *-sse3)             echo -xarch=sse3                 ;;
                    core2)              echo -xarch=ssse3 -xchip=core2   ;;
                    bonnell)                   echo -xarch=ssse3         ;;
                    corei7|nehalem)            echo -xtarget=nehalem     ;;
                    westmere)                  echo -xtarget=westmere    ;;
                    silvermont)                echo -xarch=sse4_2        ;;
                    corei7-avx|sandybridge)    echo -xtarget=sandybridge ;;
                    core-avx*|ivybridge|haswell|broadwell|skylake*|knl)
                                               echo -xarch=avx           ;;
                    amdfam10|barcelona)        echo -xtarget=barcelona   ;;
                    btver1)                    echo -xarch=amdsse4a      ;;
                    btver2|bdver*|znver*)      echo -xarch=avx           ;;
                    athlon-4|athlon-[mx]p)     echo -xarch=ssea          ;;
                    k8|opteron|athlon64|athlon-fx)
                                               echo -xarch=sse2a         ;;
                    athlon*)                   echo -xarch=pentium_proa  ;;
                esac
                ;;
            -std=c99)             echo -xc99              ;;
            -fomit-frame-pointer) echo -xregs=frameptr    ;;
            -fPIC)                echo -KPIC -xcode=pic32 ;;
            -W*,*)                echo $flag              ;;
            -f*-*|-W*|-mimpure-text)                      ;;
            -shared)              echo -G                 ;;
            *)                    echo $flag              ;;
        esac
    done
}

tms470_flags(){
    for flag; do
        case $flag in
            -march=*|-mcpu=*)
                case "${flag#*=}" in
                    armv7-a|cortex-a*)      echo -mv=7a8 ;;
                    armv7-r|cortex-r*)      echo -mv=7r4 ;;
                    armv7-m|cortex-m*)      echo -mv=7m3 ;;
                    armv6*|arm11*)          echo -mv=6   ;;
                    armv5*e|arm[79]*e*|arm9[24]6*|arm96*|arm102[26])
                                            echo -mv=5e  ;;
                    armv4*|arm7*|arm9[24]*) echo -mv=4   ;;
                esac
                ;;
            -mfpu=neon)     echo --float_support=vfpv3 --neon ;;
            -mfpu=vfp)      echo --float_support=vfpv2        ;;
            -mfpu=vfpv3)    echo --float_support=vfpv3        ;;
            -mfpu=vfpv3-d16) echo --float_support=vfpv3d16    ;;
            -msoft-float)   echo --float_support=vfplib       ;;
            -O[0-3]|-mf=*)  echo $flag                        ;;
            -g)             echo -g -mn                       ;;
            -pds=*)         echo $flag                        ;;
            -D*|-I*)        echo $flag                        ;;
            --gcc|--abi=*)  echo $flag                        ;;
            -me)            echo $flag                        ;;
        esac
    done
}

probe_cc(){
    pfx=$1
    _cc=$2
    first=$3

    unset _type _ident _cc_c _cc_e _cc_o _flags _cflags
    unset _ld_o _ldflags _ld_lib _ld_path
    unset _depflags _DEPCMD _DEPFLAGS
    _flags_filter=echo

    if $_cc --version 2>&1 | grep -q '^GNU assembler'; then
        true # no-op to avoid reading stdin in following checks
    elif $_cc -v 2>&1 | grep -q '^gcc.*LLVM'; then
        _type=llvm_gcc
        gcc_extra_ver=$(expr "$($_cc --version 2>/dev/null | head -n1)" : '.*\((.*)\)')
        _ident="llvm-gcc $($_cc -dumpversion 2>/dev/null) $gcc_extra_ver"
        _depflags='-MMD -MF $(@:.o=.d) -MT $@'
        _cflags_speed='-O3'
        _cflags_size='-Os'
    elif $_cc -v 2>&1 | grep -qi ^gcc; then
        _type=gcc
        gcc_version=$($_cc --version | head -n1)
        gcc_basever=$($_cc -dumpversion)
        gcc_pkg_ver=$(expr "$gcc_version" : '[^ ]* \(([^)]*)\)')
        gcc_ext_ver=$(expr "$gcc_version" : ".*$gcc_pkg_ver $gcc_basever \\(.*\\)")
        _ident=$(cleanws "gcc $gcc_basever $gcc_pkg_ver $gcc_ext_ver")
        case $gcc_basever in
            2) ;;
            2.*) ;;
            *) _depflags='-MMD -MF $(@:.o=.d) -MT $@' ;;
        esac
        if [ "$first" = true ]; then
            case $gcc_basever in
                4.2*)
                warn "gcc 4.2 is outdated and may miscompile FFmpeg. Please use a newer compiler." ;;
            esac
        fi
        _cflags_speed='-O3'
        _cflags_size='-Os'
    elif $_cc --version 2>/dev/null | grep -q ^icc; then
        _type=icc
        _ident=$($_cc --version | head -n1)
        _depflags='-MMD'
        _cflags_speed='-O3'
        _cflags_size='-Os'
        _cflags_noopt='-O1'
        _flags_filter=icc_flags
    elif $_cc -v 2>&1 | grep -q xlc; then
        _type=xlc
        _ident=$($_cc -qversion 2>/dev/null | head -n1)
        _cflags_speed='-O5'
        _cflags_size='-O5 -qcompact'
    elif $_cc --vsn 2>/dev/null | grep -Eq "ARM (C/C\+\+ )?Compiler"; then
        test -d "$sysroot" || die "No valid sysroot specified."
        _type=armcc
        _ident=$($_cc --vsn | grep -i build | head -n1 | sed 's/.*: //')
        armcc_conf="$PWD/armcc.conf"
        $_cc --arm_linux_configure                 \
             --arm_linux_config_file="$armcc_conf" \
             --configure_sysroot="$sysroot"        \
             --configure_cpp_headers="$sysinclude" >>$logfile 2>&1 ||
             die "Error creating armcc configuration file."
        $_cc --vsn | grep -q RVCT && armcc_opt=rvct || armcc_opt=armcc
        _flags="--arm_linux_config_file=$armcc_conf --translate_gcc"
        as_default="${cross_prefix}gcc"
        _depflags='-MMD'
        _cflags_speed='-O3'
        _cflags_size='-Os'
    elif $_cc -version 2>/dev/null | grep -Eq 'TMS470|TI ARM'; then
        _type=tms470
        _ident=$($_cc -version | head -n1 | tr -s ' ')
        _flags='--gcc --abi=eabi -me'
        _cc_e='-ppl -fe=$@'
        _cc_o='-fe=$@'
        _depflags='-ppa -ppd=$(@:.o=.d)'
        _cflags_speed='-O3 -mf=5'
        _cflags_size='-O3 -mf=2'
        _flags_filter=tms470_flags
    elif $_cc -v 2>&1 | grep -q clang; then
        _type=clang
        _ident=$($_cc --version 2>/dev/null | head -n1)
        _depflags='-MMD -MF $(@:.o=.d) -MT $@'
        _cflags_speed='-O3'
        _cflags_size='-Oz'
    elif $_cc -V 2>&1 | grep -q Sun; then
        _type=suncc
        _ident=$($_cc -V 2>&1 | head -n1 | cut -d' ' -f 2-)
        _DEPCMD='$(DEP$(1)) $(DEP$(1)FLAGS) $($(1)DEP_FLAGS) $< | sed -e "1s,^.*: ,$@: ," -e "\$$!s,\$$, \\\," -e "1!s,^.*: , ," > $(@:.o=.d)'
        _DEPFLAGS='-xM1 -xc99'
        _ldflags='-std=c99'
        _cflags_speed='-O5'
        _cflags_size='-O5 -xspace'
        _flags_filter=suncc_flags
    elif $_cc -v 2>&1 | grep -q 'PathScale\|Path64'; then
        _type=pathscale
        _ident=$($_cc -v 2>&1 | head -n1 | tr -d :)
        _depflags='-MMD -MF $(@:.o=.d) -MT $@'
        _cflags_speed='-O2'
        _cflags_size='-Os'
        _flags_filter='filter_out -Wdisabled-optimization'
    elif $_cc -v 2>&1 | grep -q Open64; then
        _type=open64
        _ident=$($_cc -v 2>&1 | head -n1 | tr -d :)
        _depflags='-MMD -MF $(@:.o=.d) -MT $@'
        _cflags_speed='-O2'
        _cflags_size='-Os'
        _flags_filter='filter_out -Wdisabled-optimization|-Wtype-limits|-fno-signed-zeros'
    elif $_cc -V 2>&1 | grep -q Portland; then
        _type=pgi
        _ident="PGI $($_cc -V 2>&1 | awk '/^pgcc/ { print $2; exit }')"
        opt_common='-alias=ansi -Mdse -Mlre -Mpre'
        _cflags_speed="-O3 -Mautoinline -Munroll=c:4 $opt_common"
        _cflags_size="-O2 -Munroll=c:1 $opt_common"
        _cflags_noopt="-O"
        _flags_filter=pgi_flags
    elif $_cc 2>&1 | grep -q 'Microsoft.*ARM.*Assembler'; then
        _type=armasm
        _ident=$($_cc | head -n1)
        # 4509: "This form of conditional instruction is deprecated"
        _flags="-nologo -ignore 4509"
        _flags_filter=armasm_flags
    elif $_cc 2>&1 | grep -q Intel; then
        _type=icl
        _ident=$($_cc 2>&1 | head -n1)
        _depflags='-QMMD -QMF$(@:.o=.d) -QMT$@'
        # Not only is O3 broken on 13.x+ but it is slower on all previous
        # versions (tested) as well.
        _cflags_speed="-O2"
        _cflags_size="-O1 -Oi" # -O1 without -Oi miscompiles stuff
        if $_cc 2>&1 | grep -q Linker; then
            _ld_o='-out:$@'
        else
            _ld_o='-Fe$@'
        fi
        _cc_o='-Fo$@'
        _cc_e='-P'
        _flags_filter=icl_flags
        _ld_lib='lib%.a'
        _ld_path='-libpath:'
        # -Qdiag-error to make icl error when seeing certain unknown arguments
        _flags='-nologo -Qdiag-error:4044,10157'
        # -Qvec- -Qsimd- to prevent miscompilation, -GS, fp:precise for consistency
        # with MSVC which enables it by default.
        _cflags='-Qms0 -Qvec- -Qsimd- -GS -fp:precise'
        disable stripping
    elif $_cc -? 2>/dev/null | grep -q 'LLVM.*Linker'; then
        # lld can emulate multiple different linkers; in ms link.exe mode,
        # the -? parameter gives the help output which contains an identifyable
        # string, while it gives an error in other modes.
        _type=lld-link
        # The link.exe mode doesn't have a switch for getting the version,
        # but we can force it back to gnu mode and get the version from there.
        _ident=$($_cc -flavor gnu --version 2>/dev/null)
        _ld_o='-out:$@'
        _flags_filter=msvc_flags
        _ld_lib='lib%.a'
        _ld_path='-libpath:'
    elif $_cc -nologo- 2>&1 | grep -q Microsoft; then
        _type=msvc
        _ident=$($_cc 2>&1 | head -n1)
        _DEPCMD='$(DEP$(1)) $(DEP$(1)FLAGS) $($(1)DEP_FLAGS) $< 2>&1 | awk '\''/including/ { sub(/^.*file: */, ""); gsub(/\\/, "/"); if (!match($$0, / /)) print "$@:", $$0 }'\'' > $(@:.o=.d)'
        _DEPFLAGS='$(CPPFLAGS) $(CFLAGS) -showIncludes -Zs'
        _cflags_speed="-O2"
        _cflags_size="-O1"
        _cflags_noopt="-O1"
        if $_cc -nologo- 2>&1 | grep -q Linker; then
            _ld_o='-out:$@'
        else
            _ld_o='-Fe$@'
        fi
        _cc_o='-Fo$@'
        _cc_e='-P -Fi$@'
        _flags_filter=msvc_flags
        _ld_lib='lib%.a'
        _ld_path='-libpath:'
        _flags='-nologo'
        disable stripping
    elif $_cc --version 2>/dev/null | grep -q ^cparser; then
        _type=cparser
        _ident=$($_cc --version | head -n1)
        _depflags='-MMD'
        _cflags_speed='-O4'
        _cflags_size='-O2'
        _flags_filter=cparser_flags
    fi

    eval ${pfx}_type=\$_type
    eval ${pfx}_ident=\$_ident
}

set_ccvars(){
    eval ${1}_C=\${_cc_c-\${${1}_C}}
    eval ${1}_E=\${_cc_e-\${${1}_E}}
    eval ${1}_O=\${_cc_o-\${${1}_O}}

    if [ -n "$_depflags" ]; then
        eval ${1}_DEPFLAGS=\$_depflags
    else
        eval ${1}DEP=\${_DEPCMD:-\$DEPCMD}
        eval ${1}DEP_FLAGS=\${_DEPFLAGS:-\$DEPFLAGS}
        eval DEP${1}FLAGS=\$_flags
    fi
}

probe_cc cc "$cc" "true"
cflags_filter=$_flags_filter
cflags_speed=$_cflags_speed
cflags_size=$_cflags_size
cflags_noopt=$_cflags_noopt
add_cflags $_flags $_cflags
cc_ldflags=$_ldflags
set_ccvars CC
set_ccvars CXX

probe_cc hostcc "$host_cc"
host_cflags_filter=$_flags_filter
host_cflags_speed=$_cflags_speed
add_host_cflags  $_flags $_cflags
set_ccvars HOSTCC

test -n "$cc_type" && enable $cc_type ||
    warn "Unknown C compiler $cc, unable to select optimal CFLAGS"

: ${as_default:=$cc}
: ${objcc_default:=$cc}
: ${dep_cc_default:=$cc}
: ${ld_default:=$cc}
: ${host_ld_default:=$host_cc}
set_default ar as objcc dep_cc ld ln_s host_ld windres

probe_cc as "$as"
asflags_filter=$_flags_filter
add_asflags $_flags $_cflags
set_ccvars AS

probe_cc objcc "$objcc"
objcflags_filter=$_flags_filter
add_objcflags $_flags $_cflags
set_ccvars OBJC

probe_cc ld "$ld"
ldflags_filter=$_flags_filter
add_ldflags $_flags $_ldflags
test "$cc_type" != "$ld_type" && add_ldflags $cc_ldflags
LD_O=${_ld_o-$LD_O}
LD_LIB=${_ld_lib-$LD_LIB}
LD_PATH=${_ld_path-$LD_PATH}

probe_cc hostld "$host_ld"
host_ldflags_filter=$_flags_filter
add_host_ldflags $_flags $_ldflags
HOSTLD_O=${_ld_o-$HOSTLD_O}

if [ -z "$CC_DEPFLAGS" ] && [ "$dep_cc" != "$cc" ]; then
    probe_cc depcc "$dep_cc"
    CCDEP=${_DEPCMD:-$DEPCMD}
    CCDEP_FLAGS=${_DEPFLAGS:=$DEPFLAGS}
    DEPCCFLAGS=$_flags
fi

if $ar 2>&1 | grep -q Microsoft; then
    arflags="-nologo"
    ar_o='-out:$@'
elif $ar 2>&1 | grep -q 'Texas Instruments'; then
    arflags="rq"
    ar_o='$@'
elif $ar 2>&1 | grep -q 'Usage: ar.*-X.*any'; then
    arflags='-Xany -r -c'
    ar_o='$@'
elif $ar 2>&1 | grep -q "\[D\] "; then
    arflags="rcD"
    ar_o='$@'
else
    arflags="rc"
    ar_o='$@'
fi

add_cflags $extra_cflags
add_cxxflags $extra_cxxflags
add_objcflags $extra_objcflags
add_asflags $extra_cflags

if test -n "$sysroot"; then
    case "$cc_type" in
        gcc|llvm_gcc|clang)
            add_cppflags --sysroot="$sysroot"
            add_ldflags --sysroot="$sysroot"
        ;;
        tms470)
            add_cppflags -I"$sysinclude"
            add_ldflags  --sysroot="$sysroot"
        ;;
    esac
fi

if test "$cpu" = host; then
    enabled cross_compile &&
        die "--cpu=host makes no sense when cross-compiling."

    case "$cc_type" in
        gcc|llvm_gcc)
            check_native(){
                $cc $1=native -v -c -o $TMPO $TMPC >$TMPE 2>&1 || return
                sed -n "/cc1.*$1=/{
                            s/.*$1=\\([^ ]*\\).*/\\1/
                            p
                            q
                        }" $TMPE
            }
            cpu=$(check_native -march || check_native -mcpu)
        ;;
        clang)
            check_native(){
                $cc $1=native -v -c -o $TMPO $TMPC >$TMPE 2>&1 || return
                sed -n "/cc1.*-target-cpu /{
                            s/.*-target-cpu \\([^ ]*\\).*/\\1/
                            p
                            q
                        }" $TMPE
            }
            cpu=$(check_native -march)
        ;;
    esac

    test "${cpu:-host}" = host &&
        die "--cpu=host not supported with compiler $cc"
fi

# Deal with common $arch aliases
case "$arch" in
    aarch64|arm64)
        arch="aarch64"
    ;;
    arm*|iPad*|iPhone*)
        arch="arm"
    ;;
    mips*|IP*)
        case "$arch" in
        *el)
            add_cppflags -EL
            add_ldflags -EL
        ;;
        *eb)
            add_cppflags -EB
            add_ldflags -EB
        ;;
        esac
        arch="mips"
    ;;
    parisc*|hppa*)
        arch="parisc"
    ;;
    "Power Macintosh"|ppc*|powerpc*)
        arch="ppc"
    ;;
    s390|s390x)
        arch="s390"
    ;;
    sh4|sh)
        arch="sh4"
    ;;
    sun4*|sparc*)
        arch="sparc"
    ;;
    tilegx|tile-gx)
        arch="tilegx"
    ;;
    i[3-6]86*|i86pc|BePC|x86pc|x86_64|x86_32|amd64)
        arch="x86"
    ;;
esac

is_in $arch $ARCH_LIST || warn "unknown architecture $arch"
enable $arch

# Add processor-specific flags
if enabled aarch64; then

    case $cpu in
        armv*)
            cpuflags="-march=$cpu"
        ;;
        *)
            cpuflags="-mcpu=$cpu"
        ;;
    esac

elif enabled alpha; then

    cpuflags="-mcpu=$cpu"

elif enabled arm; then

    check_arm_arch() {
        check_cpp_condition stddef.h \
            "defined __ARM_ARCH_${1}__ || defined __TARGET_ARCH_${2:-$1}" \
            $cpuflags
    }

    probe_arm_arch() {
        if   check_arm_arch 4;        then echo armv4
        elif check_arm_arch 4T;       then echo armv4t
        elif check_arm_arch 5;        then echo armv5
        elif check_arm_arch 5E;       then echo armv5e
        elif check_arm_arch 5T;       then echo armv5t
        elif check_arm_arch 5TE;      then echo armv5te
        elif check_arm_arch 5TEJ;     then echo armv5te
        elif check_arm_arch 6;        then echo armv6
        elif check_arm_arch 6J;       then echo armv6j
        elif check_arm_arch 6K;       then echo armv6k
        elif check_arm_arch 6Z;       then echo armv6z
        elif check_arm_arch 6ZK;      then echo armv6zk
        elif check_arm_arch 6T2;      then echo armv6t2
        elif check_arm_arch 7;        then echo armv7
        elif check_arm_arch 7A  7_A;  then echo armv7-a
        elif check_arm_arch 7S;       then echo armv7-a
        elif check_arm_arch 7R  7_R;  then echo armv7-r
        elif check_arm_arch 7M  7_M;  then echo armv7-m
        elif check_arm_arch 7EM 7E_M; then echo armv7-m
        elif check_arm_arch 8A  8_A;  then echo armv8-a
        fi
    }

    [ "$cpu" = generic ] && cpu=$(probe_arm_arch)

    case $cpu in
        armv*)
            cpuflags="-march=$cpu"
            subarch=$(echo $cpu | sed 's/[^a-z0-9]//g')
        ;;
        *)
            cpuflags="-mcpu=$cpu"
            case $cpu in
                cortex-a*)                               subarch=armv7a  ;;
                cortex-r*)                               subarch=armv7r  ;;
                cortex-m*)                 enable thumb; subarch=armv7m  ;;
                arm11*)                                  subarch=armv6   ;;
                arm[79]*e*|arm9[24]6*|arm96*|arm102[26]) subarch=armv5te ;;
                armv4*|arm7*|arm9[24]*)                  subarch=armv4   ;;
                *)                             subarch=$(probe_arm_arch) ;;
            esac
        ;;
    esac

    case "$subarch" in
        armv5t*)    enable fast_clz                ;;
        armv[6-8]*)
            enable fast_clz
            disabled fast_unaligned || enable fast_unaligned
            ;;
    esac

elif enabled avr32; then

    case $cpu in
        ap7[02]0[0-2])
            subarch="avr32_ap"
            cpuflags="-mpart=$cpu"
        ;;
        ap)
            subarch="avr32_ap"
            cpuflags="-march=$cpu"
        ;;
        uc3[ab]*)
            subarch="avr32_uc"
            cpuflags="-mcpu=$cpu"
        ;;
        uc)
            subarch="avr32_uc"
            cpuflags="-march=$cpu"
        ;;
    esac

elif enabled bfin; then

    cpuflags="-mcpu=$cpu"

elif enabled mips; then

    cpuflags="-march=$cpu"

    if [ "$cpu" != "generic" ]; then
        disable mips32r2
        disable mips32r5
        disable mips64r2
        disable mips32r6
        disable mips64r6
        disable loongson2
        disable loongson3

        case $cpu in
            24kc|24kf*|24kec|34kc|1004kc|24kef*|34kf*|1004kf*|74kc|74kf)
                enable mips32r2
                disable msa
            ;;
            p5600|i6400|p6600)
                disable mipsdsp
                disable mipsdspr2
            ;;
            loongson*)
                enable loongson2
                enable loongson3
                enable local_aligned
                enable simd_align_16
                enable fast_64bit
                enable fast_clz
                enable fast_cmov
                enable fast_unaligned
                disable aligned_stack
                disable mipsfpu
                disable mipsdsp
                disable mipsdspr2
                case $cpu in
                    loongson3*)
                        cpuflags="-march=loongson3a -mhard-float -fno-expensive-optimizations"
                    ;;
                    loongson2e)
                        cpuflags="-march=loongson2e -mhard-float -fno-expensive-optimizations"
                    ;;
                    loongson2f)
                        cpuflags="-march=loongson2f -mhard-float -fno-expensive-optimizations"
                    ;;
                esac
            ;;
            *)
                # Unknown CPU. Disable everything.
                warn "unknown CPU. Disabling all MIPS optimizations."
                disable mipsfpu
                disable mipsdsp
                disable mipsdspr2
                disable msa
                disable mmi
            ;;
        esac

        case $cpu in
            24kc)
                disable mipsfpu
                disable mipsdsp
                disable mipsdspr2
            ;;
            24kf*)
                disable mipsdsp
                disable mipsdspr2
            ;;
            24kec|34kc|1004kc)
                disable mipsfpu
                disable mipsdspr2
            ;;
            24kef*|34kf*|1004kf*)
                disable mipsdspr2
            ;;
            74kc)
                disable mipsfpu
            ;;
            p5600)
                enable mips32r5
                check_cflags "-mtune=p5600" && check_cflags "-msched-weight -mload-store-pairs -funroll-loops"
            ;;
            i6400)
                enable mips64r6
                check_cflags "-mtune=i6400 -mabi=64" && check_cflags "-msched-weight -mload-store-pairs -funroll-loops" && check_ldflags "-mabi=64"
            ;;
            p6600)
                enable mips64r6
                check_cflags "-mtune=p6600 -mabi=64" && check_cflags "-msched-weight -mload-store-pairs -funroll-loops" && check_ldflags "-mabi=64"
            ;;
        esac
    else
        # We do not disable anything. Is up to the user to disable the unwanted features.
        warn 'generic cpu selected'
    fi

elif enabled ppc; then

    disable ldbrx

    case $(tolower $cpu) in
        601|ppc601|powerpc601)
            cpuflags="-mcpu=601"
            disable altivec
        ;;
        603*|ppc603*|powerpc603*)
            cpuflags="-mcpu=603"
            disable altivec
        ;;
        604*|ppc604*|powerpc604*)
            cpuflags="-mcpu=604"
            disable altivec
        ;;
        g3|75*|ppc75*|powerpc75*)
            cpuflags="-mcpu=750"
            disable altivec
        ;;
        g4|745*|ppc745*|powerpc745*)
            cpuflags="-mcpu=7450"
            disable vsx
        ;;
        74*|ppc74*|powerpc74*)
            cpuflags="-mcpu=7400"
            disable vsx
        ;;
        g5|970|ppc970|powerpc970)
            cpuflags="-mcpu=970"
            disable vsx
        ;;
        power[3-6]*)
            cpuflags="-mcpu=$cpu"
            disable vsx
        ;;
        power[7-8]*)
            cpuflags="-mcpu=$cpu"
        ;;
        cell)
            cpuflags="-mcpu=cell"
            enable ldbrx
            disable vsx
        ;;
        e500mc)
            cpuflags="-mcpu=e500mc"
            disable altivec
        ;;
        e500v2)
            cpuflags="-mcpu=8548 -mhard-float -mfloat-gprs=double"
            disable altivec
            disable dcbzl
        ;;
        e500)
            cpuflags="-mcpu=8540 -mhard-float"
            disable altivec
            disable dcbzl
        ;;
    esac

elif enabled sparc; then

    case $cpu in
        cypress|f93[04]|tsc701|sparcl*|supersparc|hypersparc|niagara|v[789])
            cpuflags="-mcpu=$cpu"
        ;;
        ultrasparc*|niagara[234])
            cpuflags="-mcpu=$cpu"
        ;;
    esac

elif enabled x86; then

    case $cpu in
        i[345]86|pentium)
            cpuflags="-march=$cpu"
            disable i686
            disable mmx
        ;;
        # targets that do NOT support nopl and conditional mov (cmov)
        pentium-mmx|k6|k6-[23]|winchip-c6|winchip2|c3)
            cpuflags="-march=$cpu"
            disable i686
        ;;
        # targets that do support nopl and conditional mov (cmov)
        i686|pentiumpro|pentium[23]|pentium-m|athlon|athlon-tbird|athlon-4|athlon-[mx]p|athlon64*|k8*|opteron*|athlon-fx\
        |core*|atom|bonnell|nehalem|westmere|silvermont|sandybridge|ivybridge|haswell|broadwell|skylake*|knl\
        |amdfam10|barcelona|b[dt]ver*|znver*)
            cpuflags="-march=$cpu"
            enable i686
            enable fast_cmov
        ;;
        # targets that do support conditional mov but on which it's slow
        pentium4|pentium4m|prescott|nocona)
            cpuflags="-march=$cpu"
            enable i686
            disable fast_cmov
        ;;
    esac

fi

if [ "$cpu" != generic ]; then
    add_cflags  $cpuflags
    add_asflags $cpuflags
    test "$cc_type" = "$ld_type" && add_ldflags $cpuflags
fi

# compiler sanity check
check_exec <<EOF
int main(void){ return 0; }
EOF
if test "$?" != 0; then
    echo "$cc is unable to create an executable file."
    if test -z "$cross_prefix" && ! enabled cross_compile ; then
        echo "If $cc is a cross-compiler, use the --enable-cross-compile option."
        echo "Only do this if you know what cross compiling means."
    fi
    die "C compiler test failed."
fi

add_cppflags -D_ISOC99_SOURCE
add_cxxflags -D__STDC_CONSTANT_MACROS
check_cxxflags -std=c++11 || check_cxxflags -std=c++0x

# some compilers silently accept -std=c11, so we also need to check that the
# version macro is defined properly
test_cflags_cc -std=c11 ctype.h "__STDC_VERSION__ >= 201112L" &&
    add_cflags -std=c11 ||
    check_cflags -std=c99

check_cppflags -D_FILE_OFFSET_BITS=64
check_cppflags -D_LARGEFILE_SOURCE

add_host_cppflags -D_ISOC99_SOURCE
check_host_cflags -std=c99
check_host_cflags -Wall
check_host_cflags $host_cflags_speed

check_64bit(){
    arch32=$1
    arch64=$2
    expr=$3
    check_code cc "" "int test[2*($expr) - 1]" &&
        subarch=$arch64 || subarch=$arch32
}

case "$arch" in
    aarch64|alpha|ia64)
        spic=$shared
    ;;
    mips)
        check_64bit mips mips64 '_MIPS_SIM > 1'
        spic=$shared
    ;;
    parisc)
        check_64bit parisc parisc64 'sizeof(void *) > 4'
        spic=$shared
    ;;
    ppc)
        check_64bit ppc ppc64 'sizeof(void *) > 4'
        spic=$shared
    ;;
    s390)
        check_64bit s390 s390x 'sizeof(void *) > 4'
        spic=$shared
    ;;
    sparc)
        check_64bit sparc sparc64 'sizeof(void *) > 4'
        spic=$shared
    ;;
    x86)
        check_64bit x86_32 x86_64 'sizeof(void *) > 4'
        # Treat x32 as x64 for now. Note it also needs spic=$shared
        test "$subarch" = "x86_32" && check_cpp_condition stddef.h 'defined(__x86_64__)' &&
            subarch=x86_64
        if test "$subarch" = "x86_64"; then
            spic=$shared
        fi
    ;;
    ppc)
        check_cc <<EOF && subarch="ppc64"
        int test[(int)sizeof(char*) - 7];
EOF
    ;;
esac

enable $subarch
enabled spic && enable_weak pic

enabled x86_64 && objformat=elf64 || objformat="elf32"

# OS specific
case $target_os in
    aix)
        SHFLAGS=-shared
        add_cppflags '-I\$(SRC_PATH)/compat/aix'
        enabled shared && add_ldflags -Wl,-brtl
        ;;
    android)
        disable symver
        enable section_data_rel_ro
        SLIB_INSTALL_NAME='$(SLIBNAME)'
        SLIB_INSTALL_LINKS=
        SHFLAGS='-shared -Wl,-soname,$(SLIBNAME)'
        ;;
    haiku)
        prefix_default="/boot/common"
        network_extralibs="-lnetwork"
        host_extralibs=
        ;;
    sunos)
        SHFLAGS='-shared -Wl,-h,$$(@F)'
        enabled x86 && SHFLAGS="-mimpure-text $SHFLAGS"
        network_extralibs="-lsocket -lnsl"
        add_cppflags -D__EXTENSIONS__
        # When using suncc to build, the Solaris linker will mark
        # an executable with each instruction set encountered by
        # the Solaris assembler.  As our libraries contain their own
        # guards for processor-specific code, instead suppress
        # generation of the HWCAPS ELF section on Solaris x86 only.
        enabled_all suncc x86 &&
            echo "hwcap_1 = OVERRIDE;" > mapfile &&
            add_ldflags -Wl,-M,mapfile
        nm_default='nm -P -g'
        version_script='-M'
        VERSION_SCRIPT_POSTPROCESS_CMD='perl $(SRC_PATH)/compat/solaris/make_sunver.pl - $(OBJS)'
        ;;
    netbsd)
        disable symver
        oss_indev_extralibs="-lossaudio"
        oss_outdev_extralibs="-lossaudio"
        enabled gcc || check_ldflags -Wl,-zmuldefs
        ;;
    openbsd|bitrig)
        disable symver
        SHFLAGS='-shared'
        SLIB_INSTALL_NAME='$(SLIBNAME).$(LIBMAJOR).$(LIBMINOR)'
        SLIB_INSTALL_LINKS=
        oss_indev_extralibs="-lossaudio"
        oss_outdev_extralibs="-lossaudio"
        ;;
    dragonfly)
        disable symver
        ;;
    freebsd)
        ;;
    bsd/os)
        add_extralibs -lpoll -lgnugetopt
        strip="strip -d"
        ;;
    darwin)
        enabled ppc && add_asflags -force_cpusubtype_ALL
        install_name_dir_default='$(SHLIBDIR)'
        SHFLAGS='-dynamiclib -Wl,-single_module -Wl,-install_name,$(INSTALL_NAME_DIR)/$(SLIBNAME_WITH_MAJOR),-current_version,$(LIBVERSION),-compatibility_version,$(LIBMAJOR)'
        enabled x86_32 && append SHFLAGS -Wl,-read_only_relocs,suppress
        strip="${strip} -x"
        add_ldflags -Wl,-dynamic,-search_paths_first
        check_cflags -Werror=partial-availability
        SLIBSUF=".dylib"
        SLIBNAME_WITH_VERSION='$(SLIBPREF)$(FULLNAME).$(LIBVERSION)$(SLIBSUF)'
        SLIBNAME_WITH_MAJOR='$(SLIBPREF)$(FULLNAME).$(LIBMAJOR)$(SLIBSUF)'
        enabled x86_64 && objformat="macho64" || objformat="macho32"
        enabled_any pic shared x86_64 ||
            { check_cflags -mdynamic-no-pic && add_asflags -mdynamic-no-pic; }
        check_header dispatch/dispatch.h &&
            add_cppflags '-I\$(SRC_PATH)/compat/dispatch_semaphore'
        if test -n "$sysroot"; then
            is_in -isysroot $cc $CPPFLAGS $CFLAGS || check_cppflags -isysroot $sysroot
            is_in -isysroot $ld $LDFLAGS          || check_ldflags  -isysroot $sysroot
        fi
        version_script='-exported_symbols_list'
        VERSION_SCRIPT_POSTPROCESS_CMD='tr " " "\n" | sed -n /global:/,/local:/p | grep ";" | tr ";" "\n" | sed -E "s/(.+)/_\1/g" | sed -E "s/(.+[^*])$$$$/\1*/"'
        ;;
    msys*)
        die "Native MSYS builds are discouraged, please use the MINGW environment."
        ;;
    mingw32*|mingw64*)
        target_os=mingw32
        LIBTARGET=i386
        if enabled x86_64; then
            LIBTARGET="i386:x86-64"
        fi
        if enabled shared; then
            # Cannot build both shared and static libs when using dllexport.
            disable static
        fi
        enabled shared && ! enabled small && check_cmd $windres --version && enable gnu_windres
        enabled x86_32 && check_ldflags -Wl,--large-address-aware
        shlibdir_default="$bindir_default"
        SLIBPREF=""
        SLIBSUF=".dll"
        SLIBNAME_WITH_VERSION='$(SLIBPREF)$(FULLNAME)-$(LIBVERSION)$(SLIBSUF)'
        SLIBNAME_WITH_MAJOR='$(SLIBPREF)$(FULLNAME)-$(LIBMAJOR)$(SLIBSUF)'
        SLIB_EXTRA_CMD=-'$(DLLTOOL) -m $(LIBTARGET) -d $$(@:$(SLIBSUF)=.def) -l $(SUBDIR)$(SLIBNAME:$(SLIBSUF)=.lib) -D $(SLIBNAME_WITH_MAJOR)'
        SLIB_INSTALL_NAME='$(SLIBNAME_WITH_MAJOR)'
        SLIB_INSTALL_LINKS=
        SLIB_INSTALL_EXTRA_SHLIB='$(SLIBNAME:$(SLIBSUF)=.lib)'
        SLIB_INSTALL_EXTRA_LIB='lib$(SLIBNAME:$(SLIBSUF)=.dll.a) $(SLIBNAME_WITH_MAJOR:$(SLIBSUF)=.def)'
        SLIB_CREATE_DEF_CMD='ARCH="$(ARCH)" AR="$(AR_CMD)" NM="$(NM_CMD)" $(SRC_PATH)/compat/windows/makedef $(SUBDIR)lib$(NAME).ver $(OBJS) > $$(@:$(SLIBSUF)=.def)'
        SHFLAGS='-shared -Wl,--out-implib,$(SUBDIR)lib$(SLIBNAME:$(SLIBSUF)=.dll.a) -Wl,--disable-auto-image-base $$(@:$(SLIBSUF)=.def)'
        enabled x86_64 && objformat="win64" || objformat="win32"
        dlltool="${cross_prefix}dlltool"
        ranlib=:
        enable dos_paths
        check_ldflags -Wl,--nxcompat,--dynamicbase
        # Lets work around some stupidity in binutils.
        # ld will strip relocations from executables even though we need them
        # for dynamicbase (ASLR).  Using -pie does retain the reloc section
        # however ld then forgets what the entry point should be (oops) so we
        # have to manually (re)set it.
        if enabled x86_32; then
            disabled debug && add_ldexeflags -Wl,--pic-executable,-e,_mainCRTStartup
        elif enabled x86_64; then
            disabled debug && add_ldexeflags -Wl,--pic-executable,-e,mainCRTStartup
            check_ldflags -Wl,--high-entropy-va # binutils 2.25
            # Set image base >4GB for extra entropy with HEASLR
            add_ldexeflags -Wl,--image-base,0x140000000
            append SHFLAGS -Wl,--image-base,0x180000000
        fi
        ;;
    win32|win64)
        disable symver
        if enabled shared; then
            # Link to the import library instead of the normal static library
            # for shared libs.
            LD_LIB='%.lib'
            # Cannot build both shared and static libs with MSVC or icl.
            disable static
        fi
        enabled x86_32 && check_ldflags -LARGEADDRESSAWARE
        shlibdir_default="$bindir_default"
        SLIBPREF=""
        SLIBSUF=".dll"
        SLIBNAME_WITH_VERSION='$(SLIBPREF)$(FULLNAME)-$(LIBVERSION)$(SLIBSUF)'
        SLIBNAME_WITH_MAJOR='$(SLIBPREF)$(FULLNAME)-$(LIBMAJOR)$(SLIBSUF)'
        SLIB_CREATE_DEF_CMD='$(SRC_PATH)/compat/windows/makedef $(SUBDIR)lib$(NAME).ver $(OBJS) > $$(@:$(SLIBSUF)=.def)'
        SLIB_INSTALL_NAME='$(SLIBNAME_WITH_MAJOR)'
        SLIB_INSTALL_LINKS=
        SLIB_INSTALL_EXTRA_SHLIB='$(SLIBNAME:$(SLIBSUF)=.lib)'
        SLIB_INSTALL_EXTRA_LIB='$(SLIBNAME_WITH_MAJOR:$(SLIBSUF)=.def)'
        SHFLAGS='-dll -def:$$(@:$(SLIBSUF)=.def) -implib:$(SUBDIR)$(SLIBNAME:$(SLIBSUF)=.lib)'
        enabled x86_64 && objformat="win64" || objformat="win32"
        ranlib=:
        enable dos_paths
        ;;
    cygwin*)
        target_os=cygwin
        shlibdir_default="$bindir_default"
        SLIBPREF="cyg"
        SLIBSUF=".dll"
        SLIBNAME_WITH_VERSION='$(SLIBPREF)$(FULLNAME)-$(LIBVERSION)$(SLIBSUF)'
        SLIBNAME_WITH_MAJOR='$(SLIBPREF)$(FULLNAME)-$(LIBMAJOR)$(SLIBSUF)'
        SLIB_INSTALL_NAME='$(SLIBNAME_WITH_MAJOR)'
        SLIB_INSTALL_LINKS=
        SLIB_INSTALL_EXTRA_LIB='lib$(FULLNAME).dll.a'
        SHFLAGS='-shared -Wl,--out-implib,$(SUBDIR)lib$(FULLNAME).dll.a'
        enabled x86_64 && objformat="win64" || objformat="win32"
        enable dos_paths
        enabled shared && ! enabled small && check_cmd $windres --version && enable gnu_windres
        add_cppflags -D_POSIX_C_SOURCE=200112 -D_XOPEN_SOURCE=600
        ;;
    *-dos|freedos|opendos)
        network_extralibs="-lsocket"
        objformat="coff"
        enable dos_paths
        add_cppflags -U__STRICT_ANSI__
        ;;
    linux)
        enable section_data_rel_ro
        enabled_any arm aarch64 && enable_weak linux_perf
        ;;
    irix*)
        target_os=irix
        ranlib="echo ignoring ranlib"
        ;;
    os/2*)
        strip="lxlite -CS"
        striptype=""
        objformat="aout"
        add_cppflags -D_GNU_SOURCE
        add_ldflags -Zomf -Zbin-files -Zargs-wild -Zhigh-mem -Zmap
        SHFLAGS='$(SUBDIR)$(NAME).def -Zdll -Zomf'
        LIBSUF="_s.a"
        SLIBPREF=""
        SLIBSUF=".dll"
        SLIBNAME_WITH_VERSION='$(SLIBPREF)$(FULLNAME)-$(LIBVERSION)$(SLIBSUF)'
        SLIBNAME_WITH_MAJOR='$(SLIBPREF)$(shell echo $(FULLNAME) | cut -c1-6)$(LIBMAJOR)$(SLIBSUF)'
        SLIB_CREATE_DEF_CMD='echo LIBRARY $(SLIBNAME_WITH_MAJOR:$(SLIBSUF)=) INITINSTANCE TERMINSTANCE > $(SUBDIR)$(FULLNAME).def; \
            echo CODE PRELOAD MOVEABLE DISCARDABLE >> $(SUBDIR)$(FULLNAME).def; \
            echo DATA PRELOAD MOVEABLE MULTIPLE NONSHARED >> $(SUBDIR)$(FULLNAME).def; \
            echo EXPORTS >> $(SUBDIR)$(FULLNAME).def; \
            emxexp $(OBJS) >> $(SUBDIR)$(FULLNAME).def'
        SLIB_EXTRA_CMD='emximp -o $(SUBDIR)$(LIBPREF)$(FULLNAME)_dll.a $(SUBDIR)$(FULLNAME).def; \
            emximp -o $(SUBDIR)$(LIBPREF)$(FULLNAME)_dll.lib $(SUBDIR)$(FULLNAME).def;'
        SLIB_INSTALL_NAME='$(SLIBNAME_WITH_MAJOR)'
        SLIB_INSTALL_LINKS=
        SLIB_INSTALL_EXTRA_LIB='$(LIBPREF)$(FULLNAME)_dll.a $(LIBPREF)$(FULLNAME)_dll.lib'
        enable dos_paths
        enable_weak os2threads
        ;;
    gnu/kfreebsd)
        add_cppflags -D_BSD_SOURCE
        ;;
    gnu)
        ;;
    qnx)
        add_cppflags -D_QNX_SOURCE
        network_extralibs="-lsocket"
        ;;
    symbian)
        SLIBSUF=".dll"
        enable dos_paths
        add_cflags --include=$sysinclude/gcce/gcce.h -fvisibility=default
        add_cppflags -D__GCCE__ -D__SYMBIAN32__ -DSYMBIAN_OE_POSIX_SIGNALS
        add_ldflags -Wl,--target1-abs,--no-undefined \
                    -Wl,-Ttext,0x80000,-Tdata,0x1000000 -shared \
                    -Wl,--entry=_E32Startup -Wl,-u,_E32Startup
        add_extralibs -l:eexe.lib -l:usrt2_2.lib -l:dfpaeabi.dso \
                      -l:drtaeabi.dso -l:scppnwdl.dso -lsupc++ -lgcc \
                      -l:libc.dso -l:libm.dso -l:euser.dso -l:libcrt0.lib
        ;;
    minix)
        ;;
    none)
        ;;
    *)
        die "Unknown OS '$target_os'."
        ;;
esac

# test if creating links works
link_dest=$(mktemp -u $TMPDIR/dest_XXXXXXXX)
link_name=$(mktemp -u $TMPDIR/name_XXXXXXXX)
mkdir "$link_dest"
$ln_s "$link_dest" "$link_name"
touch "$link_dest/test_file"
if [ "$source_path" != "." ] && ([ ! -d src ] || [ -L src ]) && [ -e "$link_name/test_file" ]; then
    # create link to source path
    [ -e src ] && rm src
    $ln_s "$source_path" src
    source_link=src
else
    # creating directory links doesn't work
    # fall back to using the full source path
    source_link="$source_path"
fi
# cleanup
rm -r "$link_dest"
rm -r "$link_name"

# determine libc flavour

probe_libc(){
    pfx=$1
    pfx_no_=${pfx%_}
    # uclibc defines __GLIBC__, so it needs to be checked before glibc.
    if check_${pfx}cpp_condition features.h "defined __UCLIBC__"; then
        eval ${pfx}libc_type=uclibc
        add_${pfx}cppflags -D_POSIX_C_SOURCE=200112 -D_XOPEN_SOURCE=600
    elif check_${pfx}cpp_condition features.h "defined __GLIBC__"; then
        eval ${pfx}libc_type=glibc
        add_${pfx}cppflags -D_POSIX_C_SOURCE=200112 -D_XOPEN_SOURCE=600
    # MinGW headers can be installed on Cygwin, so check for newlib first.
    elif check_${pfx}cpp_condition newlib.h "defined _NEWLIB_VERSION"; then
        eval ${pfx}libc_type=newlib
        add_${pfx}cppflags -U__STRICT_ANSI__ -D_XOPEN_SOURCE=600
    # MinGW64 is backwards compatible with MinGW32, so check for it first.
    elif check_${pfx}cpp_condition _mingw.h "defined __MINGW64_VERSION_MAJOR"; then
        eval ${pfx}libc_type=mingw64
        if check_${pfx}cpp_condition _mingw.h "__MINGW64_VERSION_MAJOR < 3"; then
            add_compat msvcrt/snprintf.o
            add_cflags "-include $source_path/compat/msvcrt/snprintf.h"
        fi
        add_${pfx}cppflags -U__STRICT_ANSI__ -D__USE_MINGW_ANSI_STDIO=1
        eval test \$${pfx_no_}cc_type = "gcc" &&
            add_${pfx}cppflags -D__printf__=__gnu_printf__
    elif check_${pfx}cpp_condition _mingw.h "defined __MINGW_VERSION"  ||
         check_${pfx}cpp_condition _mingw.h "defined __MINGW32_VERSION"; then
        eval ${pfx}libc_type=mingw32
        check_${pfx}cpp_condition _mingw.h "__MINGW32_MAJOR_VERSION > 3 || \
            (__MINGW32_MAJOR_VERSION == 3 && __MINGW32_MINOR_VERSION >= 15)" ||
            die "ERROR: MinGW32 runtime version must be >= 3.15."
        add_${pfx}cppflags -U__STRICT_ANSI__ -D__USE_MINGW_ANSI_STDIO=1
        check_${pfx}cpp_condition _mingw.h "__MSVCRT_VERSION__ < 0x0700" &&
            add_${pfx}cppflags -D__MSVCRT_VERSION__=0x0700
        check_${pfx}cpp_condition windows.h "defined(_WIN32_WINNT) && _WIN32_WINNT < 0x0502" &&
            add_${pfx}cppflags -D_WIN32_WINNT=0x0502
        eval test \$${pfx_no_}cc_type = "gcc" &&
            add_${pfx}cppflags -D__printf__=__gnu_printf__
    elif check_${pfx}cpp_condition crtversion.h "defined _VC_CRT_MAJOR_VERSION"; then
        eval ${pfx}libc_type=msvcrt
        if check_${pfx}cpp_condition crtversion.h "_VC_CRT_MAJOR_VERSION < 14"; then
            if [ "$pfx" = host_ ]; then
                add_host_cppflags -Dsnprintf=_snprintf
            else
                add_compat strtod.o strtod=avpriv_strtod
                add_compat msvcrt/snprintf.o snprintf=avpriv_snprintf   \
                                             _snprintf=avpriv_snprintf  \
                                             vsnprintf=avpriv_vsnprintf
            fi
        fi
        add_${pfx}cppflags -D_USE_MATH_DEFINES -D_CRT_SECURE_NO_WARNINGS -D_CRT_NONSTDC_NO_WARNINGS
        # The MSVC 2010 headers (Win 7.0 SDK) set _WIN32_WINNT to
        # 0x601 by default unless something else is set by the user.
        # This can easily lead to us detecting functions only present
        # in such new versions and producing binaries requiring windows 7.0.
        # Therefore explicitly set the default to XP unless the user has
        # set something else on the command line.
        # Don't do this if WINAPI_FAMILY is set and is set to a non-desktop
        # family. For these cases, configure is free to use any functions
        # found in the SDK headers by default. (Alternatively, we could force
        # _WIN32_WINNT to 0x0602 in that case.)
        check_${pfx}cpp_condition stdlib.h "defined(_WIN32_WINNT)" ||
            { check_${pfx}cpp <<EOF && add_${pfx}cppflags -D_WIN32_WINNT=0x0502; }
#ifdef WINAPI_FAMILY
#include <winapifamily.h>
#if !WINAPI_FAMILY_PARTITION(WINAPI_PARTITION_DESKTOP)
#error not desktop
#endif
#endif
EOF
        if [ "$pfx" = "" ]; then
            check_func strtoll || add_cflags -Dstrtoll=_strtoi64
            check_func strtoull || add_cflags -Dstrtoull=_strtoui64
        fi
    elif check_${pfx}cpp_condition stddef.h "defined __KLIBC__"; then
        eval ${pfx}libc_type=klibc
    elif check_${pfx}cpp_condition sys/cdefs.h "defined __BIONIC__"; then
        eval ${pfx}libc_type=bionic
    elif check_${pfx}cpp_condition sys/brand.h "defined LABELED_BRAND_NAME"; then
        eval ${pfx}libc_type=solaris
        add_${pfx}cppflags -D__EXTENSIONS__ -D_XOPEN_SOURCE=600
    fi
    check_${pfx}cc <<EOF
#include <time.h>
void *v = localtime_r;
EOF
test "$?" != 0 && check_${pfx}cc -D_POSIX_C_SOURCE=200112 -D_XOPEN_SOURCE=600 <<EOF && add_${pfx}cppflags -D_POSIX_C_SOURCE=200112 -D_XOPEN_SOURCE=600
#include <time.h>
void *v = localtime_r;
EOF

    eval test -n "\${${pfx}libc_type}" && enable ${pfx}libc_${libc_type}
}

probe_libc
probe_libc host_

# hacks for compiler/libc/os combinations

case $libc_type in
    bionic)
        add_compat strtod.o strtod=avpriv_strtod
        ;;
    glibc)
        if enabled tms470; then
            CPPFLAGS="-I${source_path}/compat/tms470 ${CPPFLAGS}"
            add_cppflags -D__USER_LABEL_PREFIX__=
            add_cppflags -D__builtin_memset=memset
            add_cppflags -D__gnuc_va_list=va_list -D_VA_LIST_DEFINED
            add_cflags   -pds=48    # incompatible redefinition of macro
        fi
        ;;
esac

check_compile_assert flt_lim "float.h limits.h" "DBL_MAX == (double)DBL_MAX" ||
    add_cppflags '-I\$(SRC_PATH)/compat/float'

esc(){
    echo "$*" | sed 's/%/%25/g;s/:/%3a/g'
}

echo "config:$arch:$subarch:$cpu:$target_os:$(esc $cc_ident):$(esc $FFMPEG_CONFIGURATION)" > ffbuild/config.fate

check_cpp_condition stdlib.h "defined(__PIC__) || defined(__pic__) || defined(PIC)" && enable_weak pic

set_default libdir
: ${shlibdir_default:="$libdir"}
: ${pkgconfigdir_default:="$libdir/pkgconfig"}

set_default $PATHS_LIST
set_default nm

<<<<<<< HEAD
# we need to build at least one lib type
if ! enabled_any static shared; then
    cat <<EOF
At least one library type must be built.
Specify --enable-static to build the static libraries or --enable-shared to
build the shared libraries as well. To only build the shared libraries specify
--disable-static in addition to --enable-shared.
EOF
    exit 1
fi

disabled optimizations || enabled ossfuzz || check_cflags -fomit-frame-pointer
=======
disabled optimizations || check_cflags -fomit-frame-pointer
>>>>>>> 62be1caf

enable_weak_pic() {
    disabled pic && return
    enable pic
    add_cppflags -DPIC
    case "$target_os" in
    mingw*|cygwin*|win*)
        ;;
    *)
        add_cflags -fPIC
        add_asflags -fPIC
        ;;
    esac
}

enabled pic && enable_weak_pic

check_cc <<EOF || die "Symbol mangling check failed."
int ff_extern;
EOF
sym=$($nm $TMPO | awk '/ff_extern/{ print substr($0, match($0, /[^ \t]*ff_extern/)) }')
extern_prefix=${sym%%ff_extern*}

! disabled inline_asm && check_inline_asm inline_asm '"" ::'

_restrict=
for restrict_keyword in restrict __restrict__ __restrict; do
    check_cc <<EOF && _restrict=$restrict_keyword && break
void foo(char * $restrict_keyword p);
EOF
done

check_cc <<EOF && enable pragma_deprecated
void foo(void) { _Pragma("GCC diagnostic ignored \"-Wdeprecated-declarations\"") }
EOF

check_cc <<EOF || die "endian test failed"
unsigned int endian = 'B' << 24 | 'I' << 16 | 'G' << 8 | 'E';
EOF
od -t x1 $TMPO | grep -q '42 *49 *47 *45' && enable bigendian

check_cc <<EOF && enable const_nan
#include <math.h>
void foo(void) { struct { double d; } static const bar[] = { { NAN } }; }
EOF

if ! enabled ppc64 || enabled bigendian; then
    disable vsx
fi

check_gas() {
    log "check_gas using '$as' as AS"
    # :vararg is used on aarch64, arm and ppc altivec
    check_as <<EOF || return 1
.macro m n, y:vararg=0
\n: .int \y
.endm
m x
EOF
    # .altmacro is only used in arm asm
    ! enabled arm || check_as <<EOF || return 1
.altmacro
EOF
    enable gnu_as
    return 0
}

if enabled_any arm aarch64 || enabled_all ppc altivec && enabled asm; then
    nogas=:
    enabled_any arm aarch64 && nogas=die
    enabled_all ppc altivec && [ $target_os_default != aix ] && nogas=warn
    as_noop=-v

    case $as_type in
        arm*) gaspp_as_type=armasm; as_noop=-h ;;
        gcc)  gaspp_as_type=gas ;;
        *)    gaspp_as_type=$as_type ;;
    esac

    [ $target_os = "darwin" ] && gaspp_as_type="apple-$gaspp_as_type"

    test "${as#*gas-preprocessor.pl}" != "$as" ||
    check_cmd gas-preprocessor.pl -arch $arch -as-type $gaspp_as_type -- ${as:=$cc} $as_noop &&
        gas="${gas:=gas-preprocessor.pl} -arch $arch -as-type $gaspp_as_type -- ${as:=$cc}"

    if ! check_gas ; then
        as=${gas:=$as}
        check_gas || \
            $nogas "GNU assembler not found, install/update gas-preprocessor"
    fi

    check_as <<EOF && enable as_func
.func test
.endfunc
EOF
fi

check_inline_asm inline_asm_labels '"1:\n"'

check_inline_asm inline_asm_nonlocal_labels '"Label:\n"'

if enabled aarch64; then
    enabled armv8 && check_insn armv8 'prfm   pldl1strm, [x0]'
    # internal assembler in clang 3.3 does not support this instruction
    enabled neon && check_insn neon 'ext   v0.8B, v0.8B, v1.8B, #1'
    enabled vfp  && check_insn vfp  'fmadd d0,    d0,    d1,    d2'

    map 'enabled_any ${v}_external ${v}_inline || disable $v' $ARCH_EXT_LIST_ARM

elif enabled alpha; then

    check_cflags -mieee

elif enabled arm; then

    enabled msvc && check_cpp_condition stddef.h "defined _M_ARMT" && enable thumb

    check_cpp_condition stddef.h "defined __thumb__" && check_cc <<EOF && enable_weak thumb
float func(float a, float b){ return a+b; }
EOF

    enabled thumb && check_cflags -mthumb || check_cflags -marm

    if     check_cpp_condition stddef.h "defined __ARM_PCS_VFP"; then
        enable vfp_args
    elif check_cpp_condition stddef.h "defined _M_ARM_FP && _M_ARM_FP >= 30"; then
        enable vfp_args
    elif ! check_cpp_condition stddef.h "defined __ARM_PCS || defined __SOFTFP__" && [ $target_os != darwin ]; then
        case "${cross_prefix:-$cc}" in
            *hardfloat*)         enable vfp_args;   fpabi=vfp ;;
            *) check_ld "cc" <<EOF && enable vfp_args && fpabi=vfp || fpabi=soft ;;
__asm__ (".eabi_attribute 28, 1");
int main(void) { return 0; }
EOF
        esac
        warn "Compiler does not indicate floating-point ABI, guessing $fpabi."
    fi

    enabled armv5te && check_insn armv5te 'qadd r0, r0, r0'
    enabled armv6   && check_insn armv6   'sadd16 r0, r0, r0'
    enabled armv6t2 && check_insn armv6t2 'movt r0, #0'
    enabled neon    && check_insn neon    'vadd.i16 q0, q0, q0'
    enabled vfp     && check_insn vfp     'fadds s0, s0, s0'
    enabled vfpv3   && check_insn vfpv3   'vmov.f32 s0, #1.0'
    enabled setend  && check_insn setend  'setend be'

    [ $target_os = linux ] || [ $target_os = android ] ||
        map 'enabled_any ${v}_external ${v}_inline || disable $v' \
            $ARCH_EXT_LIST_ARM

    check_inline_asm asm_mod_q '"add r0, %Q0, %R0" :: "r"((long long)0)'

    check_as <<EOF && enable as_arch_directive
.arch armv7-a
EOF
    check_as <<EOF && enable as_fpu_directive
.fpu neon
EOF

    # llvm's integrated assembler supports .object_arch from llvm 3.5
    [ "$objformat" = elf32 ] || [ "$objformat" = elf64 ] &&
        check_as <<EOF && enable as_object_arch
.object_arch armv4
EOF

    # MS armasm fails to assemble our PIC constructs
    [ $target_os != win32 ] && enabled_all armv6t2 shared !pic && enable_weak_pic

elif enabled mips; then

    enabled loongson2 && check_inline_asm loongson2 '"dmult.g $8, $9, $10"'
    enabled loongson3 && check_inline_asm loongson3 '"gsldxc1 $f0, 0($2, $3)"'
    enabled mmi && check_inline_asm mmi '"punpcklhw $f0, $f0, $f0"'

    # Enable minimum ISA based on selected options
    if enabled mips64; then
        enabled mips64r6 && check_inline_asm_flags mips64r6 '"dlsa $0, $0, $0, 1"' '-mips64r6'
        enabled mips64r2 && check_inline_asm_flags mips64r2 '"dext $0, $0, 0, 1"' '-mips64r2'
        disabled mips64r6 && disabled mips64r2 && check_inline_asm_flags mips64r1 '"daddi $0, $0, 0"' '-mips64'
    else
        enabled mips32r6 && check_inline_asm_flags mips32r6 '"aui $0, $0, 0"' '-mips32r6'
        enabled mips32r5 && check_inline_asm_flags mips32r5 '"eretnc"' '-mips32r5'
        enabled mips32r2 && check_inline_asm_flags mips32r2 '"ext $0, $0, 0, 1"' '-mips32r2'
        disabled mips32r6 && disabled mips32r5 && disabled mips32r2 && check_inline_asm_flags mips32r1 '"addi $0, $0, 0"' '-mips32'
    fi

    enabled mipsfpu && check_inline_asm_flags mipsfpu '"cvt.d.l $f0, $f2"' '-mhard-float'
    enabled mipsfpu && (enabled mips32r5 || enabled mips32r6 || enabled mips64r6) && check_inline_asm_flags mipsfpu '"cvt.d.l $f0, $f1"' '-mfp64'
    enabled mipsfpu && enabled msa && check_inline_asm_flags msa '"addvi.b $w0, $w1, 1"' '-mmsa' && check_header msa.h || disable msa
    enabled mipsdsp && check_inline_asm_flags mipsdsp '"addu.qb $t0, $t1, $t2"' '-mdsp'
    enabled mipsdspr2 && check_inline_asm_flags mipsdspr2 '"absq_s.qb $t0, $t1"' '-mdspr2'

    if enabled bigendian && enabled msa; then
        disable msa
    fi

elif enabled parisc; then

    if enabled gcc; then
        case $($cc -dumpversion) in
            4.[3-9].*) check_cflags -fno-optimize-sibling-calls ;;
        esac
    fi

elif enabled ppc; then

    enable local_aligned

    check_inline_asm dcbzl     '"dcbzl 0, %0" :: "r"(0)'
    check_inline_asm ibm_asm   '"add 0, 0, 0"'
    check_inline_asm ppc4xx    '"maclhw r10, r11, r12"'
    check_inline_asm xform_asm '"lwzx %1, %y0" :: "Z"(*(int*)0), "r"(0)'

    if enabled altivec; then
        check_cflags -maltivec -mabi=altivec

        # check if our compiler supports Motorola AltiVec C API
        check_code cc altivec.h "vector signed int v1 = (vector signed int) { 0 };
                                 vector signed int v2 = (vector signed int) { 1 };
                                 v1 = vec_add(v1, v2);" ||
            disable altivec

        enabled altivec || warn "Altivec disabled, possibly missing --cpu flag"
    fi

    if enabled vsx; then
        check_cflags -mvsx &&
        check_code cc altivec.h "int v[4] = { 0 };
                                 vector signed int v1 = vec_vsx_ld(0, v);" ||
            disable vsx
    fi

    if enabled power8; then
        check_cpp_condition "altivec.h" "defined(_ARCH_PWR8)" || disable power8
    fi

elif enabled x86; then

    check_builtin rdtsc    intrin.h   "__rdtsc()"
    check_builtin mm_empty mmintrin.h "_mm_empty()"

    enable local_aligned

    # check whether EBP is available on x86
    # As 'i' is stored on the stack, this program will crash
    # if the base pointer is used to access it because the
    # base pointer is cleared in the inline assembly code.
    check_exec_crash <<EOF && enable ebp_available
volatile int i=0;
__asm__ volatile ("xorl %%ebp, %%ebp" ::: "%ebp");
return i;
EOF

    # check whether EBX is available on x86
    check_inline_asm ebx_available '""::"b"(0)' &&
        check_inline_asm ebx_available '"":::"%ebx"'

    # check whether xmm clobbers are supported
    check_inline_asm xmm_clobbers '"":::"%xmm0"'

    check_inline_asm inline_asm_direct_symbol_refs '"movl '$extern_prefix'test, %eax"' ||
        check_inline_asm inline_asm_direct_symbol_refs '"movl '$extern_prefix'test(%rip), %eax"'

    # check whether binutils is new enough to compile SSSE3/MMXEXT
    enabled ssse3  && check_inline_asm ssse3_inline  '"pabsw %xmm0, %xmm0"'
    enabled mmxext && check_inline_asm mmxext_inline '"pmaxub %mm0, %mm1"'

    probe_x86asm(){
        x86asmexe_probe=$1
        if check_cmd $x86asmexe_probe -v; then
            x86asmexe=$x86asmexe_probe
            x86asm_type=nasm
            x86asm_debug="-g -F dwarf"
            X86ASMDEP=
            X86ASM_DEPFLAGS='-MD $(@:.o=.d)'
        elif check_cmd $x86asmexe_probe --version; then
            x86asmexe=$x86asmexe_probe
            x86asm_type=yasm
            x86asm_debug="-g dwarf2"
            X86ASMDEP='$(DEPX86ASM) $(X86ASMFLAGS) -M $(X86ASM_O) $< > $(@:.o=.d)'
            X86ASM_DEPFLAGS=
        fi
        check_x86asm "movbe ecx, [5]" && enable x86asm
    }

    if ! disabled_any asm mmx x86asm; then
        disable x86asm
        for program in $x86asmexe nasm yasm; do
            probe_x86asm $program && break
        done
        disabled x86asm && die "nasm/yasm not found or too old. Use --disable-x86asm for a crippled build."
        X86ASMFLAGS="-f $objformat"
        enabled pic               && append X86ASMFLAGS "-DPIC"
        test -n "$extern_prefix"  && append X86ASMFLAGS "-DPREFIX"
        case "$objformat" in
            elf*) enabled debug && append X86ASMFLAGS $x86asm_debug ;;
        esac

        check_x86asm "vextracti128 xmm0, ymm0, 0"      || disable avx2_external
        check_x86asm "vpmacsdd xmm0, xmm1, xmm2, xmm3" || disable xop_external
        check_x86asm "vfmaddps ymm0, ymm1, ymm2, ymm3" || disable fma4_external
        check_x86asm "CPU amdnop" || disable cpunop
    fi

    case "$cpu" in
        athlon*|opteron*|k8*|pentium|pentium-mmx|prescott|nocona|atom|geode)
            disable fast_clz
        ;;
    esac

fi

check_code cc arm_neon.h "int16x8_t test = vdupq_n_s16(0)" && enable intrinsics_neon

check_ldflags -Wl,--as-needed
check_ldflags -Wl,-z,noexecstack

if ! disabled network; then
    check_func getaddrinfo $network_extralibs
    check_func inet_aton $network_extralibs

    check_type netdb.h "struct addrinfo"
    check_type netinet/in.h "struct group_source_req" -D_BSD_SOURCE
    check_type netinet/in.h "struct ip_mreq_source" -D_BSD_SOURCE
    check_type netinet/in.h "struct ipv6_mreq" -D_DARWIN_C_SOURCE
    check_type poll.h "struct pollfd"
    check_type netinet/sctp.h "struct sctp_event_subscribe"
    check_struct "sys/socket.h" "struct msghdr" msg_flags
    check_struct "sys/types.h sys/socket.h" "struct sockaddr" sa_len
    check_type netinet/in.h "struct sockaddr_in6"
    check_type "sys/types.h sys/socket.h" "struct sockaddr_storage"
    check_type "sys/types.h sys/socket.h" socklen_t

    # Prefer arpa/inet.h over winsock2
    if check_header arpa/inet.h ; then
        check_func closesocket
    elif check_header winsock2.h ; then
        check_func_headers winsock2.h closesocket -lws2 &&
            network_extralibs="-lws2" ||
        { check_func_headers winsock2.h closesocket -lws2_32 &&
            network_extralibs="-lws2_32"; } || disable winsock2_h network
        check_func_headers ws2tcpip.h getaddrinfo $network_extralibs

        check_type ws2tcpip.h socklen_t
        check_type ws2tcpip.h "struct addrinfo"
        check_type ws2tcpip.h "struct group_source_req"
        check_type ws2tcpip.h "struct ip_mreq_source"
        check_type ws2tcpip.h "struct ipv6_mreq"
        check_type winsock2.h "struct pollfd"
        check_struct winsock2.h "struct sockaddr" sa_len
        check_type ws2tcpip.h "struct sockaddr_in6"
        check_type ws2tcpip.h "struct sockaddr_storage"
    else
        disable network
    fi
fi

check_builtin atomic_cas_ptr atomic.h "void **ptr; void *oldval, *newval; atomic_cas_ptr(ptr, oldval, newval)"
check_builtin machine_rw_barrier mbarrier.h "__machine_rw_barrier()"
check_builtin MemoryBarrier windows.h "MemoryBarrier()"
check_builtin sarestart signal.h "SA_RESTART"
check_builtin sync_val_compare_and_swap "" "int *ptr; int oldval, newval; __sync_val_compare_and_swap(ptr, oldval, newval)"
check_builtin gmtime_r time.h "time_t *time; struct tm *tm; gmtime_r(time, tm)"
check_builtin localtime_r time.h "time_t *time; struct tm *tm; localtime_r(time, tm)"
check_builtin x264_csp_bgr "stdint.h x264.h" "X264_CSP_BGR"

case "$custom_allocator" in
    jemalloc)
        # jemalloc by default does not use a prefix
        require libjemalloc jemalloc/jemalloc.h malloc -ljemalloc
    ;;
    tcmalloc)
        require_pkg_config libtcmalloc libtcmalloc gperftools/tcmalloc.h tc_malloc
        malloc_prefix=tc_
    ;;
esac

check_func_headers malloc.h _aligned_malloc     && enable aligned_malloc
check_func  ${malloc_prefix}memalign            && enable memalign
check_func  ${malloc_prefix}posix_memalign      && enable posix_memalign

check_func  access
check_func_headers stdlib.h arc4random
check_lib   clock_gettime time.h clock_gettime || check_lib clock_gettime time.h clock_gettime -lrt
check_func  fcntl
check_func  fork
check_func  gethrtime
check_func  getopt
check_func  getrusage
check_func  gettimeofday
check_func  isatty
check_func  mkstemp
check_func  mmap
check_func  mprotect
# Solaris has nanosleep in -lrt, OpenSolaris no longer needs that
check_func_headers time.h nanosleep || check_lib nanosleep time.h nanosleep -lrt
check_func  sched_getaffinity
check_func  setrlimit
check_struct "sys/stat.h" "struct stat" st_mtim.tv_nsec -D_BSD_SOURCE
check_func  strerror_r
check_func  sysconf
check_func  sysctl
check_func  usleep

check_func_headers conio.h kbhit
check_func_headers io.h setmode
check_func_headers lzo/lzo1x.h lzo1x_999_compress
check_func_headers mach/mach_time.h mach_absolute_time
check_func_headers stdlib.h getenv
check_func_headers sys/stat.h lstat

check_func_headers windows.h GetProcessAffinityMask
check_func_headers windows.h GetProcessTimes
check_func_headers windows.h GetSystemTimeAsFileTime
check_func_headers windows.h LoadLibrary
check_func_headers windows.h MapViewOfFile
check_func_headers windows.h PeekNamedPipe
check_func_headers windows.h SetConsoleTextAttribute
check_func_headers windows.h SetConsoleCtrlHandler
check_func_headers windows.h Sleep
check_func_headers windows.h VirtualAlloc
check_struct windows.h "CONDITION_VARIABLE" Ptr
check_func_headers glob.h glob
enabled xlib &&
    check_func_headers "X11/Xlib.h X11/extensions/Xvlib.h" XvGetPortAttribute -lXv -lX11 -lXext

check_header direct.h
check_header dirent.h
check_header dxgidebug.h
check_header dxva.h
check_header dxva2api.h -D_WIN32_WINNT=0x0600
check_header io.h
check_header libcrystalhd/libcrystalhd_if.h
check_header malloc.h
check_header net/udplite.h
check_header poll.h
check_header sys/param.h
check_header sys/resource.h
check_header sys/select.h
check_header sys/time.h
check_header sys/un.h
check_header termios.h
check_header unistd.h
check_header valgrind/valgrind.h
check_func_headers VideoToolbox/VTCompressionSession.h VTCompressionSessionPrepareToEncodeFrames -framework VideoToolbox
check_header windows.h
check_header X11/extensions/XvMClib.h
check_header asm/types.h

# it seems there are versions of clang in some distros that try to use the
# gcc headers, which explodes for stdatomic
# so we also check that atomics actually work here
check_builtin stdatomic stdatomic.h "atomic_int foo, bar = ATOMIC_VAR_INIT(-1); atomic_store(&foo, 0)"

check_lib advapi32 "windows.h"            RegCloseKey          -ladvapi32
check_lib ole32    "windows.h"            CoTaskMemFree        -lole32
check_lib shell32  "windows.h shellapi.h" CommandLineToArgvW   -lshell32
check_lib wincrypt "windows.h wincrypt.h" CryptGenRandom       -ladvapi32
check_lib psapi    "windows.h psapi.h"    GetProcessMemoryInfo -lpsapi

enabled appkit       && check_apple_framework AppKit
enabled audiotoolbox && check_apple_framework AudioToolbox
enabled avfoundation && check_apple_framework AVFoundation
enabled coreimage    && check_apple_framework CoreImage
enabled videotoolbox && check_apple_framework VideoToolbox

check_apple_framework CoreFoundation
check_apple_framework CoreMedia
check_apple_framework CoreVideo

enabled avfoundation && {
    disable coregraphics applicationservices
    check_lib coregraphics        CoreGraphics/CoreGraphics.h               CGGetActiveDisplayList "-framework CoreGraphics" ||
    check_lib applicationservices ApplicationServices/ApplicationServices.h CGGetActiveDisplayList "-framework ApplicationServices"; }

enabled videotoolbox && {
    check_lib coreservices CoreServices/CoreServices.h UTGetOSTypeFromString "-framework CoreServices"
    check_func_headers CoreMedia/CMFormatDescription.h kCMVideoCodecType_HEVC "-framework CoreMedia"
}

check_struct "sys/time.h sys/resource.h" "struct rusage" ru_maxrss

check_type "windows.h dxva.h" "DXVA_PicParams_HEVC" -DWINAPI_FAMILY=WINAPI_FAMILY_DESKTOP_APP -D_CRT_BUILD_DESKTOP_APP=0
check_type "windows.h dxva.h" "DXVA_PicParams_VP9" -DWINAPI_FAMILY=WINAPI_FAMILY_DESKTOP_APP -D_CRT_BUILD_DESKTOP_APP=0
check_type "windows.h d3d11.h" "ID3D11VideoDecoder"
check_type "windows.h d3d11.h" "ID3D11VideoContext"
check_type "d3d9.h dxva2api.h" DXVA2_ConfigPictureDecode -D_WIN32_WINNT=0x0602

check_type "va/va.h va/va_dec_hevc.h" "VAPictureParameterBufferHEVC"
check_struct "va/va.h" "VADecPictureParameterBufferVP9" bit_depth
check_type "va/va.h va/va_vpp.h" "VAProcPipelineParameterBuffer"
check_type "va/va.h va/va_enc_h264.h" "VAEncPictureParameterBufferH264"
check_type "va/va.h va/va_enc_hevc.h" "VAEncPictureParameterBufferHEVC"
check_type "va/va.h va/va_enc_jpeg.h" "VAEncPictureParameterBufferJPEG"
check_type "va/va.h va/va_enc_mpeg2.h" "VAEncPictureParameterBufferMPEG2"
check_type "va/va.h va/va_enc_vp8.h"  "VAEncPictureParameterBufferVP8"
check_type "va/va.h va/va_enc_vp9.h"  "VAEncPictureParameterBufferVP9"

check_type "vdpau/vdpau.h" "VdpPictureInfoHEVC"

check_cpp_condition windows.h "!WINAPI_FAMILY_PARTITION(WINAPI_PARTITION_DESKTOP)" && enable winrt || disable winrt

if ! disabled w32threads && ! enabled pthreads; then
    check_func_headers "windows.h process.h" _beginthreadex &&
        enable w32threads || disable w32threads
    if ! enabled w32threads && enabled winrt; then
        check_func_headers "windows.h" CreateThread &&
            enable w32threads || disable w32threads
    fi
fi

# check for some common methods of building with pthread support
# do this before the optional library checks as some of them require pthreads
if ! disabled pthreads && ! enabled w32threads && ! enabled os2threads; then
    if check_lib pthreads pthread.h pthread_join   -pthread &&
       check_lib pthreads pthread.h pthread_create -pthread; then
        add_cflags -pthread
    elif check_lib pthreads pthread.h pthread_join   -pthreads &&
         check_lib pthreads pthread.h pthread_create -pthreads; then
        add_cflags -pthreads
    elif check_lib pthreads pthread.h pthread_join   -ldl -pthread &&
         check_lib pthreads pthread.h pthread_create -ldl -pthread; then
        add_cflags -ldl -pthread
    elif check_lib pthreads pthread.h pthread_join   -lpthreadGC2 &&
         check_lib pthreads pthread.h pthread_create -lpthreadGC2; then
        :
    elif check_lib pthreads pthread.h pthread_join   -lpthread &&
         check_lib pthreads pthread.h pthread_create -lpthread; then
        :
    elif check_func pthread_join && check_func pthread_create; then
        enable pthreads
    fi
    check_code cc "pthread.h" "static pthread_mutex_t atomic_lock = PTHREAD_MUTEX_INITIALIZER" || disable pthreads
fi


if enabled pthreads; then
  check_func pthread_cancel $pthreads_extralibs
fi

enabled pthreads &&
    check_builtin sem_timedwait semaphore.h "sem_t *s; sem_init(s,0,0); sem_timedwait(s,0); sem_destroy(s)" $pthreads_extralibs

enabled  zlib && check_lib zlib   zlib.h      zlibVersion    -lz
enabled bzlib && check_lib bzlib bzlib.h BZ2_bzlibVersion    -lbz2
enabled  lzma && check_lib lzma   lzma.h lzma_version_number -llzma

# On some systems dynamic loading requires no extra linker flags
check_lib libdl dlfcn.h "dlopen dlsym" || check_lib libdl dlfcn.h "dlopen dlsym" -ldl

check_lib libm math.h sin -lm

atan2f_args=2
copysign_args=2
hypot_args=2
ldexpf_args=2
powf_args=2

for func in $MATH_FUNCS; do
    eval check_mathfunc $func \${${func}_args:-1} $libm_extralibs
done

for func in $COMPLEX_FUNCS; do
    eval check_complexfunc $func \${${func}_args:-1}
done

# these are off by default, so fail if requested and not available
enabled cuda_sdk          && require cuda_sdk cuda.h cuCtxCreate -lcuda
enabled cuvid             && { enabled cuda ||
                               die "ERROR: CUVID requires CUDA"; }
enabled nvdec             && { enabled cuda ||
                               die "ERROR: NVDEC hwaccel requires CUDA"; }
enabled chromaprint       && require chromaprint chromaprint.h chromaprint_get_version -lchromaprint
enabled decklink          && { require_header DeckLinkAPI.h &&
                               { check_cpp_condition DeckLinkAPIVersion.h "BLACKMAGIC_DECKLINK_API_VERSION >= 0x0a060100" || die "ERROR: Decklink API version must be >= 10.6.1."; } }
enabled libndi_newtek     && require_header Processing.NDI.Lib.h
enabled frei0r            && require_header frei0r.h
enabled gmp               && require gmp gmp.h mpz_export -lgmp
enabled gnutls            && require_pkg_config gnutls gnutls gnutls/gnutls.h gnutls_global_init
enabled jni               && { [ $target_os = "android" ] && check_header jni.h && enabled pthreads || die "ERROR: jni not found"; }
enabled ladspa            && require_header ladspa.h
enabled libiec61883       && require libiec61883 libiec61883/iec61883.h iec61883_cmp_connect -lraw1394 -lavc1394 -lrom1394 -liec61883
enabled libass            && require_pkg_config libass libass ass/ass.h ass_library_init
enabled libbluray         && require_pkg_config libbluray libbluray libbluray/bluray.h bd_open
enabled libbs2b           && require_pkg_config libbs2b libbs2b bs2b.h bs2b_open
enabled libcelt           && require libcelt celt/celt.h celt_decode -lcelt0 &&
                             { check_lib libcelt celt/celt.h celt_decoder_create_custom -lcelt0 ||
                               die "ERROR: libcelt must be installed and version must be >= 0.11.0."; }
enabled libcaca           && require_pkg_config libcaca caca caca.h caca_create_canvas
enabled libdc1394         && require_pkg_config libdc1394 libdc1394-2 dc1394/dc1394.h dc1394_new
enabled libdrm            && require_pkg_config libdrm libdrm xf86drm.h drmGetVersion
enabled libfdk_aac        && { check_pkg_config libfdk_aac fdk-aac "fdk-aac/aacenc_lib.h" aacEncOpen ||
                               { require libfdk_aac fdk-aac/aacenc_lib.h aacEncOpen -lfdk-aac &&
                                 warn "using libfdk without pkg-config"; } }
flite_extralibs="-lflite_cmu_time_awb -lflite_cmu_us_awb -lflite_cmu_us_kal -lflite_cmu_us_kal16 -lflite_cmu_us_rms -lflite_cmu_us_slt -lflite_usenglish -lflite_cmulex -lflite"
enabled libflite          && require libflite "flite/flite.h" flite_init $flite_extralibs
enabled fontconfig        && enable libfontconfig
enabled libfontconfig     && require_pkg_config libfontconfig fontconfig "fontconfig/fontconfig.h" FcInit
enabled libfreetype       && require_pkg_config libfreetype freetype2 "ft2build.h FT_FREETYPE_H" FT_Init_FreeType
enabled libfribidi        && require_pkg_config libfribidi fribidi fribidi.h fribidi_version_info
enabled libgme            && { check_pkg_config libgme libgme gme/gme.h gme_new_emu ||
                               require libgme gme/gme.h gme_new_emu -lgme -lstdc++; }
enabled libgsm            && { for gsm_hdr in "gsm.h" "gsm/gsm.h"; do
                                   check_lib libgsm "${gsm_hdr}" gsm_create -lgsm && break;
                               done || die "ERROR: libgsm not found"; }
enabled libilbc           && require libilbc ilbc.h WebRtcIlbcfix_InitDecode -lilbc $pthreads_extralibs
enabled libkvazaar        && require_pkg_config libkvazaar "kvazaar >= 0.8.1" kvazaar.h kvz_api_get
# While it may appear that require is being used as a pkg-config
# fallback for libmfx, it is actually being used to detect a different
# installation route altogether.  If libmfx is installed via the Intel
# Media SDK or Intel Media Server Studio, these don't come with
# pkg-config support.  Instead, users should make sure that the build
# can find the libraries and headers through other means.
enabled libmfx            && { check_pkg_config libmfx libmfx "mfx/mfxvideo.h" MFXInit ||
                               { require libmfx "mfx/mfxvideo.h" MFXInit "-llibmfx $advapi32_extralibs" && warn "using libmfx without pkg-config"; } }
enabled libmodplug        && require_pkg_config libmodplug libmodplug libmodplug/modplug.h ModPlug_Load
enabled libmp3lame        && require "libmp3lame >= 3.98.3" lame/lame.h lame_set_VBR_quality -lmp3lame
enabled libmysofa         && require libmysofa "mysofa.h" mysofa_load -lmysofa $zlib_extralibs
enabled libnpp            && { check_lib libnpp npp.h nppGetLibVersion -lnppig -lnppicc -lnppc ||
                               check_lib libnpp npp.h nppGetLibVersion -lnppi -lnppc ||
                               die "ERROR: libnpp not found"; }
enabled libopencore_amrnb && require libopencore_amrnb opencore-amrnb/interf_dec.h Decoder_Interface_init -lopencore-amrnb
enabled libopencore_amrwb && require libopencore_amrwb opencore-amrwb/dec_if.h D_IF_init -lopencore-amrwb
enabled libopencv         && { check_header opencv2/core/core_c.h &&
                               { check_pkg_config libopencv opencv opencv2/core/core_c.h cvCreateImageHeader ||
                                 require libopencv opencv2/core/core_c.h cvCreateImageHeader -lopencv_core -lopencv_imgproc; } ||
                               require_pkg_config libopencv opencv opencv/cxcore.h cvCreateImageHeader; }
enabled libopenh264       && require_pkg_config libopenh264 openh264 wels/codec_api.h WelsGetCodecVersion
enabled libopenjpeg       && { check_pkg_config libopenjpeg "libopenjp2 >= 2.1.0" openjpeg.h opj_version ||
                               { require_pkg_config libopenjpeg "libopenjp2 >= 2.1.0" openjpeg.h opj_version -DOPJ_STATIC && add_cppflags -DOPJ_STATIC; } }
enabled libopenmpt        && require_pkg_config libopenmpt "libopenmpt >= 0.2.6557" libopenmpt/libopenmpt.h openmpt_module_create -lstdc++ && append libopenmpt_extralibs "-lstdc++"
enabled libopus           && {
    enabled libopus_decoder && {
        require_pkg_config libopus opus opus_multistream.h opus_multistream_decoder_create
    }
    enabled libopus_encoder && {
        require_pkg_config libopus opus opus_multistream.h opus_multistream_surround_encoder_create
    }
}
enabled libpulse          && require_pkg_config libpulse libpulse pulse/pulseaudio.h pa_context_new
enabled librsvg           && require_pkg_config librsvg librsvg-2.0 librsvg-2.0/librsvg/rsvg.h rsvg_handle_render_cairo
enabled librtmp           && require_pkg_config librtmp librtmp librtmp/rtmp.h RTMP_Socket
enabled librubberband     && require_pkg_config librubberband "rubberband >= 1.8.1" rubberband/rubberband-c.h rubberband_new -lstdc++ && append librubberband_extralibs "-lstdc++"
enabled libshine          && require_pkg_config libshine shine shine/layer3.h shine_encode_buffer
enabled libsmbclient      && { check_pkg_config libsmbclient smbclient libsmbclient.h smbc_init ||
                               require libsmbclient libsmbclient.h smbc_init -lsmbclient; }
enabled libsnappy         && require libsnappy snappy-c.h snappy_compress -lsnappy -lstdc++
enabled libsoxr           && require libsoxr soxr.h soxr_create -lsoxr
enabled libssh            && require_pkg_config libssh libssh libssh/sftp.h sftp_init
enabled libspeex          && require_pkg_config libspeex speex speex/speex.h speex_decoder_init
enabled libtesseract      && require_pkg_config libtesseract tesseract tesseract/capi.h TessBaseAPICreate
enabled libtheora         && require libtheora theora/theoraenc.h th_info_init -ltheoraenc -ltheoradec -logg
enabled libtwolame        && require libtwolame twolame.h twolame_init -ltwolame &&
                             { check_lib libtwolame twolame.h twolame_encode_buffer_float32_interleaved -ltwolame ||
                               die "ERROR: libtwolame must be installed and version must be >= 0.3.10"; }
enabled libv4l2           && require_pkg_config libv4l2 libv4l2 libv4l2.h v4l2_ioctl
enabled libvidstab        && require_pkg_config libvidstab "vidstab >= 0.98" vid.stab/libvidstab.h vsMotionDetectInit
enabled libvmaf           && require_pkg_config libvmaf libvmaf libvmaf.h compute_vmaf
enabled libvo_amrwbenc    && require libvo_amrwbenc vo-amrwbenc/enc_if.h E_IF_init -lvo-amrwbenc
enabled libvorbis         && require_pkg_config libvorbis vorbis vorbis/codec.h vorbis_info_init &&
                             require_pkg_config libvorbisenc vorbisenc vorbis/vorbisenc.h vorbis_encode_init

enabled libvpx            && {
    enabled libvpx_vp8_decoder && {
        check_pkg_config libvpx_vp8_decoder "vpx >= 0.9.1" "vpx/vpx_decoder.h vpx/vp8dx.h" vpx_codec_vp8_dx ||
            check_lib libvpx_vp8_decoder "vpx/vpx_decoder.h vpx/vp8dx.h" vpx_codec_dec_init_ver -lvpx ||
                die "ERROR: libvpx decoder version must be >=0.9.1";
    }
    enabled libvpx_vp8_encoder && {
        check_pkg_config libvpx_vp8_encoder "vpx >= 0.9.7" "vpx/vpx_encoder.h vpx/vp8cx.h" vpx_codec_vp8_cx ||
            check_lib libvpx_vp8_encoder "vpx/vpx_encoder.h vpx/vp8cx.h" "vpx_codec_enc_init_ver VP8E_SET_MAX_INTRA_BITRATE_PCT" -lvpx ||
                die "ERROR: libvpx encoder version must be >=0.9.7";
    }
    enabled libvpx_vp9_decoder && {
        check_pkg_config libvpx_vp9_decoder "vpx >= 1.3.0" "vpx/vpx_decoder.h vpx/vp8dx.h" vpx_codec_vp9_dx ||
            check_lib libvpx_vp9_decoder "vpx/vpx_decoder.h vpx/vp8dx.h" "vpx_codec_vp9_dx" -lvpx
    }
    enabled libvpx_vp9_encoder && {
        check_pkg_config libvpx_vp9_encoder "vpx >= 1.3.0" "vpx/vpx_encoder.h vpx/vp8cx.h" vpx_codec_vp9_cx ||
            check_lib libvpx_vp9_encoder "vpx/vpx_encoder.h vpx/vp8cx.h" "vpx_codec_vp9_cx VP9E_SET_AQ_MODE" -lvpx
    }
    if disabled_all libvpx_vp8_decoder libvpx_vp9_decoder libvpx_vp8_encoder libvpx_vp9_encoder; then
        die "libvpx enabled but no supported decoders found"
    fi
}

enabled libwavpack        && require libwavpack wavpack/wavpack.h WavpackOpenFileOutput  -lwavpack
enabled libwebp           && {
    enabled libwebp_encoder      && require_pkg_config libwebp "libwebp >= 0.2.0" webp/encode.h WebPGetEncoderVersion
    enabled libwebp_anim_encoder && check_pkg_config libwebp_anim_encoder "libwebpmux >= 0.4.0" webp/mux.h WebPAnimEncoderOptionsInit; }
enabled libx264           && { check_pkg_config libx264 x264 "stdint.h x264.h" x264_encoder_encode ||
                               { require libx264 "stdint.h x264.h" x264_encoder_encode -lx264 &&
                                 warn "using libx264 without pkg-config"; } } &&
                             require_cpp_condition x264.h "X264_BUILD >= 118" &&
                             { check_cpp_condition x264.h "X264_MPEG2" &&
                               enable libx262; }
enabled libx265           && require_pkg_config libx265 x265 x265.h x265_api_get &&
                             require_cpp_condition x265.h "X265_BUILD >= 68"
enabled libxavs           && require libxavs "stdint.h xavs.h" xavs_encoder_encode "-lxavs $pthreads_extralibs $libm_extralibs"
enabled libxvid           && require libxvid xvid.h xvid_global -lxvidcore
enabled libzimg           && require_pkg_config libzimg "zimg >= 2.3.0" zimg.h zimg_get_api_version
enabled libzmq            && require_pkg_config libzmq libzmq zmq.h zmq_ctx_new
enabled libzvbi           && require_pkg_config libzvbi zvbi-0.2 libzvbi.h vbi_decoder_new &&
                             { check_cpp_condition libzvbi.h "VBI_VERSION_MAJOR > 0 || VBI_VERSION_MINOR > 2 || VBI_VERSION_MINOR == 2 && VBI_VERSION_MICRO >= 28" ||
                               enabled gpl || die "ERROR: libzvbi requires version 0.2.28 or --enable-gpl."; }
enabled libxml2           && require_pkg_config libxml2 libxml-2.0 libxml2/libxml/xmlversion.h xmlCheckVersion
enabled mediacodec        && { enabled jni || die "ERROR: mediacodec requires --enable-jni"; }
enabled mmal              && { check_lib mmal interface/mmal/mmal.h mmal_port_connect -lmmal_core -lmmal_util -lmmal_vc_client -lbcm_host ||
                               { ! enabled cross_compile &&
                                 add_cflags -isystem/opt/vc/include/ -isystem/opt/vc/include/interface/vmcs_host/linux -isystem/opt/vc/include/interface/vcos/pthreads -fgnu89-inline &&
                                 add_ldflags -L/opt/vc/lib/ &&
                                 check_lib mmal interface/mmal/mmal.h mmal_port_connect -lmmal_core -lmmal_util -lmmal_vc_client -lbcm_host; } ||
                               die "ERROR: mmal not found" &&
                               check_func_headers interface/mmal/mmal.h "MMAL_PARAMETER_VIDEO_MAX_NUM_CALLBACKS"; }
enabled openal            && { { for al_extralibs in "${OPENAL_LIBS}" "-lopenal" "-lOpenAL32"; do
                               check_lib openal 'AL/al.h' alGetError "${al_extralibs}" && break; done } ||
                               die "ERROR: openal not found"; } &&
                             { check_cpp_condition "AL/al.h" "defined(AL_VERSION_1_1)" ||
                               die "ERROR: openal must be installed and version must be 1.1 or compatible"; }
enabled opencl            && { check_lib opencl OpenCL/cl.h clEnqueueNDRangeKernel -Wl,-framework,OpenCL ||
                               check_lib opencl CL/cl.h clEnqueueNDRangeKernel -lOpenCL ||
                               die "ERROR: opencl not found"; } &&
                             { check_cpp_condition "OpenCL/cl.h" "defined(CL_VERSION_1_2)" ||
                               check_cpp_condition "CL/cl.h" "defined(CL_VERSION_1_2)" ||
                               die "ERROR: opencl must be installed and version must be 1.2 or compatible"; }
enabled opengl            && { check_lib opengl GL/glx.h glXGetProcAddress "-lGL" ||
                               check_lib opengl windows.h wglGetProcAddress "-lopengl32 -lgdi32" ||
                               check_lib opengl OpenGL/gl3.h glGetError "-Wl,-framework,OpenGL" ||
                               check_lib opengl ES2/gl.h glGetError "-isysroot=${sysroot} -Wl,-framework,OpenGLES" ||
                               die "ERROR: opengl not found."
                             }
enabled omx               && require_header OMX_Core.h
enabled omx_rpi           && { check_header OMX_Core.h ||
                               { ! enabled cross_compile && add_cflags -isystem/opt/vc/include/IL && check_header OMX_Core.h ; } ||
                               die "ERROR: OpenMAX IL headers not found"; } && enable omx
enabled openssl           && { check_pkg_config openssl openssl openssl/ssl.h OPENSSL_init_ssl ||
                               check_pkg_config openssl openssl openssl/ssl.h SSL_library_init ||
                               check_lib openssl openssl/ssl.h SSL_library_init -lssl -lcrypto ||
                               check_lib openssl openssl/ssl.h SSL_library_init -lssl32 -leay32 ||
                               check_lib openssl openssl/ssl.h SSL_library_init -lssl -lcrypto -lws2_32 -lgdi32 ||
                               die "ERROR: openssl not found"; }
enabled rkmpp             && { { require_pkg_config rkmpp rockchip_mpp rockchip/rk_mpi.h mpp_create ||
                                 die "ERROR : Rockchip MPP was not found."; } &&
                               { check_func_headers rockchip/rk_mpi_cmd.h "MPP_DEC_GET_FREE_PACKET_SLOT_COUNT" ||
                                 die "ERROR: Rockchip MPP is outdated, please get a more recent one."; } &&
                               { enabled libdrm ||
                                 die "ERROR: rkmpp requires --enable-libdrm"; }
                             }

if enabled gcrypt; then
    GCRYPT_CONFIG="${cross_prefix}libgcrypt-config"
    if "${GCRYPT_CONFIG}" --version > /dev/null 2>&1; then
        gcrypt_cflags=$("${GCRYPT_CONFIG}" --cflags)
        gcrypt_extralibs=$("${GCRYPT_CONFIG}" --libs)
        check_func_headers gcrypt.h gcry_mpi_new $gcrypt_cflags $gcrypt_extralibs ||
            die "ERROR: gcrypt not found"
        add_cflags $gcrypt_cflags
    else
        require gcrypt gcrypt.h gcry_mpi_new -lgcrypt
    fi
fi

if enabled sdl2; then
    SDL2_CONFIG="${cross_prefix}sdl2-config"
    if test_pkg_config sdl2 "sdl2 >= 2.0.1 sdl2 < 2.1.0" SDL_events.h SDL_PollEvent; then
        check_func SDL_Init $sdl2_extralibs $sdl2_cflags ||
            disable sdl2
    elif "${SDL2_CONFIG}" --version > /dev/null 2>&1; then
        sdl2_cflags=$("${SDL2_CONFIG}" --cflags)
        sdl2_extralibs=$("${SDL2_CONFIG}" --libs)
        check_cpp_condition SDL.h "(SDL_MAJOR_VERSION<<16 | SDL_MINOR_VERSION<<8 | SDL_PATCHLEVEL) >= 0x020001" $sdl2_cflags &&
        check_cpp_condition SDL.h "(SDL_MAJOR_VERSION<<16 | SDL_MINOR_VERSION<<8 | SDL_PATCHLEVEL) < 0x020100" $sdl2_cflags &&
        check_func SDL_Init $sdl2_extralibs $sdl2_cflags &&
            enable sdl2
    fi
    if test $target_os = "mingw32"; then
        sdl2_extralibs=$(filter_out '-mwindows' $sdl2_extralibs)
    fi
fi

if enabled decklink; then
    case $target_os in
        mingw32*|mingw64*|win32|win64)
            decklink_outdev_extralibs="$decklink_outdev_extralibs -lole32 -loleaut32"
            decklink_indev_extralibs="$decklink_indev_extralibs -lole32 -loleaut32"
            ;;
    esac
fi

enabled securetransport &&
    check_func SecIdentityCreate "-Wl,-framework,CoreFoundation -Wl,-framework,Security" &&
    check_lib securetransport "Security/SecureTransport.h Security/Security.h" "SSLCreateContext SecItemImport" "-Wl,-framework,CoreFoundation -Wl,-framework,Security" ||
        disable securetransport

enabled schannel &&
    check_func_headers "windows.h security.h" InitializeSecurityContext -DSECURITY_WIN32 -lsecur32 &&
    check_cpp_condition winerror.h "defined(SEC_I_CONTEXT_EXPIRED)" &&
    schannel_extralibs="-lsecur32" ||
        disable schannel

makeinfo --version > /dev/null 2>&1 && enable makeinfo  || disable makeinfo
enabled makeinfo \
    && [ 0$(makeinfo --version | grep "texinfo" | sed 's/.*texinfo[^0-9]*\([0-9]*\)\..*/\1/') -ge 5 ] \
    && enable makeinfo_html || disable makeinfo_html
disabled makeinfo_html && texi2html --help 2> /dev/null | grep -q 'init-file' && enable texi2html || disable texi2html
perl -v            > /dev/null 2>&1 && enable perl      || disable perl
pod2man --help     > /dev/null 2>&1 && enable pod2man   || disable pod2man
rsync --help 2> /dev/null | grep -q 'contimeout' && enable rsync_contimeout || disable rsync_contimeout

# check V4L2 codecs available in the API
check_header linux/fb.h
check_header linux/videodev2.h
check_code cc linux/videodev2.h "struct v4l2_frmsizeenum vfse; vfse.discrete.width = 0;" && enable_sanitized struct_v4l2_frmivalenum_discrete
check_code cc linux/videodev2.h "int i = V4L2_CAP_VIDEO_M2M_MPLANE | V4L2_CAP_VIDEO_M2M | V4L2_BUF_FLAG_LAST;" || disable v4l2_m2m
check_code cc linux/videodev2.h "int i = V4L2_PIX_FMT_VC1_ANNEX_G;" && enable vc1_v4l2_m2m
check_code cc linux/videodev2.h "int i = V4L2_PIX_FMT_MPEG1;" && enable mpeg1_v4l2_m2m
check_code cc linux/videodev2.h "int i = V4L2_PIX_FMT_MPEG2;" && enable mpeg2_v4l2_m2m
check_code cc linux/videodev2.h "int i = V4L2_PIX_FMT_MPEG4;" && enable mpeg4_v4l2_m2m
check_code cc linux/videodev2.h "int i = V4L2_PIX_FMT_HEVC;" && enable hevc_v4l2_m2m
check_code cc linux/videodev2.h "int i = V4L2_PIX_FMT_H263;" && enable h263_v4l2_m2m
check_code cc linux/videodev2.h "int i = V4L2_PIX_FMT_H264;" && enable h264_v4l2_m2m
check_code cc linux/videodev2.h "int i = V4L2_PIX_FMT_VP8;" && enable vp8_v4l2_m2m
check_code cc linux/videodev2.h "int i = V4L2_PIX_FMT_VP9;" && enable vp9_v4l2_m2m

check_header sys/videoio.h
check_code cc sys/videoio.h "struct v4l2_frmsizeenum vfse; vfse.discrete.width = 0;" && enable_sanitized struct_v4l2_frmivalenum_discrete

check_lib user32 "windows.h winuser.h" GetShellWindow -luser32
check_lib vfw32 "windows.h vfw.h" capCreateCaptureWindow -lvfw32
# check that WM_CAP_DRIVER_CONNECT is defined to the proper value
# w32api 3.12 had it defined wrong
check_cpp_condition vfw.h "WM_CAP_DRIVER_CONNECT > WM_USER" && enable vfwcap_defines

check_type "dshow.h" IBaseFilter

# check for ioctl_meteor.h, ioctl_bt848.h and alternatives
check_header "dev/bktr/ioctl_meteor.h dev/bktr/ioctl_bt848.h"                   ||
    check_header "machine/ioctl_meteor.h machine/ioctl_bt848.h"                 ||
    check_header "dev/video/meteor/ioctl_meteor.h dev/video/bktr/ioctl_bt848.h" ||
    check_header "dev/ic/bt8xx.h"

if check_struct sys/soundcard.h audio_buf_info bytes; then
    enable_sanitized sys/soundcard.h
else
    check_cc -D__BSD_VISIBLE -D__XSI_VISIBLE <<EOF && add_cppflags -D__BSD_VISIBLE -D__XSI_VISIBLE && enable_sanitized sys/soundcard.h
    #include <sys/soundcard.h>
    audio_buf_info abc;
EOF
fi

enabled alsa && check_pkg_config alsa alsa "alsa/asoundlib.h" snd_pcm_htimestamp ||
    check_lib alsa alsa/asoundlib.h snd_pcm_htimestamp -lasound

enabled libjack &&
    require_pkg_config libjack jack jack/jack.h jack_port_get_latency_range

enabled sndio && check_lib sndio sndio.h sio_open -lsndio

if enabled libcdio; then
    check_pkg_config libcdio libcdio_paranoia "cdio/cdda.h cdio/paranoia.h" cdio_cddap_open ||
    check_pkg_config libcdio libcdio_paranoia "cdio/paranoia/cdda.h cdio/paranoia/paranoia.h" cdio_cddap_open ||
    check_lib libcdio "cdio/cdda.h cdio/paranoia.h" cdio_cddap_open -lcdio_paranoia -lcdio_cdda -lcdio ||
    check_lib libcdio "cdio/paranoia/cdda.h cdio/paranoia/paranoia.h" cdio_cddap_open -lcdio_paranoia -lcdio_cdda -lcdio ||
    die "ERROR: No usable libcdio/cdparanoia found"
fi

enabled libxcb && check_pkg_config libxcb "xcb >= 1.4" xcb/xcb.h xcb_connect ||
    disable libxcb_shm libxcb_shape libxcb_xfixes

if enabled libxcb; then
    enabled libxcb_shm    && check_pkg_config libxcb_shm    xcb-shm    xcb/shm.h    xcb_shm_attach
    enabled libxcb_shape  && check_pkg_config libxcb_shape  xcb-shape  xcb/shape.h  xcb_shape_get_rectangles
    enabled libxcb_xfixes && check_pkg_config libxcb_xfixes xcb-xfixes xcb/xfixes.h xcb_xfixes_get_cursor_image
fi

check_func_headers "windows.h" CreateDIBSection "$gdigrab_indev_extralibs"

# d3d11va requires linking directly to dxgi and d3d11 if not building for
# the desktop api partition
check_cpp <<EOF && enable uwp && d3d11va_extralibs="-ldxgi -ld3d11"
#ifdef WINAPI_FAMILY
#include <winapifamily.h>
#if WINAPI_FAMILY_PARTITION(WINAPI_PARTITION_DESKTOP)
#error desktop, not uwp
#else
// WINAPI_FAMILY_APP, WINAPI_FAMILY_PHONE_APP => UWP
#endif
#else
#error no family set
#endif
EOF

enabled vaapi &&
    check_lib vaapi va/va.h vaInitialize -lva

enabled vaapi &&
    check_code cc "va/va.h" "vaCreateSurfaces(0, 0, 0, 0, 0, 0, 0, 0)" ||
    disable vaapi

enabled vaapi &&
    check_lib vaapi_drm "va/va.h va/va_drm.h" vaGetDisplayDRM -lva -lva-drm

enabled vaapi &&
    check_lib vaapi_x11 "va/va.h va/va_x11.h" vaGetDisplay -lva -lva-x11 -lX11

enabled vaapi &&
    check_cpp_condition "va/va.h" "VA_CHECK_VERSION(1, 0, 0)" &&
    enable vaapi_1

enabled vdpau &&
    check_cpp_condition vdpau/vdpau.h "defined VDP_DECODER_PROFILE_MPEG4_PART2_ASP" ||
    disable vdpau

enabled vdpau &&
    check_lib vdpau_x11 "vdpau/vdpau.h vdpau/vdpau_x11.h" vdp_device_create_x11 -lvdpau -lX11

enabled crystalhd && check_lib crystalhd "stdint.h libcrystalhd/libcrystalhd_if.h" DtsCrystalHDVersion -lcrystalhd

if enabled x86; then
    case $target_os in
        mingw32*|mingw64*|win32|win64|linux|cygwin*)
            ;;
        *)
            disable cuda cuvid nvdec nvenc
            ;;
    esac
else
    disable cuda cuvid nvdec nvenc
fi

enabled nvenc &&
    check_cc -I$source_path <<EOF || disable nvenc
#include "compat/nvenc/nvEncodeAPI.h"
NV_ENCODE_API_FUNCTION_LIST flist;
void f(void) { struct { const GUID guid; } s[] = { { NV_ENC_PRESET_HQ_GUID } }; }
int main(void) { return 0; }
EOF

# Funny iconv installations are not unusual, so check it after all flags have been set
if enabled libc_iconv; then
    check_func_headers iconv.h iconv
elif enabled iconv; then
    check_func_headers iconv.h iconv || check_lib iconv iconv.h iconv -liconv
fi

enabled debug && add_cflags -g"$debuglevel" && add_asflags -g"$debuglevel"

# add some useful compiler flags if supported
check_cflags -Wdeclaration-after-statement
check_cflags -Wall
check_cflags -Wdisabled-optimization
check_cflags -Wpointer-arith
check_cflags -Wredundant-decls
check_cflags -Wwrite-strings
check_cflags -Wtype-limits
check_cflags -Wundef
check_cflags -Wmissing-prototypes
check_cflags -Wno-pointer-to-int-cast
check_cflags -Wstrict-prototypes
check_cflags -Wempty-body

if enabled extra_warnings; then
    check_cflags -Wcast-qual
    check_cflags -Wextra
    check_cflags -Wpedantic
fi

check_disable_warning(){
    warning_flag=-W${1#-Wno-}
    test_cflags $unknown_warning_flags $warning_flag && add_cflags $1
}

test_cflags -Werror=unused-command-line-argument &&
    append unknown_warning_flags "-Werror=unused-command-line-argument"
test_cflags -Werror=unknown-warning-option &&
    append unknown_warning_flags "-Werror=unknown-warning-option"

check_disable_warning -Wno-parentheses
check_disable_warning -Wno-switch
check_disable_warning -Wno-format-zero-length
check_disable_warning -Wno-pointer-sign
check_disable_warning -Wno-unused-const-variable
check_disable_warning -Wno-bool-operation

check_disable_warning_headers(){
    warning_flag=-W${1#-Wno-}
    test_cflags $warning_flag && add_cflags_headers $1
}

check_disable_warning_headers -Wno-deprecated-declarations
check_disable_warning_headers -Wno-unused-variable

check_cc <<EOF && enable blocks_extension
void (^block)(void);
EOF

# add some linker flags
check_ldflags -Wl,--warn-common
check_ldflags -Wl,-rpath-link=libpostproc:libswresample:libswscale:libavfilter:libavdevice:libavformat:libavcodec:libavutil:libavresample
enabled rpath && add_ldexeflags -Wl,-rpath,$libdir && add_ldsoflags -Wl,-rpath,$libdir
test_ldflags -Wl,-Bsymbolic && append SHFLAGS -Wl,-Bsymbolic

# add some strip flags
check_stripflags -x

enabled neon_clobber_test &&
    check_ldflags -Wl,--wrap,avcodec_open2              \
                  -Wl,--wrap,avcodec_decode_audio4      \
                  -Wl,--wrap,avcodec_decode_video2      \
                  -Wl,--wrap,avcodec_decode_subtitle2   \
                  -Wl,--wrap,avcodec_encode_audio2      \
                  -Wl,--wrap,avcodec_encode_video2      \
                  -Wl,--wrap,avcodec_encode_subtitle    \
                  -Wl,--wrap,avcodec_send_packet        \
                  -Wl,--wrap,avcodec_receive_packet     \
                  -Wl,--wrap,avcodec_send_frame         \
                  -Wl,--wrap,avcodec_receive_frame      \
                  -Wl,--wrap,swr_convert                \
                  -Wl,--wrap,avresample_convert ||
    disable neon_clobber_test

enabled xmm_clobber_test &&
    check_ldflags -Wl,--wrap,avcodec_open2              \
                  -Wl,--wrap,avcodec_decode_audio4      \
                  -Wl,--wrap,avcodec_decode_video2      \
                  -Wl,--wrap,avcodec_decode_subtitle2   \
                  -Wl,--wrap,avcodec_encode_audio2      \
                  -Wl,--wrap,avcodec_encode_video2      \
                  -Wl,--wrap,avcodec_encode_subtitle    \
                  -Wl,--wrap,avcodec_send_packet        \
                  -Wl,--wrap,avcodec_receive_packet     \
                  -Wl,--wrap,avcodec_send_frame         \
                  -Wl,--wrap,avcodec_receive_frame      \
                  -Wl,--wrap,swr_convert                \
                  -Wl,--wrap,avresample_convert         \
                  -Wl,--wrap,sws_scale ||
    disable xmm_clobber_test

check_ld "cc" <<EOF && enable proper_dce
extern const int array[512];
static inline int func(void) { return array[0]; }
int main(void) { return 0; }
EOF

if enabled proper_dce; then
    echo "X { local: *; };" > $TMPV
    if test_ldflags -Wl,${version_script},$TMPV; then
        append SHFLAGS '-Wl,${version_script},\$(SUBDIR)lib\$(NAME).ver'
        check_cc <<EOF && enable symver_asm_label
void ff_foo(void) __asm__ ("av_foo@VERSION");
void ff_foo(void) { ${inline_asm+__asm__($quotes);} }
EOF
        check_cc <<EOF && enable symver_gnu_asm
__asm__(".symver ff_foo,av_foo@VERSION");
void ff_foo(void) {}
EOF
    fi
fi

if [ -z "$optflags" ]; then
    if enabled small; then
        optflags=$cflags_size
    elif enabled optimizations; then
        optflags=$cflags_speed
    else
        optflags=$cflags_noopt
    fi
fi

if [ -z "$nvccflags" ]; then
    nvccflags=$nvccflags_default
fi

if enabled x86_64 || enabled ppc64 || enabled aarch64; then
    nvccflags="$nvccflags -m64"
else
    nvccflags="$nvccflags -m32"
fi

check_optflags(){
    check_cflags "$@"
    enabled lto && check_ldflags "$@"
}

check_optflags $optflags
check_optflags -fno-math-errno
check_optflags -fno-signed-zeros

if enabled lto; then
    test "$cc_type" != "$ld_type" && die "LTO requires same compiler and linker"
    check_cflags  -flto
    check_ldflags -flto $cpuflags
    disable inline_asm_direct_symbol_refs
fi

enabled ftrapv && check_cflags -ftrapv

check_cc -mno-red-zone <<EOF && noredzone_flags="-mno-red-zone"
int x;
EOF


if enabled icc; then
    # Just warnings, no remarks
    check_cflags -w1
    # -wd: Disable following warnings
    # 144, 167, 556: -Wno-pointer-sign
    # 188: enumerated type mixed with another type
    # 1292: attribute "foo" ignored
    # 1419: external declaration in primary source file
    # 10006: ignoring unknown option -fno-signed-zeros
    # 10148: ignoring unknown option -Wno-parentheses
    # 10156: ignoring option '-W'; no argument required
    # 13200: No EMMS instruction before call to function
    # 13203: No EMMS instruction before return from function
    check_cflags -wd144,167,188,556,1292,1419,10006,10148,10156,13200,13203
    # 11030: Warning unknown option --as-needed
    # 10156: ignoring option '-export'; no argument required
    check_ldflags -wd10156,11030
    # icc 11.0 and 11.1 work with ebp_available, but don't pass the test
    enable ebp_available
    # The test above does not test linking
    enabled lto && disable symver_asm_label
    if enabled x86_32; then
        icc_version=$($cc -dumpversion)
        test ${icc_version%%.*} -ge 11 &&
            check_cflags -falign-stack=maintain-16-byte ||
            disable aligned_stack
    fi
elif enabled gcc; then
    check_optflags -fno-tree-vectorize
    check_cflags -Werror=format-security
    check_cflags -Werror=implicit-function-declaration
    check_cflags -Werror=missing-prototypes
    check_cflags -Werror=return-type
    check_cflags -Werror=vla
    check_cflags -Wformat
    check_cflags -fdiagnostics-color=auto
    enabled extra_warnings || check_disable_warning -Wno-maybe-uninitialized
elif enabled llvm_gcc; then
    check_cflags -mllvm -stack-alignment=16
elif enabled clang; then
    check_cflags -mllvm -stack-alignment=16
    check_cflags -mstack-alignment=16
    check_cflags -Qunused-arguments
    check_cflags -Werror=implicit-function-declaration
    check_cflags -Werror=missing-prototypes
    check_cflags -Werror=return-type
elif enabled cparser; then
    add_cflags -Wno-missing-variable-declarations
    add_cflags -Wno-empty-statement
elif enabled armcc; then
    add_cflags -W${armcc_opt},--diag_suppress=4343 # hardfp compat
    add_cflags -W${armcc_opt},--diag_suppress=3036 # using . as system include dir
    # 2523: use of inline assembly is deprecated
    add_cflags -W${armcc_opt},--diag_suppress=2523
    add_cflags -W${armcc_opt},--diag_suppress=1207
    add_cflags -W${armcc_opt},--diag_suppress=1293 # assignment in condition
    add_cflags -W${armcc_opt},--diag_suppress=3343 # hardfp compat
    add_cflags -W${armcc_opt},--diag_suppress=167  # pointer sign
    add_cflags -W${armcc_opt},--diag_suppress=513  # pointer sign
elif enabled tms470; then
    add_cflags -pds=824 -pds=837
    disable inline_asm
elif enabled pathscale; then
    add_cflags -fstrict-overflow -OPT:wrap_around_unsafe_opt=OFF
    disable inline_asm
elif enabled_any msvc icl; then
    enabled x86_32 && disable aligned_stack
    enabled_all x86_32 debug && add_cflags -Oy-
    enabled debug && add_ldflags -debug
    enable pragma_deprecated
    if enabled icl; then
        # -Qansi-alias is basically -fstrict-aliasing, but does not work
        # (correctly) on icl 13.x.
        check_cpp_condition "windows.h" "__ICL < 1300 || __ICL >= 1400" &&
            add_cflags -Qansi-alias
        # Some inline asm is not compilable in debug
        if enabled debug; then
            disable ebp_available
            disable ebx_available
        fi
    fi
    # msvcrt10 x64 incorrectly enables log2, only msvcrt12 (MSVC 2013) onwards actually has log2.
    check_cpp_condition crtversion.h "_VC_CRT_MAJOR_VERSION >= 12" || disable log2
    # The CRT headers contain __declspec(restrict) in a few places, but if redefining
    # restrict, this might break. MSVC 2010 and 2012 fail with __declspec(__restrict)
    # (as it ends up if the restrict redefine is done before including stdlib.h), while
    # MSVC 2013 and newer can handle it fine.
    # If this declspec fails, force including stdlib.h before the restrict redefinition
    # happens in config.h.
    if [ $_restrict != restrict ]; then
        check_cc <<EOF || add_cflags -FIstdlib.h
__declspec($_restrict) void* foo(int);
EOF
    fi
    # the new SSA optimzer in VS2015 U3 is mis-optimizing some parts of the code
    # Issue has been fixed in MSVC v19.00.24218.
    check_cpp_condition windows.h "_MSC_FULL_VER >= 190024218" ||
        check_cflags -d2SSAOptimizer-
    # enable utf-8 source processing on VS2015 U2 and newer
    check_cpp_condition windows.h "_MSC_FULL_VER >= 190023918" &&
        add_cflags -utf-8
fi

for pfx in "" host_; do
    varname=${pfx%_}cc_type
    eval "type=\$$varname"
    if [ "$type" = "msvc" ]; then
        check_${pfx}cc <<EOF || add_${pfx}cflags -Dinline=__inline
static inline int foo(int a) { return a; }
EOF
    fi
done

case $as_type in
    clang)
        add_asflags -Qunused-arguments
    ;;
esac

case $ld_type in
    clang)
        check_ldflags -Qunused-arguments
    ;;
esac

enable frame_thread_encoder

enabled asm || { arch=c; disable $ARCH_LIST $ARCH_EXT_LIST; }

check_deps $CONFIG_LIST       \
           $CONFIG_EXTRA      \
           $HAVE_LIST         \
           $ALL_COMPONENTS    \

enabled threads && ! enabled pthreads && ! enabled atomics_native && die "non pthread threading without atomics not supported, try adding --enable-pthreads or --cpu=i486 or higher if you are on x86"


if test $target_os = "haiku"; then
    disable memalign
    disable posix_memalign
fi

flatten_extralibs(){
    unset nested_entries
    list_name=$1
    eval list=\$${1}
    for entry in $list; do
        entry_copy=$entry
        resolve entry_copy
        append nested_entries $(filter '*_extralibs' $entry_copy)
        flat_entries=$(filter_out '*_extralibs' $entry_copy)
        eval $entry="\$flat_entries"
    done
    append $list_name "$nested_entries"

    resolve nested_entries
    if test -n "$(filter '*_extralibs' $nested_entries)"; then
        flatten_extralibs $list_name
    fi
}

for linkunit in $LIBRARY_LIST; do
    unset current_extralibs
    eval components=\$$(toupper ${linkunit})_COMPONENTS_LIST
    for comp in ${components}; do
        enabled $comp || continue
        comp_extralibs="${comp}_extralibs"
        append current_extralibs $comp_extralibs
    done
    eval prepend ${linkunit}_extralibs $current_extralibs
done

for linkunit in $LIBRARY_LIST $PROGRAM_LIST $EXTRALIBS_LIST; do
    flatten_extralibs ${linkunit}_extralibs
    unique  ${linkunit}_extralibs
    resolve ${linkunit}_extralibs
    eval ${linkunit}_extralibs=\$\(\$ldflags_filter \$${linkunit}_extralibs\)
done

map 'enabled $v && intrinsics=${v#intrinsics_}' $INTRINSICS_LIST

for thread in $THREADS_LIST; do
    if enabled $thread; then
        test -n "$thread_type" &&
            die "ERROR: Only one thread type must be selected." ||
            thread_type="$thread"
    fi
done

if disabled stdatomic; then
    if enabled atomics_gcc; then
        add_cppflags '-I\$(SRC_PATH)/compat/atomics/gcc'
    elif enabled atomics_win32; then
        add_cppflags '-I\$(SRC_PATH)/compat/atomics/win32'
    elif enabled atomics_suncc; then
        add_cppflags '-I\$(SRC_PATH)/compat/atomics/suncc'
    elif enabled pthreads; then
        add_compat atomics/pthread/stdatomic.o
        add_cppflags '-I\$(SRC_PATH)/compat/atomics/pthread'
    else
        enabled threads && die "Threading is enabled, but no atomics are available"
        add_cppflags '-I\$(SRC_PATH)/compat/atomics/dummy'
    fi
fi

# Check if requested libraries were found.
for lib in $AUTODETECT_LIBS; do
    requested $lib && ! enabled $lib && die "ERROR: $lib requested but not found";
done

enabled zlib && add_cppflags -DZLIB_CONST

# conditional library dependencies, in linking order
enabled afftfilt_filter     && prepend avfilter_deps "avcodec"
enabled afir_filter         && prepend avfilter_deps "avcodec"
enabled amovie_filter       && prepend avfilter_deps "avformat avcodec"
enabled aresample_filter    && prepend avfilter_deps "swresample"
enabled atempo_filter       && prepend avfilter_deps "avcodec"
enabled cover_rect_filter   && prepend avfilter_deps "avformat avcodec"
enabled ebur128_filter && enabled swresample && prepend avfilter_deps "swresample"
enabled elbg_filter         && prepend avfilter_deps "avcodec"
enabled fftfilt_filter      && prepend avfilter_deps "avcodec"
enabled find_rect_filter    && prepend avfilter_deps "avformat avcodec"
enabled firequalizer_filter && prepend avfilter_deps "avcodec"
enabled mcdeint_filter      && prepend avfilter_deps "avcodec"
enabled movie_filter    && prepend avfilter_deps "avformat avcodec"
enabled pan_filter          && prepend avfilter_deps "swresample"
enabled pp_filter           && prepend avfilter_deps "postproc"
enabled removelogo_filter   && prepend avfilter_deps "avformat avcodec swscale"
enabled resample_filter && prepend avfilter_deps "avresample"
enabled sab_filter          && prepend avfilter_deps "swscale"
enabled scale_filter    && prepend avfilter_deps "swscale"
enabled scale2ref_filter    && prepend avfilter_deps "swscale"
enabled sofalizer_filter    && prepend avfilter_deps "avcodec"
enabled showcqt_filter      && prepend avfilter_deps "avformat avcodec swscale"
enabled showfreqs_filter    && prepend avfilter_deps "avcodec"
enabled showspectrum_filter && prepend avfilter_deps "avcodec"
enabled signature_filter    && prepend avfilter_deps "avcodec avformat"
enabled smartblur_filter    && prepend avfilter_deps "swscale"
enabled spectrumsynth_filter && prepend avfilter_deps "avcodec"
enabled spp_filter          && prepend avfilter_deps "avcodec"
enabled subtitles_filter    && prepend avfilter_deps "avformat avcodec"
enabled uspp_filter         && prepend avfilter_deps "avcodec"
enabled zoompan_filter      && prepend avfilter_deps "swscale"

enabled lavfi_indev         && prepend avdevice_deps "avfilter"

#FIXME
enabled sdl2_outdev     && add_cflags $(filter_out '-Dmain=SDL_main' $sdl2_cflags)

enabled opus_decoder    && prepend avcodec_deps "swresample"

expand_deps(){
    lib_deps=${1}_deps
    eval "deps=\$$lib_deps"
    append $lib_deps $(map 'eval echo \$${v}_deps' $deps)
    unique $lib_deps
}

#we have to remove gpl from the deps here as some code assumes all lib deps are libs
postproc_deps="$(filter_out 'gpl' $postproc_deps)"

map 'expand_deps $v' $LIBRARY_LIST

license="LGPL version 2.1 or later"
if enabled nonfree; then
    license="nonfree and unredistributable"
elif enabled gplv3; then
    license="GPL version 3 or later"
elif enabled lgplv3; then
    license="LGPL version 3 or later"
elif enabled gpl; then
    license="GPL version 2 or later"
fi

if test "$quiet" != "yes"; then

echo "install prefix            $prefix"
echo "source path               $source_path"
echo "C compiler                $cc"
echo "C library                 $libc_type"
if test "$host_cc" != "$cc"; then
    echo "host C compiler           $host_cc"
    echo "host C library            $host_libc_type"
fi
echo "ARCH                      $arch ($cpu)"
if test "$build_suffix" != ""; then
    echo "build suffix              $build_suffix"
fi
if test "$progs_suffix" != ""; then
    echo "progs suffix              $progs_suffix"
fi
if test "$extra_version" != ""; then
    echo "version string suffix     $extra_version"
fi
echo "big-endian                ${bigendian-no}"
echo "runtime cpu detection     ${runtime_cpudetect-no}"
if enabled x86; then
    echo "standalone assembly       ${x86asm-no}"
    echo "x86 assembler             ${x86asmexe}"
    echo "MMX enabled               ${mmx-no}"
    echo "MMXEXT enabled            ${mmxext-no}"
    echo "3DNow! enabled            ${amd3dnow-no}"
    echo "3DNow! extended enabled   ${amd3dnowext-no}"
    echo "SSE enabled               ${sse-no}"
    echo "SSSE3 enabled             ${ssse3-no}"
    echo "AESNI enabled             ${aesni-no}"
    echo "AVX enabled               ${avx-no}"
    echo "AVX2 enabled              ${avx2-no}"
    echo "XOP enabled               ${xop-no}"
    echo "FMA3 enabled              ${fma3-no}"
    echo "FMA4 enabled              ${fma4-no}"
    echo "i686 features enabled     ${i686-no}"
    echo "CMOV is fast              ${fast_cmov-no}"
    echo "EBX available             ${ebx_available-no}"
    echo "EBP available             ${ebp_available-no}"
fi
if enabled aarch64; then
    echo "NEON enabled              ${neon-no}"
    echo "VFP enabled               ${vfp-no}"
fi
if enabled arm; then
    echo "ARMv5TE enabled           ${armv5te-no}"
    echo "ARMv6 enabled             ${armv6-no}"
    echo "ARMv6T2 enabled           ${armv6t2-no}"
    echo "VFP enabled               ${vfp-no}"
    echo "NEON enabled              ${neon-no}"
    echo "THUMB enabled             ${thumb-no}"
fi
if enabled mips; then
    echo "MIPS FPU enabled          ${mipsfpu-no}"
    echo "MIPS DSP R1 enabled       ${mipsdsp-no}"
    echo "MIPS DSP R2 enabled       ${mipsdspr2-no}"
    echo "MIPS MSA enabled          ${msa-no}"
    echo "LOONGSON MMI enabled      ${mmi-no}"
fi
if enabled ppc; then
    echo "AltiVec enabled           ${altivec-no}"
    echo "VSX enabled               ${vsx-no}"
    echo "POWER8 enabled            ${power8-no}"
    echo "PPC 4xx optimizations     ${ppc4xx-no}"
    echo "dcbzl available           ${dcbzl-no}"
fi
echo "debug symbols             ${debug-no}"
echo "strip symbols             ${stripping-no}"
echo "optimize for size         ${small-no}"
echo "optimizations             ${optimizations-no}"
echo "static                    ${static-no}"
echo "shared                    ${shared-no}"
echo "postprocessing support    ${postproc-no}"
echo "network support           ${network-no}"
echo "threading support         ${thread_type-no}"
echo "safe bitstream reader     ${safe_bitstream_reader-no}"
echo "texi2html enabled         ${texi2html-no}"
echo "perl enabled              ${perl-no}"
echo "pod2man enabled           ${pod2man-no}"
echo "makeinfo enabled          ${makeinfo-no}"
echo "makeinfo supports HTML    ${makeinfo_html-no}"
test -n "$random_seed" &&
    echo "random seed               ${random_seed}"
echo

echo "External libraries:"
print_enabled '' $EXTERNAL_LIBRARY_LIST $EXTERNAL_AUTODETECT_LIBRARY_LIST | print_in_columns
echo

echo "External libraries providing hardware acceleration:"
print_enabled '' $HWACCEL_LIBRARY_LIST $HWACCEL_AUTODETECT_LIBRARY_LIST | print_in_columns
echo

echo "Libraries:"
print_enabled '' $LIBRARY_LIST | print_in_columns
echo

echo "Programs:"
print_enabled '' $PROGRAM_LIST | print_in_columns
echo

for type in decoder encoder hwaccel parser demuxer muxer protocol filter bsf indev outdev; do
    echo "Enabled ${type}s:"
    eval list=\$$(toupper $type)_LIST
    print_enabled '_*' $list | print_in_columns
    echo
done

if test -n "$ignore_tests"; then
    ignore_tests=$(echo $ignore_tests | tr ',' ' ')
    echo "Ignored FATE tests:"
    echo $ignore_tests | print_in_columns
    echo
fi

echo "License: $license"

echo "Creating configuration files ..."

fi # test "$quiet" != "yes"

test -e Makefile || echo "include $source_path/Makefile" > Makefile

enabled stripping || strip="echo skipping strip"
enabled stripping || striptype=""

config_files="$TMPH ffbuild/config.mak doc/config.texi"

cat > ffbuild/config.mak <<EOF
# Automatically generated by configure - do not modify!
ifndef FFMPEG_CONFIG_MAK
FFMPEG_CONFIG_MAK=1
FFMPEG_CONFIGURATION=$FFMPEG_CONFIGURATION
prefix=$prefix
LIBDIR=\$(DESTDIR)$libdir
SHLIBDIR=\$(DESTDIR)$shlibdir
INCDIR=\$(DESTDIR)$incdir
BINDIR=\$(DESTDIR)$bindir
DATADIR=\$(DESTDIR)$datadir
DOCDIR=\$(DESTDIR)$docdir
MANDIR=\$(DESTDIR)$mandir
PKGCONFIGDIR=\$(DESTDIR)$pkgconfigdir
INSTALL_NAME_DIR=$install_name_dir
SRC_PATH=$source_path
SRC_LINK=$source_link
ifndef MAIN_MAKEFILE
SRC_PATH:=\$(SRC_PATH:.%=..%)
endif
CC_IDENT=$cc_ident
ARCH=$arch
INTRINSICS=$intrinsics
CC=$cc
CXX=$cxx
AS=$as
OBJCC=$objcc
LD=$ld
DEPCC=$dep_cc
DEPCCFLAGS=$DEPCCFLAGS \$(CPPFLAGS)
DEPAS=$as
DEPASFLAGS=$DEPASFLAGS \$(CPPFLAGS)
X86ASM=$x86asmexe
DEPX86ASM=$x86asmexe
DEPX86ASMFLAGS=\$(X86ASMFLAGS)
AR=$ar
ARFLAGS=$arflags
AR_O=$ar_o
AR_CMD=$ar
NM_CMD=$nm
RANLIB=$ranlib
STRIP=$strip
STRIPTYPE=$striptype
NVCC=$nvcc
CP=cp -p
LN_S=$ln_s
CPPFLAGS=$CPPFLAGS
CFLAGS=$CFLAGS
CXXFLAGS=$CXXFLAGS
OBJCFLAGS=$OBJCFLAGS
ASFLAGS=$ASFLAGS
NVCCFLAGS=$nvccflags
AS_C=$AS_C
AS_O=$AS_O
OBJCC_C=$OBJCC_C
OBJCC_E=$OBJCC_E
OBJCC_O=$OBJCC_O
CC_C=$CC_C
CC_E=$CC_E
CC_O=$CC_O
CXX_C=$CXX_C
CXX_O=$CXX_O
NVCC_C=$NVCC_C
NVCC_O=$NVCC_O
LD_O=$LD_O
X86ASM_O=$X86ASM_O
LD_LIB=$LD_LIB
LD_PATH=$LD_PATH
DLLTOOL=$dlltool
WINDRES=$windres
DEPWINDRES=$dep_cc
DOXYGEN=$doxygen
LDFLAGS=$LDFLAGS
LDEXEFLAGS=$LDEXEFLAGS
LDSOFLAGS=$LDSOFLAGS
SHFLAGS=$(echo $($ldflags_filter $SHFLAGS))
ASMSTRIPFLAGS=$ASMSTRIPFLAGS
X86ASMFLAGS=$X86ASMFLAGS
BUILDSUF=$build_suffix
PROGSSUF=$progs_suffix
FULLNAME=$FULLNAME
LIBPREF=$LIBPREF
LIBSUF=$LIBSUF
LIBNAME=$LIBNAME
SLIBPREF=$SLIBPREF
SLIBSUF=$SLIBSUF
EXESUF=$EXESUF
EXTRA_VERSION=$extra_version
CCDEP=$CCDEP
CXXDEP=$CXXDEP
CCDEP_FLAGS=$CCDEP_FLAGS
ASDEP=$ASDEP
ASDEP_FLAGS=$ASDEP_FLAGS
X86ASMDEP=$X86ASMDEP
X86ASMDEP_FLAGS=$X86ASMDEP_FLAGS
CC_DEPFLAGS=$CC_DEPFLAGS
AS_DEPFLAGS=$AS_DEPFLAGS
X86ASM_DEPFLAGS=$X86ASM_DEPFLAGS
HOSTCC=$host_cc
HOSTLD=$host_ld
HOSTCFLAGS=$host_cflags
HOSTCPPFLAGS=$host_cppflags
HOSTEXESUF=$HOSTEXESUF
HOSTLDFLAGS=$host_ldflags
HOSTEXTRALIBS=$host_extralibs
DEPHOSTCC=$host_cc
DEPHOSTCCFLAGS=$DEPHOSTCCFLAGS \$(HOSTCCFLAGS)
HOSTCCDEP=$HOSTCCDEP
HOSTCCDEP_FLAGS=$HOSTCCDEP_FLAGS
HOSTCC_DEPFLAGS=$HOSTCC_DEPFLAGS
HOSTCC_C=$HOSTCC_C
HOSTCC_O=$HOSTCC_O
HOSTLD_O=$HOSTLD_O
TARGET_EXEC=$target_exec $target_exec_args
TARGET_PATH=$target_path
TARGET_SAMPLES=${target_samples:-\$(SAMPLES)}
CFLAGS-ffplay=${sdl2_cflags}
CFLAGS_HEADERS=$CFLAGS_HEADERS
LIB_INSTALL_EXTRA_CMD=$LIB_INSTALL_EXTRA_CMD
EXTRALIBS=$extralibs
COMPAT_OBJS=$compat_objs
INSTALL=$install
LIBTARGET=${LIBTARGET}
SLIBNAME=${SLIBNAME}
SLIBNAME_WITH_VERSION=${SLIBNAME_WITH_VERSION}
SLIBNAME_WITH_MAJOR=${SLIBNAME_WITH_MAJOR}
SLIB_CREATE_DEF_CMD=${SLIB_CREATE_DEF_CMD}
SLIB_EXTRA_CMD=${SLIB_EXTRA_CMD}
SLIB_INSTALL_NAME=${SLIB_INSTALL_NAME}
SLIB_INSTALL_LINKS=${SLIB_INSTALL_LINKS}
SLIB_INSTALL_EXTRA_LIB=${SLIB_INSTALL_EXTRA_LIB}
SLIB_INSTALL_EXTRA_SHLIB=${SLIB_INSTALL_EXTRA_SHLIB}
VERSION_SCRIPT_POSTPROCESS_CMD=${VERSION_SCRIPT_POSTPROCESS_CMD}
SAMPLES:=${samples:-\$(FATE_SAMPLES)}
NOREDZONE_FLAGS=$noredzone_flags
LIBFUZZER_PATH=$libfuzzer_path
IGNORE_TESTS=$ignore_tests
EOF

map 'eval echo "${v}_FFLIBS=\$${v}_deps" >> ffbuild/config.mak' $LIBRARY_LIST

for entry in $LIBRARY_LIST $PROGRAM_LIST $EXTRALIBS_LIST; do
    eval echo "EXTRALIBS-${entry}=\$${entry}_extralibs" >> ffbuild/config.mak
done

cat > $TMPH <<EOF
/* Automatically generated by configure - do not modify! */
#ifndef FFMPEG_CONFIG_H
#define FFMPEG_CONFIG_H
#define FFMPEG_CONFIGURATION "$(c_escape $FFMPEG_CONFIGURATION)"
#define FFMPEG_LICENSE "$(c_escape $license)"
#define CONFIG_THIS_YEAR 2017
#define FFMPEG_DATADIR "$(eval c_escape $datadir)"
#define AVCONV_DATADIR "$(eval c_escape $datadir)"
#define CC_IDENT "$(c_escape ${cc_ident:-Unknown compiler})"
#define av_restrict $_restrict
#define EXTERN_PREFIX "${extern_prefix}"
#define EXTERN_ASM ${extern_prefix}
#define BUILDSUF "$build_suffix"
#define SLIBSUF "$SLIBSUF"
#define HAVE_MMX2 HAVE_MMXEXT
#define SWS_MAX_FILTER_SIZE $sws_max_filter_size
EOF

test -n "$assert_level" &&
    echo "#define ASSERT_LEVEL $assert_level" >>$TMPH

test -n "$malloc_prefix" &&
    echo "#define MALLOC_PREFIX $malloc_prefix" >>$TMPH

if enabled x86asm; then
    append config_files $TMPASM
    printf '' >$TMPASM
fi

enabled getenv || echo "#define getenv(x) NULL" >> $TMPH


mkdir -p doc
mkdir -p tests
mkdir -p tests/api
echo "@c auto-generated by configure - do not modify! " > doc/config.texi

print_config ARCH_   "$config_files" $ARCH_LIST
print_config HAVE_   "$config_files" $HAVE_LIST
print_config CONFIG_ "$config_files" $CONFIG_LIST       \
                                     $CONFIG_EXTRA      \
                                     $ALL_COMPONENTS    \

echo "#endif /* FFMPEG_CONFIG_H */" >> $TMPH
echo "endif # FFMPEG_CONFIG_MAK" >> ffbuild/config.mak

# Do not overwrite an unchanged config.h to avoid superfluous rebuilds.
cp_if_changed $TMPH config.h
touch ffbuild/.config

enabled x86asm && cp_if_changed $TMPASM config.asm

cat > $TMPH <<EOF
/* Generated by ffconf */
#ifndef AVUTIL_AVCONFIG_H
#define AVUTIL_AVCONFIG_H
EOF

print_config AV_HAVE_ $TMPH $HAVE_LIST_PUB

echo "#endif /* AVUTIL_AVCONFIG_H */" >> $TMPH

cp_if_changed $TMPH libavutil/avconfig.h

# generate the lists of enabled components
print_enabled_components(){
    file=$1
    struct_name=$2
    name=$3
    shift 3
    echo "static const $struct_name * const $name[] = {" > $TMPH
    for c in $*; do
        enabled $c && printf "    &ff_%s,\n" $c >> $TMPH
    done
    echo "    NULL };" >> $TMPH
    cp_if_changed $TMPH $file
}

print_enabled_components libavcodec/bsf_list.c AVBitStreamFilter bitstream_filters $BSF_LIST
print_enabled_components libavformat/protocol_list.c URLProtocol url_protocols $PROTOCOL_LIST

if test -n "$WARNINGS"; then
    printf "\n%s%s$WARNINGS%s" "$warn_color" "$bold_color" "$reset_color"
    enabled fatal_warnings && exit 1
fi

# Settings for pkg-config files

cat > ffbuild/config.sh <<EOF
# Automatically generated by configure - do not modify!
shared=$shared
build_suffix=$build_suffix
prefix=$prefix
libdir=$libdir
incdir=$incdir
rpath=$(enabled rpath && echo "-Wl,-rpath,\${libdir}")
source_path=${source_path}
LIBPREF=${LIBPREF}
LIBSUF=${LIBSUF}
extralibs_avutil="$avutil_extralibs"
extralibs_avcodec="$avcodec_extralibs"
extralibs_avformat="$avformat_extralibs"
extralibs_avdevice="$avdevice_extralibs"
extralibs_avfilter="$avfilter_extralibs"
extralibs_avresample="$avresample_extralibs"
extralibs_postproc="$postproc_extralibs"
extralibs_swscale="$swscale_extralibs"
extralibs_swresample="$swresample_extralibs"
EOF

for lib in $LIBRARY_LIST; do
    lib_deps="$(eval echo \$${lib}_deps)"
    echo ${lib}_deps=\"$lib_deps\" >> ffbuild/config.sh
done<|MERGE_RESOLUTION|>--- conflicted
+++ resolved
@@ -3724,8 +3724,6 @@
 
 disabled logging && logfile=/dev/null
 
-<<<<<<< HEAD
-=======
 # we need to build at least one lib type
 if ! enabled_any static shared; then
     cat <<EOF
@@ -3737,8 +3735,6 @@
     exit 1
 fi
 
-# Die early if licensing-related configure options are incompatible.
->>>>>>> 62be1caf
 die_license_disabled() {
     enabled $1 || { enabled $v && die "$v is $1 and --enable-$1 is not specified."; }
 }
@@ -5322,22 +5318,7 @@
 set_default $PATHS_LIST
 set_default nm
 
-<<<<<<< HEAD
-# we need to build at least one lib type
-if ! enabled_any static shared; then
-    cat <<EOF
-At least one library type must be built.
-Specify --enable-static to build the static libraries or --enable-shared to
-build the shared libraries as well. To only build the shared libraries specify
---disable-static in addition to --enable-shared.
-EOF
-    exit 1
-fi
-
 disabled optimizations || enabled ossfuzz || check_cflags -fomit-frame-pointer
-=======
-disabled optimizations || check_cflags -fomit-frame-pointer
->>>>>>> 62be1caf
 
 enable_weak_pic() {
     disabled pic && return
