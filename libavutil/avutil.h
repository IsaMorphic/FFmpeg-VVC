--- conflicted
+++ resolved
@@ -39,14 +39,9 @@
  * @li @ref libavf "libavformat" I/O and muxing/demuxing library
  * @li @ref lavd "libavdevice" special devices muxing/demuxing library
  * @li @ref lavu "libavutil" common utility library
-<<<<<<< HEAD
  * @li @ref lswr "libswresample" audio resampling, format conversion and mixing
  * @li @ref lpp  "libpostproc" post processing library
- * @li @ref lsws "libswscale" color conversion and scaling library
-=======
- * @li @ref lavr "libavresample" audio resampling, format conversion and mixing
- * @li @ref libsws "libswscale"  color conversion and scaling library
->>>>>>> c85aad9c
+ * @li @ref libsws "libswscale" color conversion and scaling library
  *
  * @section ffmpeg_versioning Versioning and compatibility
  *
