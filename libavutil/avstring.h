/*
 * Copyright (c) 2007 Mans Rullgard
 *
 * This file is part of FFmpeg.
 *
 * FFmpeg is free software; you can redistribute it and/or
 * modify it under the terms of the GNU Lesser General Public
 * License as published by the Free Software Foundation; either
 * version 2.1 of the License, or (at your option) any later version.
 *
 * FFmpeg is distributed in the hope that it will be useful,
 * but WITHOUT ANY WARRANTY; without even the implied warranty of
 * MERCHANTABILITY or FITNESS FOR A PARTICULAR PURPOSE.  See the GNU
 * Lesser General Public License for more details.
 *
 * You should have received a copy of the GNU Lesser General Public
 * License along with FFmpeg; if not, write to the Free Software
 * Foundation, Inc., 51 Franklin Street, Fifth Floor, Boston, MA 02110-1301 USA
 */

#ifndef AVUTIL_AVSTRING_H
#define AVUTIL_AVSTRING_H

#include <stddef.h>
#include <stdint.h>
#include "attributes.h"

/**
 * @addtogroup lavu_string
 * @{
 */

/**
 * Return non-zero if pfx is a prefix of str. If it is, *ptr is set to
 * the address of the first character in str after the prefix.
 *
 * @param str input string
 * @param pfx prefix to test
 * @param ptr updated if the prefix is matched inside str
 * @return non-zero if the prefix matches, zero otherwise
 */
int av_strstart(const char *str, const char *pfx, const char **ptr);

/**
 * Return non-zero if pfx is a prefix of str independent of case. If
 * it is, *ptr is set to the address of the first character in str
 * after the prefix.
 *
 * @param str input string
 * @param pfx prefix to test
 * @param ptr updated if the prefix is matched inside str
 * @return non-zero if the prefix matches, zero otherwise
 */
int av_stristart(const char *str, const char *pfx, const char **ptr);

/**
 * Locate the first case-independent occurrence in the string haystack
 * of the string needle.  A zero-length string needle is considered to
 * match at the start of haystack.
 *
 * This function is a case-insensitive version of the standard strstr().
 *
 * @param haystack string to search in
 * @param needle   string to search for
 * @return         pointer to the located match within haystack
 *                 or a null pointer if no match
 */
char *av_stristr(const char *haystack, const char *needle);

/**
 * Locate the first occurrence of the string needle in the string haystack
 * where not more than hay_length characters are searched. A zero-length
 * string needle is considered to match at the start of haystack.
 *
 * This function is a length-limited version of the standard strstr().
 *
 * @param haystack   string to search in
 * @param needle     string to search for
 * @param hay_length length of string to search in
 * @return           pointer to the located match within haystack
 *                   or a null pointer if no match
 */
char *av_strnstr(const char *haystack, const char *needle, size_t hay_length);

/**
 * Copy the string src to dst, but no more than size - 1 bytes, and
 * null-terminate dst.
 *
 * This function is the same as BSD strlcpy().
 *
 * @param dst destination buffer
 * @param src source string
 * @param size size of destination buffer
 * @return the length of src
 *
 * @warning since the return value is the length of src, src absolutely
 * _must_ be a properly 0-terminated string, otherwise this will read beyond
 * the end of the buffer and possibly crash.
 */
size_t av_strlcpy(char *dst, const char *src, size_t size);

/**
 * Append the string src to the string dst, but to a total length of
 * no more than size - 1 bytes, and null-terminate dst.
 *
 * This function is similar to BSD strlcat(), but differs when
 * size <= strlen(dst).
 *
 * @param dst destination buffer
 * @param src source string
 * @param size size of destination buffer
 * @return the total length of src and dst
 *
 * @warning since the return value use the length of src and dst, these
 * absolutely _must_ be a properly 0-terminated strings, otherwise this
 * will read beyond the end of the buffer and possibly crash.
 */
size_t av_strlcat(char *dst, const char *src, size_t size);

/**
 * Append output to a string, according to a format. Never write out of
 * the destination buffer, and always put a terminating 0 within
 * the buffer.
 * @param dst destination buffer (string to which the output is
 *  appended)
 * @param size total size of the destination buffer
 * @param fmt printf-compatible format string, specifying how the
 *  following parameters are used
 * @return the length of the string that would have been generated
 *  if enough space had been available
 */
size_t av_strlcatf(char *dst, size_t size, const char *fmt, ...) av_printf_format(3, 4);

/**
 * Get the count of continuous non zero chars starting from the beginning.
 *
 * @param len maximum number of characters to check in the string, that
 *            is the maximum value which is returned by the function
 */
static inline size_t av_strnlen(const char *s, size_t len)
{
    size_t i;
    for (i = 0; i < len && s[i]; i++)
        ;
    return i;
}

/**
 * Print arguments following specified format into a large enough auto
 * allocated buffer. It is similar to GNU asprintf().
 * @param fmt printf-compatible format string, specifying how the
 *            following parameters are used.
 * @return the allocated string
 * @note You have to free the string yourself with av_free().
 */
char *av_asprintf(const char *fmt, ...) av_printf_format(1, 2);

/**
 * Convert a number to a av_malloced string.
 */
char *av_d2str(double d);

/**
 * Unescape the given string until a non escaped terminating char,
 * and return the token corresponding to the unescaped string.
 *
 * The normal \ and ' escaping is supported. Leading and trailing
 * whitespaces are removed, unless they are escaped with '\' or are
 * enclosed between ''.
 *
 * @param buf the buffer to parse, buf will be updated to point to the
 * terminating char
 * @param term a 0-terminated list of terminating chars
 * @return the malloced unescaped string, which must be av_freed by
 * the user, NULL in case of allocation failure
 */
char *av_get_token(const char **buf, const char *term);

/**
 * Split the string into several tokens which can be accessed by
 * successive calls to av_strtok().
 *
 * A token is defined as a sequence of characters not belonging to the
 * set specified in delim.
 *
 * On the first call to av_strtok(), s should point to the string to
 * parse, and the value of saveptr is ignored. In subsequent calls, s
 * should be NULL, and saveptr should be unchanged since the previous
 * call.
 *
 * This function is similar to strtok_r() defined in POSIX.1.
 *
 * @param s the string to parse, may be NULL
 * @param delim 0-terminated list of token delimiters, must be non-NULL
 * @param saveptr user-provided pointer which points to stored
 * information necessary for av_strtok() to continue scanning the same
 * string. saveptr is updated to point to the next character after the
 * first delimiter found, or to NULL if the string was terminated
 * @return the found token, or NULL when no token is found
 */
char *av_strtok(char *s, const char *delim, char **saveptr);

/**
 * Locale-independent conversion of ASCII isdigit.
 */
int av_isdigit(int c);

/**
 * Locale-independent conversion of ASCII isgraph.
 */
int av_isgraph(int c);

/**
 * Locale-independent conversion of ASCII isspace.
 */
int av_isspace(int c);

/**
 * Locale-independent conversion of ASCII characters to uppercase.
 */
static inline int av_toupper(int c)
{
    if (c >= 'a' && c <= 'z')
        c ^= 0x20;
    return c;
}

/**
 * Locale-independent conversion of ASCII characters to lowercase.
 */
static inline int av_tolower(int c)
{
    if (c >= 'A' && c <= 'Z')
        c ^= 0x20;
    return c;
}

/**
 * Locale-independent conversion of ASCII isxdigit.
 */
int av_isxdigit(int c);

/**
 * Locale-independent case-insensitive compare.
 * @note This means only ASCII-range characters are case-insensitive
 */
int av_strcasecmp(const char *a, const char *b);

/**
 * Locale-independent case-insensitive compare.
 * @note This means only ASCII-range characters are case-insensitive
 */
int av_strncasecmp(const char *a, const char *b, size_t n);


/**
 * Thread safe basename.
 * @param path the path, on DOS both \ and / are considered separators.
 * @return pointer to the basename substring.
 */
const char *av_basename(const char *path);

/**
 * Thread safe dirname.
 * @param path the path, on DOS both \ and / are considered separators.
 * @return the path with the separator replaced by the string terminator or ".".
 * @note the function may change the input string.
 */
const char *av_dirname(char *path);

<<<<<<< HEAD
enum AVEscapeMode {
    AV_ESCAPE_MODE_AUTO,      ///< Use auto-selected escaping mode.
    AV_ESCAPE_MODE_BACKSLASH, ///< Use backslash escaping.
    AV_ESCAPE_MODE_QUOTE,     ///< Use single-quote escaping.
};

/**
 * Consider spaces special and escape them even in the middle of the
 * string.
 *
 * This is equivalent to adding the whitespace characters to the special
 * characters lists, except it is guaranteed to use the exact same list
 * of whitespace characters as the rest of libavutil.
 */
#define AV_ESCAPE_FLAG_WHITESPACE 0x01

/**
 * Escape only specified special characters.
 * Without this flag, escape also any characters that may be considered
 * special by av_get_token(), such as the single quote.
 */
#define AV_ESCAPE_FLAG_STRICT 0x02

/**
 * Escape string in src, and put the escaped string in an allocated
 * string in *dst, which must be freed with av_free().
 *
 * @param dst           pointer where an allocated string is put
 * @param src           string to escape, must be non-NULL
 * @param special_chars string containing the special characters which
 *                      need to be escaped, can be NULL
 * @param mode          escape mode to employ, see AV_ESCAPE_MODE_* macros.
 *                      Any unknown value for mode will be considered equivalent to
 *                      AV_ESCAPE_MODE_BACKSLASH, but this behaviour can change without
 *                      notice.
 * @param flags         flags which control how to escape, see AV_ESCAPE_FLAG_ macros
 * @return the length of the allocated string, or a negative error code in case of error
 * @see av_bprint_escape()
 */
int av_escape(char **dst, const char *src, const char *special_chars,
              enum AVEscapeMode mode, int flags);

#define AV_UTF8_FLAG_ACCEPT_INVALID_BIG_CODES          1 ///< accept codepoints over 0x10FFFF
#define AV_UTF8_FLAG_ACCEPT_NON_CHARACTERS             2 ///< accept non-characters - 0xFFFE and 0xFFFF
#define AV_UTF8_FLAG_ACCEPT_SURROGATES                 4 ///< accept UTF-16 surrogates codes
#define AV_UTF8_FLAG_EXCLUDE_XML_INVALID_CONTROL_CODES 8 ///< exclude control codes not accepted by XML

#define AV_UTF8_FLAG_ACCEPT_ALL \
    AV_UTF8_FLAG_ACCEPT_INVALID_BIG_CODES|AV_UTF8_FLAG_ACCEPT_NON_CHARACTERS|AV_UTF8_FLAG_ACCEPT_SURROGATES

/**
 * Read and decode a single UTF-8 code point (character) from the
 * buffer in *buf, and update *buf to point to the next byte to
 * decode.
 *
 * In case of an invalid byte sequence, the pointer will be updated to
 * the next byte after the invalid sequence and the function will
 * return an error code.
 *
 * Depending on the specified flags, the function will also fail in
 * case the decoded code point does not belong to a valid range.
 *
 * @note For speed-relevant code a carefully implemented use of
 * GET_UTF8() may be preferred.
 *
 * @param codep   pointer used to return the parsed code in case of success.
 *                The value in *codep is set even in case the range check fails.
 * @param bufp    pointer to the address the first byte of the sequence
 *                to decode, updated by the function to point to the
 *                byte next after the decoded sequence
 * @param buf_end pointer to the end of the buffer, points to the next
 *                byte past the last in the buffer. This is used to
 *                avoid buffer overreads (in case of an unfinished
 *                UTF-8 sequence towards the end of the buffer).
 * @param flags   a collection of AV_UTF8_FLAG_* flags
 * @return >= 0 in case a sequence was successfully read, a negative
 * value in case of invalid sequence
 */
int av_utf8_decode(int32_t *codep, const uint8_t **bufp, const uint8_t *buf_end,
                   unsigned int flags);
=======

/**
 * Match instances of a name in a comma-separated list of names.
 * @param name  Name to look for.
 * @param names List of names.
 * @return 1 on match, 0 otherwise.
 */
int av_match_name(const char *name, const char *names);
>>>>>>> 69e7336b

/**
 * @}
 */

#endif /* AVUTIL_AVSTRING_H */<|MERGE_RESOLUTION|>--- conflicted
+++ resolved
@@ -268,7 +268,14 @@
  */
 const char *av_dirname(char *path);
 
-<<<<<<< HEAD
+/**
+ * Match instances of a name in a comma-separated list of names.
+ * @param name  Name to look for.
+ * @param names List of names.
+ * @return 1 on match, 0 otherwise.
+ */
+int av_match_name(const char *name, const char *names);
+
 enum AVEscapeMode {
     AV_ESCAPE_MODE_AUTO,      ///< Use auto-selected escaping mode.
     AV_ESCAPE_MODE_BACKSLASH, ///< Use backslash escaping.
@@ -349,16 +356,6 @@
  */
 int av_utf8_decode(int32_t *codep, const uint8_t **bufp, const uint8_t *buf_end,
                    unsigned int flags);
-=======
-
-/**
- * Match instances of a name in a comma-separated list of names.
- * @param name  Name to look for.
- * @param names List of names.
- * @return 1 on match, 0 otherwise.
- */
-int av_match_name(const char *name, const char *names);
->>>>>>> 69e7336b
 
 /**
  * @}
