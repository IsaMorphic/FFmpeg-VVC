/*
 * Copyright (C) 2012 Martin Storsjo
 *
 * This file is part of FFmpeg.
 *
 * FFmpeg is free software; you can redistribute it and/or
 * modify it under the terms of the GNU Lesser General Public
 * License as published by the Free Software Foundation; either
 * version 2.1 of the License, or (at your option) any later version.
 *
 * FFmpeg is distributed in the hope that it will be useful,
 * but WITHOUT ANY WARRANTY; without even the implied warranty of
 * MERCHANTABILITY or FITNESS FOR A PARTICULAR PURPOSE.  See the GNU
 * Lesser General Public License for more details.
 *
 * You should have received a copy of the GNU Lesser General Public
 * License along with FFmpeg; if not, write to the Free Software
 * Foundation, Inc., 51 Franklin Street, Fifth Floor, Boston, MA 02110-1301 USA
 */

#include <stddef.h>
#include <stdint.h>
#include <string.h>

#include "attributes.h"
#include "hmac.h"
#include "md5.h"
#include "sha.h"
#include "sha512.h"
#include "mem.h"
#include "version.h"

#define MAX_HASHLEN 64
#define MAX_BLOCKLEN 128

typedef void (*hmac_final)(void *ctx, uint8_t *dst);
#if FF_API_CRYPTO_SIZE_T
typedef void (*hmac_update)(void *ctx, const uint8_t *src, int len);
#else
typedef void (*hmac_update)(void *ctx, const uint8_t *src, size_t len);
#endif
typedef void (*hmac_init)(void *ctx);

struct AVHMAC {
    void *hash;
    int blocklen, hashlen;
    hmac_final  final;
    hmac_update update;
    hmac_init   init;
    uint8_t key[MAX_BLOCKLEN];
    int keylen;
};

#define DEFINE_SHA(bits)                           \
static av_cold void sha ## bits ##_init(void *ctx) \
{                                                  \
    av_sha_init(ctx, bits);                        \
}

#define DEFINE_SHA512(bits)                        \
static av_cold void sha ## bits ##_init(void *ctx) \
{                                                  \
    av_sha512_init(ctx, bits);                     \
}

DEFINE_SHA(160)
DEFINE_SHA(224)
DEFINE_SHA(256)
DEFINE_SHA512(384)
DEFINE_SHA512(512)

AVHMAC *av_hmac_alloc(enum AVHMACType type)
{
    AVHMAC *c = av_mallocz(sizeof(*c));
    if (!c)
        return NULL;
    switch (type) {
    case AV_HMAC_MD5:
        c->blocklen = 64;
        c->hashlen  = 16;
<<<<<<< HEAD
        c->init     = (void*)av_md5_init;
        c->update   = (void*)av_md5_update;
        c->final    = (void*)av_md5_final;
=======
        c->init     = (hmac_init) av_md5_init;
        c->update   = (hmac_update) av_md5_update;
        c->final    = (hmac_final) av_md5_final;
>>>>>>> 00b6a765
        c->hash     = av_md5_alloc();
        break;
    case AV_HMAC_SHA1:
        c->blocklen = 64;
        c->hashlen  = 20;
        c->init     = sha160_init;
<<<<<<< HEAD
        c->update   = (void*)av_sha_update;
        c->final    = (void*)av_sha_final;
=======
        c->update   = (hmac_update) av_sha_update;
        c->final    = (hmac_final) av_sha_final;
>>>>>>> 00b6a765
        c->hash     = av_sha_alloc();
        break;
    case AV_HMAC_SHA224:
        c->blocklen = 64;
        c->hashlen  = 28;
        c->init     = sha224_init;
<<<<<<< HEAD
        c->update   = (void*)av_sha_update;
        c->final    = (void*)av_sha_final;
=======
        c->update   = (hmac_update) av_sha_update;
        c->final    = (hmac_final) av_sha_final;
>>>>>>> 00b6a765
        c->hash     = av_sha_alloc();
        break;
    case AV_HMAC_SHA256:
        c->blocklen = 64;
        c->hashlen  = 32;
        c->init     = sha256_init;
<<<<<<< HEAD
        c->update   = (void*)av_sha_update;
        c->final    = (void*)av_sha_final;
=======
        c->update   = (hmac_update) av_sha_update;
        c->final    = (hmac_final) av_sha_final;
>>>>>>> 00b6a765
        c->hash     = av_sha_alloc();
        break;
    case AV_HMAC_SHA384:
        c->blocklen = 128;
        c->hashlen  = 48;
        c->init     = sha384_init;
        c->update   = (void*)av_sha512_update;
        c->final    = (void*)av_sha512_final;
        c->hash     = av_sha512_alloc();
        break;
    case AV_HMAC_SHA512:
        c->blocklen = 128;
        c->hashlen  = 64;
        c->init     = sha512_init;
        c->update   = (void*)av_sha512_update;
        c->final    = (void*)av_sha512_final;
        c->hash     = av_sha512_alloc();
        break;
    default:
        av_free(c);
        return NULL;
    }
    if (!c->hash) {
        av_free(c);
        return NULL;
    }
    return c;
}

void av_hmac_free(AVHMAC *c)
{
    if (!c)
        return;
    av_freep(&c->hash);
    av_free(c);
}

void av_hmac_init(AVHMAC *c, const uint8_t *key, unsigned int keylen)
{
    int i;
    uint8_t block[MAX_BLOCKLEN];
    if (keylen > c->blocklen) {
        c->init(c->hash);
        c->update(c->hash, key, keylen);
        c->final(c->hash, c->key);
        c->keylen = c->hashlen;
    } else {
        memcpy(c->key, key, keylen);
        c->keylen = keylen;
    }
    c->init(c->hash);
    for (i = 0; i < c->keylen; i++)
        block[i] = c->key[i] ^ 0x36;
    for (i = c->keylen; i < c->blocklen; i++)
        block[i] = 0x36;
    c->update(c->hash, block, c->blocklen);
}

void av_hmac_update(AVHMAC *c, const uint8_t *data, unsigned int len)
{
    c->update(c->hash, data, len);
}

int av_hmac_final(AVHMAC *c, uint8_t *out, unsigned int outlen)
{
    uint8_t block[MAX_BLOCKLEN];
    int i;
    if (outlen < c->hashlen)
        return AVERROR(EINVAL);
    c->final(c->hash, out);
    c->init(c->hash);
    for (i = 0; i < c->keylen; i++)
        block[i] = c->key[i] ^ 0x5C;
    for (i = c->keylen; i < c->blocklen; i++)
        block[i] = 0x5C;
    c->update(c->hash, block, c->blocklen);
    c->update(c->hash, out, c->hashlen);
    c->final(c->hash, out);
    return c->hashlen;
}

int av_hmac_calc(AVHMAC *c, const uint8_t *data, unsigned int len,
                 const uint8_t *key, unsigned int keylen,
                 uint8_t *out, unsigned int outlen)
{
    av_hmac_init(c, key, keylen);
    av_hmac_update(c, data, len);
    return av_hmac_final(c, out, outlen);
}<|MERGE_RESOLUTION|>--- conflicted
+++ resolved
@@ -78,70 +78,49 @@
     case AV_HMAC_MD5:
         c->blocklen = 64;
         c->hashlen  = 16;
-<<<<<<< HEAD
-        c->init     = (void*)av_md5_init;
-        c->update   = (void*)av_md5_update;
-        c->final    = (void*)av_md5_final;
-=======
         c->init     = (hmac_init) av_md5_init;
         c->update   = (hmac_update) av_md5_update;
         c->final    = (hmac_final) av_md5_final;
->>>>>>> 00b6a765
         c->hash     = av_md5_alloc();
         break;
     case AV_HMAC_SHA1:
         c->blocklen = 64;
         c->hashlen  = 20;
         c->init     = sha160_init;
-<<<<<<< HEAD
-        c->update   = (void*)av_sha_update;
-        c->final    = (void*)av_sha_final;
-=======
         c->update   = (hmac_update) av_sha_update;
         c->final    = (hmac_final) av_sha_final;
->>>>>>> 00b6a765
         c->hash     = av_sha_alloc();
         break;
     case AV_HMAC_SHA224:
         c->blocklen = 64;
         c->hashlen  = 28;
         c->init     = sha224_init;
-<<<<<<< HEAD
-        c->update   = (void*)av_sha_update;
-        c->final    = (void*)av_sha_final;
-=======
         c->update   = (hmac_update) av_sha_update;
         c->final    = (hmac_final) av_sha_final;
->>>>>>> 00b6a765
         c->hash     = av_sha_alloc();
         break;
     case AV_HMAC_SHA256:
         c->blocklen = 64;
         c->hashlen  = 32;
         c->init     = sha256_init;
-<<<<<<< HEAD
-        c->update   = (void*)av_sha_update;
-        c->final    = (void*)av_sha_final;
-=======
         c->update   = (hmac_update) av_sha_update;
         c->final    = (hmac_final) av_sha_final;
->>>>>>> 00b6a765
         c->hash     = av_sha_alloc();
         break;
     case AV_HMAC_SHA384:
         c->blocklen = 128;
         c->hashlen  = 48;
         c->init     = sha384_init;
-        c->update   = (void*)av_sha512_update;
-        c->final    = (void*)av_sha512_final;
+        c->update   = (hmac_update) av_sha512_update;
+        c->final    = (hmac_final) av_sha512_final;
         c->hash     = av_sha512_alloc();
         break;
     case AV_HMAC_SHA512:
         c->blocklen = 128;
         c->hashlen  = 64;
         c->init     = sha512_init;
-        c->update   = (void*)av_sha512_update;
-        c->final    = (void*)av_sha512_final;
+        c->update   = (hmac_update) av_sha512_update;
+        c->final    = (hmac_final) av_sha512_final;
         c->hash     = av_sha512_alloc();
         break;
     default:
