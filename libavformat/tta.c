/*
 * TTA demuxer
 * Copyright (c) 2006 Alex Beregszaszi
 *
 * This file is part of FFmpeg.
 *
 * FFmpeg is free software; you can redistribute it and/or
 * modify it under the terms of the GNU Lesser General Public
 * License as published by the Free Software Foundation; either
 * version 2.1 of the License, or (at your option) any later version.
 *
 * FFmpeg is distributed in the hope that it will be useful,
 * but WITHOUT ANY WARRANTY; without even the implied warranty of
 * MERCHANTABILITY or FITNESS FOR A PARTICULAR PURPOSE.  See the GNU
 * Lesser General Public License for more details.
 *
 * You should have received a copy of the GNU Lesser General Public
 * License along with FFmpeg; if not, write to the Free Software
 * Foundation, Inc., 51 Franklin Street, Fifth Floor, Boston, MA 02110-1301 USA
 */

<<<<<<< HEAD
#include "libavcodec/get_bits.h"
#include "apetag.h"
=======
#include "libavutil/dict.h"
#include "libavutil/intreadwrite.h"

>>>>>>> 5c31eaa9
#include "avformat.h"
#include "avio_internal.h"
#include "internal.h"
#include "id3v1.h"
<<<<<<< HEAD
#include "libavutil/crc.h"
#include "libavutil/dict.h"
=======
>>>>>>> 5c31eaa9

typedef struct TTAContext {
    int totalframes, currentframe;
    int frame_size;
    int last_frame_size;
} TTAContext;

static unsigned long tta_check_crc(unsigned long checksum, const uint8_t *buf,
                                   unsigned int len)
{
    return av_crc(av_crc_get_table(AV_CRC_32_IEEE_LE), checksum, buf, len);
}

static int tta_probe(AVProbeData *p)
{
    if (AV_RL32(&p->buf[0]) == MKTAG('T', 'T', 'A', '1') &&
        (AV_RL16(&p->buf[4]) == 1 || AV_RL16(&p->buf[4]) == 2) &&
        AV_RL16(&p->buf[6]) > 0 &&
        AV_RL16(&p->buf[8]) > 0 &&
        AV_RL32(&p->buf[10]) > 0)
        return AVPROBE_SCORE_EXTENSION + 30;
    return 0;
}

static int tta_read_header(AVFormatContext *s)
{
    TTAContext *c = s->priv_data;
    AVStream *st;
    int i, channels, bps, samplerate;
    int64_t framepos, start_offset;
    uint32_t nb_samples, crc;

    ff_id3v1_read(s);

    start_offset = avio_tell(s->pb);
    if (start_offset < 0)
        return start_offset;
    ffio_init_checksum(s->pb, tta_check_crc, UINT32_MAX);
    if (avio_rl32(s->pb) != AV_RL32("TTA1"))
        return AVERROR_INVALIDDATA;

    avio_skip(s->pb, 2); // FIXME: flags
    channels = avio_rl16(s->pb);
    bps = avio_rl16(s->pb);
    samplerate = avio_rl32(s->pb);
    if(samplerate <= 0 || samplerate > 1000000){
        av_log(s, AV_LOG_ERROR, "nonsense samplerate\n");
        return AVERROR_INVALIDDATA;
    }

    nb_samples = avio_rl32(s->pb);
    if (!nb_samples) {
        av_log(s, AV_LOG_ERROR, "invalid number of samples\n");
        return AVERROR_INVALIDDATA;
    }

    crc = ffio_get_checksum(s->pb) ^ UINT32_MAX;
    if (crc != avio_rl32(s->pb) && s->error_recognition & AV_EF_CRCCHECK) {
        av_log(s, AV_LOG_ERROR, "Header CRC error\n");
        return AVERROR_INVALIDDATA;
    }

    c->frame_size      = samplerate * 256 / 245;
    c->last_frame_size = nb_samples % c->frame_size;
    if (!c->last_frame_size)
        c->last_frame_size = c->frame_size;
    c->totalframes = nb_samples / c->frame_size + (c->last_frame_size < c->frame_size);
    c->currentframe = 0;

    if(c->totalframes >= UINT_MAX/sizeof(uint32_t) || c->totalframes <= 0){
        av_log(s, AV_LOG_ERROR, "totalframes %d invalid\n", c->totalframes);
        return AVERROR_INVALIDDATA;
    }

    st = avformat_new_stream(s, NULL);
    if (!st)
        return AVERROR(ENOMEM);

    avpriv_set_pts_info(st, 64, 1, samplerate);
    st->start_time = 0;
    st->duration = nb_samples;

    framepos = avio_tell(s->pb);
    if (framepos < 0)
        return framepos;
    framepos += 4 * c->totalframes + 4;

    if (ff_alloc_extradata(st->codecpar, avio_tell(s->pb) - start_offset))
        return AVERROR(ENOMEM);

    avio_seek(s->pb, start_offset, SEEK_SET);
    avio_read(s->pb, st->codecpar->extradata, st->codecpar->extradata_size);

    ffio_init_checksum(s->pb, tta_check_crc, UINT32_MAX);
    for (i = 0; i < c->totalframes; i++) {
        uint32_t size = avio_rl32(s->pb);
        int r;
        if ((r = av_add_index_entry(st, framepos, i * c->frame_size, size, 0,
                                    AVINDEX_KEYFRAME)) < 0)
            return r;
        framepos += size;
    }
    crc = ffio_get_checksum(s->pb) ^ UINT32_MAX;
    if (crc != avio_rl32(s->pb) && s->error_recognition & AV_EF_CRCCHECK) {
        av_log(s, AV_LOG_ERROR, "Seek table CRC error\n");
        return AVERROR_INVALIDDATA;
    }

    st->codecpar->codec_type = AVMEDIA_TYPE_AUDIO;
    st->codecpar->codec_id = AV_CODEC_ID_TTA;
    st->codecpar->channels = channels;
    st->codecpar->sample_rate = samplerate;
    st->codecpar->bits_per_coded_sample = bps;

    if (s->pb->seekable) {
        int64_t pos = avio_tell(s->pb);
        ff_ape_parse_tag(s);
        avio_seek(s->pb, pos, SEEK_SET);
    }

    return 0;
}

static int tta_read_packet(AVFormatContext *s, AVPacket *pkt)
{
    TTAContext *c = s->priv_data;
    AVStream *st = s->streams[0];
    int size, ret;

    // FIXME!
    if (c->currentframe >= c->totalframes)
        return AVERROR_EOF;

    if (st->nb_index_entries < c->totalframes) {
        av_log(s, AV_LOG_ERROR, "Index entry disappeared\n");
        return AVERROR_INVALIDDATA;
    }

    size = st->index_entries[c->currentframe].size;

    ret = av_get_packet(s->pb, pkt, size);
    pkt->dts = st->index_entries[c->currentframe++].timestamp;
    pkt->duration = c->currentframe == c->totalframes ? c->last_frame_size :
                                                        c->frame_size;
    return ret;
}

static int tta_read_seek(AVFormatContext *s, int stream_index, int64_t timestamp, int flags)
{
    TTAContext *c = s->priv_data;
    AVStream *st = s->streams[stream_index];
    int index = av_index_search_timestamp(st, timestamp, flags);
    if (index < 0)
        return -1;
    if (avio_seek(s->pb, st->index_entries[index].pos, SEEK_SET) < 0)
        return -1;

    c->currentframe = index;

    return 0;
}

AVInputFormat ff_tta_demuxer = {
    .name           = "tta",
    .long_name      = NULL_IF_CONFIG_SMALL("TTA (True Audio)"),
    .priv_data_size = sizeof(TTAContext),
    .read_probe     = tta_probe,
    .read_header    = tta_read_header,
    .read_packet    = tta_read_packet,
    .read_seek      = tta_read_seek,
    .extensions     = "tta",
};<|MERGE_RESOLUTION|>--- conflicted
+++ resolved
@@ -19,23 +19,15 @@
  * Foundation, Inc., 51 Franklin Street, Fifth Floor, Boston, MA 02110-1301 USA
  */
 
-<<<<<<< HEAD
-#include "libavcodec/get_bits.h"
-#include "apetag.h"
-=======
+#include "libavutil/crc.h"
 #include "libavutil/dict.h"
 #include "libavutil/intreadwrite.h"
 
->>>>>>> 5c31eaa9
+#include "apetag.h"
 #include "avformat.h"
 #include "avio_internal.h"
 #include "internal.h"
 #include "id3v1.h"
-<<<<<<< HEAD
-#include "libavutil/crc.h"
-#include "libavutil/dict.h"
-=======
->>>>>>> 5c31eaa9
 
 typedef struct TTAContext {
     int totalframes, currentframe;
