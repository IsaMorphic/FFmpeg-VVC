/*
 * Copyright (C) 2008  David Conrad
 *
 * This file is part of FFmpeg.
 *
 * FFmpeg is free software; you can redistribute it and/or
 * modify it under the terms of the GNU Lesser General Public
 * License as published by the Free Software Foundation; either
 * version 2.1 of the License, or (at your option) any later version.
 *
 * FFmpeg is distributed in the hope that it will be useful,
 * but WITHOUT ANY WARRANTY; without even the implied warranty of
 * MERCHANTABILITY or FITNESS FOR A PARTICULAR PURPOSE.  See the GNU
 * Lesser General Public License for more details.
 *
 * You should have received a copy of the GNU Lesser General Public
 * License along with FFmpeg; if not, write to the Free Software
 * Foundation, Inc., 51 Franklin Street, Fifth Floor, Boston, MA 02110-1301 USA
 */

#include "libavutil/intreadwrite.h"
#include "libavcodec/dirac.h"
#include "avformat.h"
#include "internal.h"
#include "oggdec.h"

static int dirac_header(AVFormatContext *s, int idx)
{
    struct ogg *ogg = s->priv_data;
    struct ogg_stream *os = ogg->streams + idx;
    AVStream *st = s->streams[idx];
<<<<<<< HEAD
    dirac_source_params source;
    DiracVersionInfo version;
    GetBitContext gb;
    int ret, bit_depth;
=======
    AVDiracSeqHeader *dsh;
    int ret;
>>>>>>> e02de9df

    // already parsed the header
    if (st->codec->codec_id == AV_CODEC_ID_DIRAC)
        return 0;

<<<<<<< HEAD
    ret = init_get_bits8(&gb, os->buf + os->pstart + 13, (os->psize - 13));
    if (ret < 0)
        return ret;

    ret = avpriv_dirac_parse_sequence_header(st->codec, &gb, &source, &version,
                                             &bit_depth);
    if (ret < 0)
        return ret;
=======
    ret = av_dirac_parse_sequence_header(&dsh, os->buf + os->pstart + 13, (os->psize - 13) * 8, s);
    if (ret < 0)
        return ret;

    st->codec->codec_type      = AVMEDIA_TYPE_VIDEO;
    st->codec->codec_id        = AV_CODEC_ID_DIRAC;
    st->codec->width           = dsh->width;
    st->codec->height          = dsh->height;
    st->codec->pix_fmt         = dsh->pix_fmt;
    st->codec->color_range     = dsh->color_range;
    st->codec->color_trc       = dsh->color_trc;
    st->codec->color_primaries = dsh->color_primaries;
    st->codec->colorspace      = dsh->colorspace;
    st->codec->profile         = dsh->profile;
    st->codec->level           = dsh->level;
>>>>>>> e02de9df

    // dirac in ogg always stores timestamps as though the video were interlaced
<<<<<<< HEAD
    avpriv_set_pts_info(st, 64, st->codec->framerate.den, 2*st->codec->framerate.num);
=======
    avpriv_set_pts_info(st, 64, dsh->framerate.den, 2 * dsh->framerate.num);

    av_freep(&dsh);

>>>>>>> e02de9df
    return 1;
}

// various undocument things: granule is signed (only for dirac!)
static uint64_t dirac_gptopts(AVFormatContext *s, int idx, uint64_t granule,
                              int64_t *dts_out)
{
    int64_t gp = granule;
    struct ogg *ogg = s->priv_data;
    struct ogg_stream *os = ogg->streams + idx;

    unsigned dist  = ((gp >> 14) & 0xff00) | (gp & 0xff);
    int64_t  dts   = (gp >> 31);
    int64_t  pts   = dts + ((gp >> 9) & 0x1fff);

    if (!dist)
        os->pflags |= AV_PKT_FLAG_KEY;

    if (dts_out)
        *dts_out = dts;

    return pts;
}

static int old_dirac_header(AVFormatContext *s, int idx)
{
    struct ogg *ogg = s->priv_data;
    struct ogg_stream *os = ogg->streams + idx;
    AVStream *st = s->streams[idx];
    uint8_t *buf = os->buf + os->pstart;

    if (buf[0] != 'K')
        return 0;

    st->codec->codec_type = AVMEDIA_TYPE_VIDEO;
    st->codec->codec_id = AV_CODEC_ID_DIRAC;
    avpriv_set_pts_info(st, 64, AV_RB32(buf+12), AV_RB32(buf+8));
    return 1;
}

static uint64_t old_dirac_gptopts(AVFormatContext *s, int idx, uint64_t gp,
                                  int64_t *dts)
{
    struct ogg *ogg = s->priv_data;
    struct ogg_stream *os = ogg->streams + idx;
    uint64_t iframe = gp >> 30;
    uint64_t pframe = gp & 0x3fffffff;

    if (!pframe)
        os->pflags |= AV_PKT_FLAG_KEY;

    return iframe + pframe;
}

const struct ogg_codec ff_dirac_codec = {
    .magic = "BBCD\0",
    .magicsize = 5,
    .header = dirac_header,
    .gptopts = dirac_gptopts,
    .granule_is_start = 1,
    .nb_header = 1,
};

const struct ogg_codec ff_old_dirac_codec = {
    .magic = "KW-DIRAC",
    .magicsize = 8,
    .header = old_dirac_header,
    .gptopts = old_dirac_gptopts,
    .granule_is_start = 1,
    .nb_header = 1,
};<|MERGE_RESOLUTION|>--- conflicted
+++ resolved
@@ -29,31 +29,14 @@
     struct ogg *ogg = s->priv_data;
     struct ogg_stream *os = ogg->streams + idx;
     AVStream *st = s->streams[idx];
-<<<<<<< HEAD
-    dirac_source_params source;
-    DiracVersionInfo version;
-    GetBitContext gb;
-    int ret, bit_depth;
-=======
     AVDiracSeqHeader *dsh;
     int ret;
->>>>>>> e02de9df
 
     // already parsed the header
     if (st->codec->codec_id == AV_CODEC_ID_DIRAC)
         return 0;
 
-<<<<<<< HEAD
-    ret = init_get_bits8(&gb, os->buf + os->pstart + 13, (os->psize - 13));
-    if (ret < 0)
-        return ret;
-
-    ret = avpriv_dirac_parse_sequence_header(st->codec, &gb, &source, &version,
-                                             &bit_depth);
-    if (ret < 0)
-        return ret;
-=======
-    ret = av_dirac_parse_sequence_header(&dsh, os->buf + os->pstart + 13, (os->psize - 13) * 8, s);
+    ret = av_dirac_parse_sequence_header(&dsh, os->buf + os->pstart + 13, (os->psize - 13), s);
     if (ret < 0)
         return ret;
 
@@ -68,17 +51,11 @@
     st->codec->colorspace      = dsh->colorspace;
     st->codec->profile         = dsh->profile;
     st->codec->level           = dsh->level;
->>>>>>> e02de9df
 
     // dirac in ogg always stores timestamps as though the video were interlaced
-<<<<<<< HEAD
-    avpriv_set_pts_info(st, 64, st->codec->framerate.den, 2*st->codec->framerate.num);
-=======
     avpriv_set_pts_info(st, 64, dsh->framerate.den, 2 * dsh->framerate.num);
 
     av_freep(&dsh);
-
->>>>>>> e02de9df
     return 1;
 }
 
