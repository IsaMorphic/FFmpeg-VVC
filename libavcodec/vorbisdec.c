/**
 * @file
 * Vorbis I decoder
 * @author Denes Balatoni  ( dbalatoni programozo hu )
 *
 * This file is part of FFmpeg.
 *
 * FFmpeg is free software; you can redistribute it and/or
 * modify it under the terms of the GNU Lesser General Public
 * License as published by the Free Software Foundation; either
 * version 2.1 of the License, or (at your option) any later version.
 *
 * FFmpeg is distributed in the hope that it will be useful,
 * but WITHOUT ANY WARRANTY; without even the implied warranty of
 * MERCHANTABILITY or FITNESS FOR A PARTICULAR PURPOSE.  See the GNU
 * Lesser General Public License for more details.
 *
 * You should have received a copy of the GNU Lesser General Public
 * License along with FFmpeg; if not, write to the Free Software
 * Foundation, Inc., 51 Franklin Street, Fifth Floor, Boston, MA 02110-1301 USA
 */

/**
 * @file
 * Vorbis I decoder
 * @author Denes Balatoni  ( dbalatoni programozo hu )
 */

#include <inttypes.h>
#include <math.h>

#define BITSTREAM_READER_LE
#include "libavutil/float_dsp.h"
#include "libavutil/avassert.h"
#include "avcodec.h"
#include "get_bits.h"
#include "dsputil.h"
#include "fft.h"
#include "fmtconvert.h"

#include "vorbis.h"
#include "xiph.h"

#define V_NB_BITS 8
#define V_NB_BITS2 11
#define V_MAX_VLCS (1 << 16)
#define V_MAX_PARTITIONS (1 << 20)

typedef struct {
    uint8_t      dimensions;
    uint8_t      lookup_type;
    uint8_t      maxdepth;
    VLC          vlc;
    float       *codevectors;
    unsigned int nb_bits;
} vorbis_codebook;

typedef union  vorbis_floor_u  vorbis_floor_data;
typedef struct vorbis_floor0_s vorbis_floor0;
typedef struct vorbis_floor1_s vorbis_floor1;
struct vorbis_context_s;
typedef
int (* vorbis_floor_decode_func)
    (struct vorbis_context_s *, vorbis_floor_data *, float *);
typedef struct {
    uint8_t floor_type;
    vorbis_floor_decode_func decode;
    union vorbis_floor_u {
        struct vorbis_floor0_s {
            uint8_t       order;
            uint16_t      rate;
            uint16_t      bark_map_size;
            int32_t      *map[2];
            uint32_t      map_size[2];
            uint8_t       amplitude_bits;
            uint8_t       amplitude_offset;
            uint8_t       num_books;
            uint8_t      *book_list;
            float        *lsp;
        } t0;
        struct vorbis_floor1_s {
            uint8_t       partitions;
            uint8_t       partition_class[32];
            uint8_t       class_dimensions[16];
            uint8_t       class_subclasses[16];
            uint8_t       class_masterbook[16];
            int16_t       subclass_books[16][8];
            uint8_t       multiplier;
            uint16_t      x_list_dim;
            vorbis_floor1_entry *list;
        } t1;
    } data;
} vorbis_floor;

typedef struct {
    uint16_t      type;
    uint32_t      begin;
    uint32_t      end;
    unsigned      partition_size;
    uint8_t       classifications;
    uint8_t       classbook;
    int16_t       books[64][8];
    uint8_t       maxpass;
    uint16_t      ptns_to_read;
    uint8_t      *classifs;
} vorbis_residue;

typedef struct {
    uint8_t       submaps;
    uint16_t      coupling_steps;
    uint8_t      *magnitude;
    uint8_t      *angle;
    uint8_t      *mux;
    uint8_t       submap_floor[16];
    uint8_t       submap_residue[16];
} vorbis_mapping;

typedef struct {
    uint8_t       blockflag;
    uint16_t      windowtype;
    uint16_t      transformtype;
    uint8_t       mapping;
} vorbis_mode;

typedef struct vorbis_context_s {
    AVCodecContext *avccontext;
    AVFrame frame;
    GetBitContext gb;
    DSPContext dsp;
    AVFloatDSPContext fdsp;
    FmtConvertContext fmt_conv;

    FFTContext mdct[2];
    uint8_t       first_frame;
    uint32_t      version;
    uint8_t       audio_channels;
    uint32_t      audio_samplerate;
    uint32_t      bitrate_maximum;
    uint32_t      bitrate_nominal;
    uint32_t      bitrate_minimum;
    uint32_t      blocksize[2];
    const float  *win[2];
    uint16_t      codebook_count;
    vorbis_codebook *codebooks;
    uint8_t       floor_count;
    vorbis_floor *floors;
    uint8_t       residue_count;
    vorbis_residue *residues;
    uint8_t       mapping_count;
    vorbis_mapping *mappings;
    uint8_t       mode_count;
    vorbis_mode  *modes;
    uint8_t       mode_number; // mode number for the current packet
    uint8_t       previous_window;
    float        *channel_residues;
    float        *channel_floors;
    float        *saved;
    float         scale_bias; // for float->int conversion
} vorbis_context;

/* Helper functions */

#define BARK(x) \
    (13.1f * atan(0.00074f * (x)) + 2.24f * atan(1.85e-8f * (x) * (x)) + 1e-4f * (x))

static const char idx_err_str[] = "Index value %d out of range (0 - %d) for %s at %s:%i\n";
#define VALIDATE_INDEX(idx, limit) \
    if (idx >= limit) {\
        av_log(vc->avccontext, AV_LOG_ERROR,\
               idx_err_str,\
               (int)(idx), (int)(limit - 1), #idx, __FILE__, __LINE__);\
        return AVERROR_INVALIDDATA;\
    }
#define GET_VALIDATED_INDEX(idx, bits, limit) \
    {\
        idx = get_bits(gb, bits);\
        VALIDATE_INDEX(idx, limit)\
    }

static float vorbisfloat2float(unsigned val)
{
    double mant = val & 0x1fffff;
    long exp    = (val & 0x7fe00000L) >> 21;
    if (val & 0x80000000)
        mant = -mant;
    return ldexp(mant, exp - 20 - 768);
}


// Free all allocated memory -----------------------------------------

static void vorbis_free(vorbis_context *vc)
{
    int i;

    av_freep(&vc->channel_residues);
    av_freep(&vc->channel_floors);
    av_freep(&vc->saved);

    for (i = 0; i < vc->residue_count; i++)
        av_free(vc->residues[i].classifs);
    av_freep(&vc->residues);
    av_freep(&vc->modes);

    ff_mdct_end(&vc->mdct[0]);
    ff_mdct_end(&vc->mdct[1]);

    for (i = 0; i < vc->codebook_count; ++i) {
        av_free(vc->codebooks[i].codevectors);
        ff_free_vlc(&vc->codebooks[i].vlc);
    }
    av_freep(&vc->codebooks);

    for (i = 0; i < vc->floor_count; ++i) {
        if (vc->floors[i].floor_type == 0) {
            av_free(vc->floors[i].data.t0.map[0]);
            av_free(vc->floors[i].data.t0.map[1]);
            av_free(vc->floors[i].data.t0.book_list);
            av_free(vc->floors[i].data.t0.lsp);
        } else {
            av_free(vc->floors[i].data.t1.list);
        }
    }
    av_freep(&vc->floors);

    for (i = 0; i < vc->mapping_count; ++i) {
        av_free(vc->mappings[i].magnitude);
        av_free(vc->mappings[i].angle);
        av_free(vc->mappings[i].mux);
    }
    av_freep(&vc->mappings);
}

// Parse setup header -------------------------------------------------

// Process codebooks part

static int vorbis_parse_setup_hdr_codebooks(vorbis_context *vc)
{
    unsigned cb;
    uint8_t  *tmp_vlc_bits;
    uint32_t *tmp_vlc_codes;
    GetBitContext *gb = &vc->gb;
    uint16_t *codebook_multiplicands;
    int ret = 0;

    vc->codebook_count = get_bits(gb, 8) + 1;

    av_dlog(NULL, " Codebooks: %d \n", vc->codebook_count);

    vc->codebooks = av_mallocz(vc->codebook_count * sizeof(*vc->codebooks));
    tmp_vlc_bits  = av_mallocz(V_MAX_VLCS * sizeof(*tmp_vlc_bits));
    tmp_vlc_codes = av_mallocz(V_MAX_VLCS * sizeof(*tmp_vlc_codes));
    codebook_multiplicands = av_malloc(V_MAX_VLCS * sizeof(*codebook_multiplicands));

    for (cb = 0; cb < vc->codebook_count; ++cb) {
        vorbis_codebook *codebook_setup = &vc->codebooks[cb];
        unsigned ordered, t, entries, used_entries = 0;

        av_dlog(NULL, " %u. Codebook\n", cb);

        if (get_bits(gb, 24) != 0x564342) {
            av_log(vc->avccontext, AV_LOG_ERROR,
                   " %u. Codebook setup data corrupt.\n", cb);
            ret = AVERROR_INVALIDDATA;
            goto error;
        }

        codebook_setup->dimensions=get_bits(gb, 16);
        if (codebook_setup->dimensions > 16 || codebook_setup->dimensions == 0) {
            av_log(vc->avccontext, AV_LOG_ERROR,
                   " %u. Codebook's dimension is invalid (%d).\n",
                   cb, codebook_setup->dimensions);
            ret = AVERROR_INVALIDDATA;
            goto error;
        }
        entries = get_bits(gb, 24);
        if (entries > V_MAX_VLCS) {
            av_log(vc->avccontext, AV_LOG_ERROR,
                   " %u. Codebook has too many entries (%u).\n",
                   cb, entries);
            ret = AVERROR_INVALIDDATA;
            goto error;
        }

        ordered = get_bits1(gb);

        av_dlog(NULL, " codebook_dimensions %d, codebook_entries %u\n",
                codebook_setup->dimensions, entries);

        if (!ordered) {
            unsigned ce, flag;
            unsigned sparse = get_bits1(gb);

            av_dlog(NULL, " not ordered \n");

            if (sparse) {
                av_dlog(NULL, " sparse \n");

                used_entries = 0;
                for (ce = 0; ce < entries; ++ce) {
                    flag = get_bits1(gb);
                    if (flag) {
                        tmp_vlc_bits[ce] = get_bits(gb, 5) + 1;
                        ++used_entries;
                    } else
                        tmp_vlc_bits[ce] = 0;
                }
            } else {
                av_dlog(NULL, " not sparse \n");

                used_entries = entries;
                for (ce = 0; ce < entries; ++ce)
                    tmp_vlc_bits[ce] = get_bits(gb, 5) + 1;
            }
        } else {
            unsigned current_entry  = 0;
            unsigned current_length = get_bits(gb, 5) + 1;

            av_dlog(NULL, " ordered, current length: %u\n", current_length);  //FIXME

            used_entries = entries;
            for (; current_entry < used_entries && current_length <= 32; ++current_length) {
                unsigned i, number;

                av_dlog(NULL, " number bits: %u ", ilog(entries - current_entry));

                number = get_bits(gb, ilog(entries - current_entry));

                av_dlog(NULL, " number: %u\n", number);

                for (i = current_entry; i < number+current_entry; ++i)
                    if (i < used_entries)
                        tmp_vlc_bits[i] = current_length;

                current_entry+=number;
            }
            if (current_entry>used_entries) {
                av_log(vc->avccontext, AV_LOG_ERROR, " More codelengths than codes in codebook. \n");
                ret = AVERROR_INVALIDDATA;
                goto error;
            }
        }

        codebook_setup->lookup_type = get_bits(gb, 4);

        av_dlog(NULL, " lookup type: %d : %s \n", codebook_setup->lookup_type,
                codebook_setup->lookup_type ? "vq" : "no lookup");

// If the codebook is used for (inverse) VQ, calculate codevectors.

        if (codebook_setup->lookup_type == 1) {
            unsigned i, j, k;
            unsigned codebook_lookup_values = ff_vorbis_nth_root(entries, codebook_setup->dimensions);

            float codebook_minimum_value = vorbisfloat2float(get_bits_long(gb, 32));
            float codebook_delta_value   = vorbisfloat2float(get_bits_long(gb, 32));
            unsigned codebook_value_bits = get_bits(gb, 4) + 1;
            unsigned codebook_sequence_p = get_bits1(gb);

            av_dlog(NULL, " We expect %d numbers for building the codevectors. \n",
                    codebook_lookup_values);
            av_dlog(NULL, "  delta %f minmum %f \n",
                    codebook_delta_value, codebook_minimum_value);

            for (i = 0; i < codebook_lookup_values; ++i) {
                codebook_multiplicands[i] = get_bits(gb, codebook_value_bits);

                av_dlog(NULL, " multiplicands*delta+minmum : %e \n",
                        (float)codebook_multiplicands[i] * codebook_delta_value + codebook_minimum_value);
                av_dlog(NULL, " multiplicand %u\n", codebook_multiplicands[i]);
            }

// Weed out unused vlcs and build codevector vector
            codebook_setup->codevectors = used_entries ? av_mallocz(used_entries *
                                                                    codebook_setup->dimensions *
                                                                    sizeof(*codebook_setup->codevectors))
                                                       : NULL;
            for (j = 0, i = 0; i < entries; ++i) {
                unsigned dim = codebook_setup->dimensions;

                if (tmp_vlc_bits[i]) {
                    float last = 0.0;
                    unsigned lookup_offset = i;

                    av_dlog(vc->avccontext, "Lookup offset %u ,", i);

                    for (k = 0; k < dim; ++k) {
                        unsigned multiplicand_offset = lookup_offset % codebook_lookup_values;
                        codebook_setup->codevectors[j * dim + k] = codebook_multiplicands[multiplicand_offset] * codebook_delta_value + codebook_minimum_value + last;
                        if (codebook_sequence_p)
                            last = codebook_setup->codevectors[j * dim + k];
                        lookup_offset/=codebook_lookup_values;
                    }
                    tmp_vlc_bits[j] = tmp_vlc_bits[i];

                    av_dlog(vc->avccontext, "real lookup offset %u, vector: ", j);
                    for (k = 0; k < dim; ++k)
                        av_dlog(vc->avccontext, " %f ",
                                codebook_setup->codevectors[j * dim + k]);
                    av_dlog(vc->avccontext, "\n");

                    ++j;
                }
            }
            if (j != used_entries) {
                av_log(vc->avccontext, AV_LOG_ERROR, "Bug in codevector vector building code. \n");
                ret = AVERROR_INVALIDDATA;
                goto error;
            }
            entries = used_entries;
        } else if (codebook_setup->lookup_type >= 2) {
            av_log(vc->avccontext, AV_LOG_ERROR, "Codebook lookup type not supported. \n");
            ret = AVERROR_INVALIDDATA;
            goto error;
        }

// Initialize VLC table
        if (ff_vorbis_len2vlc(tmp_vlc_bits, tmp_vlc_codes, entries)) {
            av_log(vc->avccontext, AV_LOG_ERROR, " Invalid code lengths while generating vlcs. \n");
            ret = AVERROR_INVALIDDATA;
            goto error;
        }
        codebook_setup->maxdepth = 0;
        for (t = 0; t < entries; ++t)
            if (tmp_vlc_bits[t] >= codebook_setup->maxdepth)
                codebook_setup->maxdepth = tmp_vlc_bits[t];

        if (codebook_setup->maxdepth > 3 * V_NB_BITS)
            codebook_setup->nb_bits = V_NB_BITS2;
        else
            codebook_setup->nb_bits = V_NB_BITS;

        codebook_setup->maxdepth = (codebook_setup->maxdepth+codebook_setup->nb_bits - 1) / codebook_setup->nb_bits;

        if ((ret = init_vlc(&codebook_setup->vlc, codebook_setup->nb_bits,
                            entries, tmp_vlc_bits, sizeof(*tmp_vlc_bits),
                            sizeof(*tmp_vlc_bits), tmp_vlc_codes,
                            sizeof(*tmp_vlc_codes), sizeof(*tmp_vlc_codes),
                            INIT_VLC_LE))) {
            av_log(vc->avccontext, AV_LOG_ERROR, " Error generating vlc tables. \n");
            goto error;
        }
    }

    av_free(tmp_vlc_bits);
    av_free(tmp_vlc_codes);
    av_free(codebook_multiplicands);
    return 0;

// Error:
error:
    av_free(tmp_vlc_bits);
    av_free(tmp_vlc_codes);
    av_free(codebook_multiplicands);
    return ret;
}

// Process time domain transforms part (unused in Vorbis I)

static int vorbis_parse_setup_hdr_tdtransforms(vorbis_context *vc)
{
    GetBitContext *gb = &vc->gb;
    unsigned i, vorbis_time_count = get_bits(gb, 6) + 1;

    for (i = 0; i < vorbis_time_count; ++i) {
        unsigned vorbis_tdtransform = get_bits(gb, 16);

        av_dlog(NULL, " Vorbis time domain transform %u: %u\n",
                vorbis_time_count, vorbis_tdtransform);

        if (vorbis_tdtransform) {
            av_log(vc->avccontext, AV_LOG_ERROR, "Vorbis time domain transform data nonzero. \n");
            return AVERROR_INVALIDDATA;
        }
    }
    return 0;
}

// Process floors part

static int vorbis_floor0_decode(vorbis_context *vc,
                                vorbis_floor_data *vfu, float *vec);
static void create_map(vorbis_context *vc, unsigned floor_number);
static int vorbis_floor1_decode(vorbis_context *vc,
                                vorbis_floor_data *vfu, float *vec);
static int vorbis_parse_setup_hdr_floors(vorbis_context *vc)
{
    GetBitContext *gb = &vc->gb;
    int i,j,k;

    vc->floor_count = get_bits(gb, 6) + 1;

    vc->floors = av_mallocz(vc->floor_count * sizeof(*vc->floors));

    for (i = 0; i < vc->floor_count; ++i) {
        vorbis_floor *floor_setup = &vc->floors[i];

        floor_setup->floor_type = get_bits(gb, 16);

        av_dlog(NULL, " %d. floor type %d \n", i, floor_setup->floor_type);

        if (floor_setup->floor_type == 1) {
            int maximum_class = -1;
            unsigned rangebits, rangemax, floor1_values = 2;

            floor_setup->decode = vorbis_floor1_decode;

            floor_setup->data.t1.partitions = get_bits(gb, 5);

            av_dlog(NULL, " %d.floor: %d partitions \n",
                    i, floor_setup->data.t1.partitions);

            for (j = 0; j < floor_setup->data.t1.partitions; ++j) {
                floor_setup->data.t1.partition_class[j] = get_bits(gb, 4);
                if (floor_setup->data.t1.partition_class[j] > maximum_class)
                    maximum_class = floor_setup->data.t1.partition_class[j];

                av_dlog(NULL, " %d. floor %d partition class %d \n",
                        i, j, floor_setup->data.t1.partition_class[j]);

            }

            av_dlog(NULL, " maximum class %d \n", maximum_class);

            for (j = 0; j <= maximum_class; ++j) {
                floor_setup->data.t1.class_dimensions[j] = get_bits(gb, 3) + 1;
                floor_setup->data.t1.class_subclasses[j] = get_bits(gb, 2);

                av_dlog(NULL, " %d floor %d class dim: %d subclasses %d \n", i, j,
                        floor_setup->data.t1.class_dimensions[j],
                        floor_setup->data.t1.class_subclasses[j]);

                if (floor_setup->data.t1.class_subclasses[j]) {
                    GET_VALIDATED_INDEX(floor_setup->data.t1.class_masterbook[j], 8, vc->codebook_count)

                    av_dlog(NULL, "   masterbook: %d \n", floor_setup->data.t1.class_masterbook[j]);
                }

                for (k = 0; k < (1 << floor_setup->data.t1.class_subclasses[j]); ++k) {
                    int16_t bits = get_bits(gb, 8) - 1;
                    if (bits != -1)
                        VALIDATE_INDEX(bits, vc->codebook_count)
                    floor_setup->data.t1.subclass_books[j][k] = bits;

                    av_dlog(NULL, "    book %d. : %d \n", k, floor_setup->data.t1.subclass_books[j][k]);
                }
            }

            floor_setup->data.t1.multiplier = get_bits(gb, 2) + 1;
            floor_setup->data.t1.x_list_dim = 2;

            for (j = 0; j < floor_setup->data.t1.partitions; ++j)
                floor_setup->data.t1.x_list_dim+=floor_setup->data.t1.class_dimensions[floor_setup->data.t1.partition_class[j]];

            floor_setup->data.t1.list = av_mallocz(floor_setup->data.t1.x_list_dim *
                                                   sizeof(*floor_setup->data.t1.list));


            rangebits = get_bits(gb, 4);
            rangemax = (1 << rangebits);
            if (rangemax > vc->blocksize[1] / 2) {
                av_log(vc->avccontext, AV_LOG_ERROR,
                       "Floor value is too large for blocksize: %u (%"PRIu32")\n",
                       rangemax, vc->blocksize[1] / 2);
                return AVERROR_INVALIDDATA;
            }
            floor_setup->data.t1.list[0].x = 0;
            floor_setup->data.t1.list[1].x = rangemax;

            for (j = 0; j < floor_setup->data.t1.partitions; ++j) {
                for (k = 0; k < floor_setup->data.t1.class_dimensions[floor_setup->data.t1.partition_class[j]]; ++k, ++floor1_values) {
                    floor_setup->data.t1.list[floor1_values].x = get_bits(gb, rangebits);

                    av_dlog(NULL, " %u. floor1 Y coord. %d\n", floor1_values,
                            floor_setup->data.t1.list[floor1_values].x);
                }
            }

// Precalculate order of x coordinates - needed for decode
            if (ff_vorbis_ready_floor1_list(vc->avccontext,
                                            floor_setup->data.t1.list,
                                            floor_setup->data.t1.x_list_dim)) {
                return AVERROR_INVALIDDATA;
            }
        } else if (floor_setup->floor_type == 0) {
            unsigned max_codebook_dim = 0;

            floor_setup->decode = vorbis_floor0_decode;

            floor_setup->data.t0.order          = get_bits(gb,  8);
            floor_setup->data.t0.rate           = get_bits(gb, 16);
            floor_setup->data.t0.bark_map_size  = get_bits(gb, 16);
            floor_setup->data.t0.amplitude_bits = get_bits(gb,  6);
            /* zero would result in a div by zero later *
             * 2^0 - 1 == 0                             */
            if (floor_setup->data.t0.amplitude_bits == 0) {
                av_log(vc->avccontext, AV_LOG_ERROR,
                       "Floor 0 amplitude bits is 0.\n");
                return AVERROR_INVALIDDATA;
            }
            floor_setup->data.t0.amplitude_offset = get_bits(gb, 8);
            floor_setup->data.t0.num_books        = get_bits(gb, 4) + 1;

            /* allocate mem for booklist */
            floor_setup->data.t0.book_list =
                av_malloc(floor_setup->data.t0.num_books);
            if (!floor_setup->data.t0.book_list)
                return AVERROR(ENOMEM);
            /* read book indexes */
            {
                int idx;
                unsigned book_idx;
                for (idx = 0; idx < floor_setup->data.t0.num_books; ++idx) {
                    GET_VALIDATED_INDEX(book_idx, 8, vc->codebook_count)
                    floor_setup->data.t0.book_list[idx] = book_idx;
                    if (vc->codebooks[book_idx].dimensions > max_codebook_dim)
                        max_codebook_dim = vc->codebooks[book_idx].dimensions;
                }
            }

            create_map(vc, i);

            /* codebook dim is for padding if codebook dim doesn't *
             * divide order+1 then we need to read more data       */
            floor_setup->data.t0.lsp =
                av_malloc((floor_setup->data.t0.order + 1 + max_codebook_dim)
                          * sizeof(*floor_setup->data.t0.lsp));
            if (!floor_setup->data.t0.lsp)
                return AVERROR(ENOMEM);

            /* debug output parsed headers */
            av_dlog(NULL, "floor0 order: %u\n", floor_setup->data.t0.order);
            av_dlog(NULL, "floor0 rate: %u\n", floor_setup->data.t0.rate);
            av_dlog(NULL, "floor0 bark map size: %u\n",
                    floor_setup->data.t0.bark_map_size);
            av_dlog(NULL, "floor0 amplitude bits: %u\n",
                    floor_setup->data.t0.amplitude_bits);
            av_dlog(NULL, "floor0 amplitude offset: %u\n",
                    floor_setup->data.t0.amplitude_offset);
            av_dlog(NULL, "floor0 number of books: %u\n",
                    floor_setup->data.t0.num_books);
            av_dlog(NULL, "floor0 book list pointer: %p\n",
                    floor_setup->data.t0.book_list);
            {
                int idx;
                for (idx = 0; idx < floor_setup->data.t0.num_books; ++idx) {
                    av_dlog(NULL, "  Book %d: %u\n", idx + 1,
                            floor_setup->data.t0.book_list[idx]);
                }
            }
        } else {
            av_log(vc->avccontext, AV_LOG_ERROR, "Invalid floor type!\n");
            return AVERROR_INVALIDDATA;
        }
    }
    return 0;
}

// Process residues part

static int vorbis_parse_setup_hdr_residues(vorbis_context *vc)
{
    GetBitContext *gb = &vc->gb;
    unsigned i, j, k;

    vc->residue_count = get_bits(gb, 6)+1;
    vc->residues      = av_mallocz(vc->residue_count * sizeof(*vc->residues));

    av_dlog(NULL, " There are %d residues. \n", vc->residue_count);

    for (i = 0; i < vc->residue_count; ++i) {
        vorbis_residue *res_setup = &vc->residues[i];
        uint8_t cascade[64];
        unsigned high_bits, low_bits;

        res_setup->type = get_bits(gb, 16);

        av_dlog(NULL, " %u. residue type %d\n", i, res_setup->type);

        res_setup->begin          = get_bits(gb, 24);
        res_setup->end            = get_bits(gb, 24);
        res_setup->partition_size = get_bits(gb, 24) + 1;
        /* Validations to prevent a buffer overflow later. */
        if (res_setup->begin>res_setup->end ||
            res_setup->end > (res_setup->type == 2 ? vc->audio_channels : 1) * vc->blocksize[1] / 2 ||
            (res_setup->end-res_setup->begin) / res_setup->partition_size > V_MAX_PARTITIONS) {
            av_log(vc->avccontext, AV_LOG_ERROR,
                   "partition out of bounds: type, begin, end, size, blocksize: %"PRIu16", %"PRIu32", %"PRIu32", %u, %"PRIu32"\n",
                   res_setup->type, res_setup->begin, res_setup->end,
                   res_setup->partition_size, vc->blocksize[1] / 2);
            return AVERROR_INVALIDDATA;
        }

        res_setup->classifications = get_bits(gb, 6) + 1;
        GET_VALIDATED_INDEX(res_setup->classbook, 8, vc->codebook_count)

        res_setup->ptns_to_read =
            (res_setup->end - res_setup->begin) / res_setup->partition_size;
        res_setup->classifs = av_malloc(res_setup->ptns_to_read *
                                        vc->audio_channels *
                                        sizeof(*res_setup->classifs));
        if (!res_setup->classifs)
            return AVERROR(ENOMEM);

        av_dlog(NULL, "    begin %d end %d part.size %d classif.s %d classbook %d \n",
                res_setup->begin, res_setup->end, res_setup->partition_size,
                res_setup->classifications, res_setup->classbook);

        for (j = 0; j < res_setup->classifications; ++j) {
            high_bits = 0;
            low_bits  = get_bits(gb, 3);
            if (get_bits1(gb))
                high_bits = get_bits(gb, 5);
            cascade[j] = (high_bits << 3) + low_bits;

            av_dlog(NULL, "     %u class cascade depth: %d\n", j, ilog(cascade[j]));
        }

        res_setup->maxpass = 0;
        for (j = 0; j < res_setup->classifications; ++j) {
            for (k = 0; k < 8; ++k) {
                if (cascade[j]&(1 << k)) {
                    GET_VALIDATED_INDEX(res_setup->books[j][k], 8, vc->codebook_count)

                    av_dlog(NULL, "     %u class cascade depth %u book: %d\n",
                            j, k, res_setup->books[j][k]);

                    if (k>res_setup->maxpass)
                        res_setup->maxpass = k;
                } else {
                    res_setup->books[j][k] = -1;
                }
            }
        }
    }
    return 0;
}

// Process mappings part

static int vorbis_parse_setup_hdr_mappings(vorbis_context *vc)
{
    GetBitContext *gb = &vc->gb;
    unsigned i, j;

    vc->mapping_count = get_bits(gb, 6)+1;
    vc->mappings      = av_mallocz(vc->mapping_count * sizeof(*vc->mappings));

    av_dlog(NULL, " There are %d mappings. \n", vc->mapping_count);

    for (i = 0; i < vc->mapping_count; ++i) {
        vorbis_mapping *mapping_setup = &vc->mappings[i];

        if (get_bits(gb, 16)) {
            av_log(vc->avccontext, AV_LOG_ERROR, "Other mappings than type 0 are not compliant with the Vorbis I specification. \n");
            return AVERROR_INVALIDDATA;
        }
        if (get_bits1(gb)) {
            mapping_setup->submaps = get_bits(gb, 4) + 1;
        } else {
            mapping_setup->submaps = 1;
        }

        if (get_bits1(gb)) {
            mapping_setup->coupling_steps = get_bits(gb, 8) + 1;
            mapping_setup->magnitude      = av_mallocz(mapping_setup->coupling_steps *
                                                       sizeof(*mapping_setup->magnitude));
            mapping_setup->angle          = av_mallocz(mapping_setup->coupling_steps *
                                                       sizeof(*mapping_setup->angle));
            for (j = 0; j < mapping_setup->coupling_steps; ++j) {
                GET_VALIDATED_INDEX(mapping_setup->magnitude[j], ilog(vc->audio_channels - 1), vc->audio_channels)
                GET_VALIDATED_INDEX(mapping_setup->angle[j],     ilog(vc->audio_channels - 1), vc->audio_channels)
            }
        } else {
            mapping_setup->coupling_steps = 0;
        }

        av_dlog(NULL, "   %u mapping coupling steps: %d\n",
                i, mapping_setup->coupling_steps);

        if (get_bits(gb, 2)) {
            av_log(vc->avccontext, AV_LOG_ERROR, "%u. mapping setup data invalid.\n", i);
            return AVERROR_INVALIDDATA; // following spec.
        }

        if (mapping_setup->submaps>1) {
            mapping_setup->mux = av_mallocz(vc->audio_channels *
                                            sizeof(*mapping_setup->mux));
            for (j = 0; j < vc->audio_channels; ++j)
                mapping_setup->mux[j] = get_bits(gb, 4);
        }

        for (j = 0; j < mapping_setup->submaps; ++j) {
            skip_bits(gb, 8); // FIXME check?
            GET_VALIDATED_INDEX(mapping_setup->submap_floor[j],   8, vc->floor_count)
            GET_VALIDATED_INDEX(mapping_setup->submap_residue[j], 8, vc->residue_count)

            av_dlog(NULL, "   %u mapping %u submap : floor %d, residue %d\n", i, j,
                    mapping_setup->submap_floor[j],
                    mapping_setup->submap_residue[j]);
        }
    }
    return 0;
}

// Process modes part

static void create_map(vorbis_context *vc, unsigned floor_number)
{
    vorbis_floor *floors = vc->floors;
    vorbis_floor0 *vf;
    int idx;
    int blockflag, n;
    int32_t *map;

    for (blockflag = 0; blockflag < 2; ++blockflag) {
        n = vc->blocksize[blockflag] / 2;
        floors[floor_number].data.t0.map[blockflag] =
            av_malloc((n + 1) * sizeof(int32_t)); // n + sentinel

        map =  floors[floor_number].data.t0.map[blockflag];
        vf  = &floors[floor_number].data.t0;

        for (idx = 0; idx < n; ++idx) {
            map[idx] = floor(BARK((vf->rate * idx) / (2.0f * n)) *
                             (vf->bark_map_size / BARK(vf->rate / 2.0f)));
            if (vf->bark_map_size-1 < map[idx])
                map[idx] = vf->bark_map_size - 1;
        }
        map[n] = -1;
        vf->map_size[blockflag] = n;
    }

    for (idx = 0; idx <= n; ++idx) {
        av_dlog(NULL, "floor0 map: map at pos %d is %d\n", idx, map[idx]);
    }
}

static int vorbis_parse_setup_hdr_modes(vorbis_context *vc)
{
    GetBitContext *gb = &vc->gb;
    unsigned i;

    vc->mode_count = get_bits(gb, 6) + 1;
    vc->modes      = av_mallocz(vc->mode_count * sizeof(*vc->modes));

    av_dlog(NULL, " There are %d modes.\n", vc->mode_count);

    for (i = 0; i < vc->mode_count; ++i) {
        vorbis_mode *mode_setup = &vc->modes[i];

        mode_setup->blockflag     = get_bits1(gb);
        mode_setup->windowtype    = get_bits(gb, 16); //FIXME check
        mode_setup->transformtype = get_bits(gb, 16); //FIXME check
        GET_VALIDATED_INDEX(mode_setup->mapping, 8, vc->mapping_count);

        av_dlog(NULL, " %u mode: blockflag %d, windowtype %d, transformtype %d, mapping %d\n",
                i, mode_setup->blockflag, mode_setup->windowtype,
                mode_setup->transformtype, mode_setup->mapping);
    }
    return 0;
}

// Process the whole setup header using the functions above

static int vorbis_parse_setup_hdr(vorbis_context *vc)
{
    GetBitContext *gb = &vc->gb;
    int ret;

    if ((get_bits(gb, 8) != 'v') || (get_bits(gb, 8) != 'o') ||
        (get_bits(gb, 8) != 'r') || (get_bits(gb, 8) != 'b') ||
        (get_bits(gb, 8) != 'i') || (get_bits(gb, 8) != 's')) {
        av_log(vc->avccontext, AV_LOG_ERROR, " Vorbis setup header packet corrupt (no vorbis signature). \n");
        return AVERROR_INVALIDDATA;
    }

    if ((ret = vorbis_parse_setup_hdr_codebooks(vc))) {
        av_log(vc->avccontext, AV_LOG_ERROR, " Vorbis setup header packet corrupt (codebooks). \n");
        return ret;
    }
    if ((ret = vorbis_parse_setup_hdr_tdtransforms(vc))) {
        av_log(vc->avccontext, AV_LOG_ERROR, " Vorbis setup header packet corrupt (time domain transforms). \n");
        return ret;
    }
    if ((ret = vorbis_parse_setup_hdr_floors(vc))) {
        av_log(vc->avccontext, AV_LOG_ERROR, " Vorbis setup header packet corrupt (floors). \n");
        return ret;
    }
    if ((ret = vorbis_parse_setup_hdr_residues(vc))) {
        av_log(vc->avccontext, AV_LOG_ERROR, " Vorbis setup header packet corrupt (residues). \n");
        return ret;
    }
    if ((ret = vorbis_parse_setup_hdr_mappings(vc))) {
        av_log(vc->avccontext, AV_LOG_ERROR, " Vorbis setup header packet corrupt (mappings). \n");
        return ret;
    }
    if ((ret = vorbis_parse_setup_hdr_modes(vc))) {
        av_log(vc->avccontext, AV_LOG_ERROR, " Vorbis setup header packet corrupt (modes). \n");
        return ret;
    }
    if (!get_bits1(gb)) {
        av_log(vc->avccontext, AV_LOG_ERROR, " Vorbis setup header packet corrupt (framing flag). \n");
        return AVERROR_INVALIDDATA; // framing flag bit unset error
    }

    return 0;
}

// Process the identification header

static int vorbis_parse_id_hdr(vorbis_context *vc)
{
    GetBitContext *gb = &vc->gb;
    unsigned bl0, bl1;

    if ((get_bits(gb, 8) != 'v') || (get_bits(gb, 8) != 'o') ||
        (get_bits(gb, 8) != 'r') || (get_bits(gb, 8) != 'b') ||
        (get_bits(gb, 8) != 'i') || (get_bits(gb, 8) != 's')) {
        av_log(vc->avccontext, AV_LOG_ERROR, " Vorbis id header packet corrupt (no vorbis signature). \n");
        return AVERROR_INVALIDDATA;
    }

    vc->version        = get_bits_long(gb, 32);    //FIXME check 0
    vc->audio_channels = get_bits(gb, 8);
    if (vc->audio_channels <= 0) {
        av_log(vc->avccontext, AV_LOG_ERROR, "Invalid number of channels\n");
        return AVERROR_INVALIDDATA;
    }
    vc->audio_samplerate = get_bits_long(gb, 32);
    if (vc->audio_samplerate <= 0) {
        av_log(vc->avccontext, AV_LOG_ERROR, "Invalid samplerate\n");
        return AVERROR_INVALIDDATA;
    }
    vc->bitrate_maximum = get_bits_long(gb, 32);
    vc->bitrate_nominal = get_bits_long(gb, 32);
    vc->bitrate_minimum = get_bits_long(gb, 32);
    bl0 = get_bits(gb, 4);
    bl1 = get_bits(gb, 4);
    if (bl0 > 13 || bl0 < 6 || bl1 > 13 || bl1 < 6 || bl1 < bl0) {
        av_log(vc->avccontext, AV_LOG_ERROR, " Vorbis id header packet corrupt (illegal blocksize). \n");
        return AVERROR_INVALIDDATA;
    }
    vc->blocksize[0] = (1 << bl0);
    vc->blocksize[1] = (1 << bl1);
    vc->win[0] = ff_vorbis_vwin[bl0 - 6];
    vc->win[1] = ff_vorbis_vwin[bl1 - 6];

    if ((get_bits1(gb)) == 0) {
        av_log(vc->avccontext, AV_LOG_ERROR, " Vorbis id header packet corrupt (framing flag not set). \n");
        return AVERROR_INVALIDDATA;
    }

    vc->channel_residues =  av_malloc((vc->blocksize[1]  / 2) * vc->audio_channels * sizeof(*vc->channel_residues));
    vc->channel_floors   =  av_malloc((vc->blocksize[1]  / 2) * vc->audio_channels * sizeof(*vc->channel_floors));
    vc->saved            =  av_mallocz((vc->blocksize[1] / 4) * vc->audio_channels * sizeof(*vc->saved));
    vc->previous_window  = 0;

    ff_mdct_init(&vc->mdct[0], bl0, 1, -vc->scale_bias);
    ff_mdct_init(&vc->mdct[1], bl1, 1, -vc->scale_bias);

    av_dlog(NULL, " vorbis version %d \n audio_channels %d \n audio_samplerate %d \n bitrate_max %d \n bitrate_nom %d \n bitrate_min %d \n blk_0 %d blk_1 %d \n ",
            vc->version, vc->audio_channels, vc->audio_samplerate, vc->bitrate_maximum, vc->bitrate_nominal, vc->bitrate_minimum, vc->blocksize[0], vc->blocksize[1]);

/*
    BLK = vc->blocksize[0];
    for (i = 0; i < BLK / 2; ++i) {
        vc->win[0][i] = sin(0.5*3.14159265358*(sin(((float)i + 0.5) / (float)BLK*3.14159265358))*(sin(((float)i + 0.5) / (float)BLK*3.14159265358)));
    }
*/

    return 0;
}

// Process the extradata using the functions above (identification header, setup header)

static av_cold int vorbis_decode_init(AVCodecContext *avccontext)
{
    vorbis_context *vc = avccontext->priv_data;
    uint8_t *headers   = avccontext->extradata;
    int headers_len    = avccontext->extradata_size;
    uint8_t *header_start[3];
    int header_len[3];
    GetBitContext *gb = &vc->gb;
    int hdr_type, ret;

    vc->avccontext = avccontext;
    ff_dsputil_init(&vc->dsp, avccontext);
    avpriv_float_dsp_init(&vc->fdsp, avccontext->flags & CODEC_FLAG_BITEXACT);
    ff_fmt_convert_init(&vc->fmt_conv, avccontext);

    if (avccontext->request_sample_fmt == AV_SAMPLE_FMT_FLT) {
        avccontext->sample_fmt = AV_SAMPLE_FMT_FLT;
        vc->scale_bias = 1.0f;
    } else {
        avccontext->sample_fmt = AV_SAMPLE_FMT_S16;
        vc->scale_bias = 32768.0f;
    }

    if (!headers_len) {
        av_log(avccontext, AV_LOG_ERROR, "Extradata missing.\n");
        return AVERROR_INVALIDDATA;
    }

    if ((ret = avpriv_split_xiph_headers(headers, headers_len, 30, header_start, header_len)) < 0) {
        av_log(avccontext, AV_LOG_ERROR, "Extradata corrupt.\n");
        return ret;
    }

    init_get_bits(gb, header_start[0], header_len[0]*8);
    hdr_type = get_bits(gb, 8);
    if (hdr_type != 1) {
        av_log(avccontext, AV_LOG_ERROR, "First header is not the id header.\n");
        return AVERROR_INVALIDDATA;
    }
    if ((ret = vorbis_parse_id_hdr(vc))) {
        av_log(avccontext, AV_LOG_ERROR, "Id header corrupt.\n");
        vorbis_free(vc);
        return ret;
    }

    init_get_bits(gb, header_start[2], header_len[2]*8);
    hdr_type = get_bits(gb, 8);
    if (hdr_type != 5) {
        av_log(avccontext, AV_LOG_ERROR, "Third header is not the setup header.\n");
        vorbis_free(vc);
        return AVERROR_INVALIDDATA;
    }
    if ((ret = vorbis_parse_setup_hdr(vc))) {
        av_log(avccontext, AV_LOG_ERROR, "Setup header corrupt.\n");
        vorbis_free(vc);
        return ret;
    }

    if (vc->audio_channels > 8)
        avccontext->channel_layout = 0;
    else
        avccontext->channel_layout = ff_vorbis_channel_layouts[vc->audio_channels - 1];

    avccontext->channels    = vc->audio_channels;
    avccontext->sample_rate = vc->audio_samplerate;

    avcodec_get_frame_defaults(&vc->frame);
    avccontext->coded_frame = &vc->frame;

    return 0;
}

// Decode audiopackets -------------------------------------------------

// Read and decode floor

static int vorbis_floor0_decode(vorbis_context *vc,
                                vorbis_floor_data *vfu, float *vec)
{
    vorbis_floor0 *vf = &vfu->t0;
    float *lsp = vf->lsp;
    unsigned amplitude, book_idx;
    unsigned blockflag = vc->modes[vc->mode_number].blockflag;

    amplitude = get_bits(&vc->gb, vf->amplitude_bits);
    if (amplitude > 0) {
        float last = 0;
        unsigned idx, lsp_len = 0;
        vorbis_codebook codebook;

        book_idx = get_bits(&vc->gb, ilog(vf->num_books));
        if (book_idx >= vf->num_books) {
            av_log(vc->avccontext, AV_LOG_ERROR,
                    "floor0 dec: booknumber too high!\n");
            book_idx =  0;
        }
        av_dlog(NULL, "floor0 dec: booknumber: %u\n", book_idx);
        codebook = vc->codebooks[vf->book_list[book_idx]];
        /* Invalid codebook! */
        if (!codebook.codevectors)
            return AVERROR_INVALIDDATA;

        while (lsp_len<vf->order) {
            int vec_off;

            av_dlog(NULL, "floor0 dec: book dimension: %d\n", codebook.dimensions);
            av_dlog(NULL, "floor0 dec: maximum depth: %d\n", codebook.maxdepth);
            /* read temp vector */
            vec_off = get_vlc2(&vc->gb, codebook.vlc.table,
                               codebook.nb_bits, codebook.maxdepth)
                      * codebook.dimensions;
            av_dlog(NULL, "floor0 dec: vector offset: %d\n", vec_off);
            /* copy each vector component and add last to it */
            for (idx = 0; idx < codebook.dimensions; ++idx)
                lsp[lsp_len+idx] = codebook.codevectors[vec_off+idx] + last;
            last = lsp[lsp_len+idx-1]; /* set last to last vector component */

            lsp_len += codebook.dimensions;
        }
        /* DEBUG: output lsp coeffs */
        {
            int idx;
            for (idx = 0; idx < lsp_len; ++idx)
                av_dlog(NULL, "floor0 dec: coeff at %d is %f\n", idx, lsp[idx]);
        }

        /* synthesize floor output vector */
        {
            int i;
            int order = vf->order;
            float wstep = M_PI / vf->bark_map_size;

            for (i = 0; i < order; i++)
                lsp[i] = 2.0f * cos(lsp[i]);

            av_dlog(NULL, "floor0 synth: map_size = %"PRIu32"; m = %d; wstep = %f\n",
                    vf->map_size[blockflag], order, wstep);

            i = 0;
            while (i < vf->map_size[blockflag]) {
                int j, iter_cond = vf->map[blockflag][i];
                float p = 0.5f;
                float q = 0.5f;
                float two_cos_w = 2.0f * cos(wstep * iter_cond); // needed all times

                /* similar part for the q and p products */
                for (j = 0; j + 1 < order; j += 2) {
                    q *= lsp[j]     - two_cos_w;
                    p *= lsp[j + 1] - two_cos_w;
                }
                if (j == order) { // even order
                    p *= p * (2.0f - two_cos_w);
                    q *= q * (2.0f + two_cos_w);
                } else { // odd order
                    q *= two_cos_w-lsp[j]; // one more time for q

                    /* final step and square */
                    p *= p * (4.f - two_cos_w * two_cos_w);
                    q *= q;
                }

                /* calculate linear floor value */
                q = exp((((amplitude*vf->amplitude_offset) /
                          (((1 << vf->amplitude_bits) - 1) * sqrt(p + q)))
                         - vf->amplitude_offset) * .11512925f);

                /* fill vector */
                do {
                    vec[i] = q; ++i;
                } while (vf->map[blockflag][i] == iter_cond);
            }
        }
    } else {
        /* this channel is unused */
        return 1;
    }

    av_dlog(NULL, " Floor0 decoded\n");

    return 0;
}

static int vorbis_floor1_decode(vorbis_context *vc,
                                vorbis_floor_data *vfu, float *vec)
{
    vorbis_floor1 *vf = &vfu->t1;
    GetBitContext *gb = &vc->gb;
    uint16_t range_v[4] = { 256, 128, 86, 64 };
    unsigned range = range_v[vf->multiplier - 1];
    uint16_t floor1_Y[258];
    uint16_t floor1_Y_final[258];
    int floor1_flag[258];
    unsigned partition_class, cdim, cbits, csub, cval, offset, i, j;
    int book, adx, ady, dy, off, predicted, err;


    if (!get_bits1(gb)) // silence
        return 1;

// Read values (or differences) for the floor's points

    floor1_Y[0] = get_bits(gb, ilog(range - 1));
    floor1_Y[1] = get_bits(gb, ilog(range - 1));

    av_dlog(NULL, "floor 0 Y %d floor 1 Y %d \n", floor1_Y[0], floor1_Y[1]);

    offset = 2;
    for (i = 0; i < vf->partitions; ++i) {
        partition_class = vf->partition_class[i];
        cdim   = vf->class_dimensions[partition_class];
        cbits  = vf->class_subclasses[partition_class];
        csub = (1 << cbits) - 1;
        cval = 0;

        av_dlog(NULL, "Cbits %u\n", cbits);

        if (cbits) // this reads all subclasses for this partition's class
            cval = get_vlc2(gb, vc->codebooks[vf->class_masterbook[partition_class]].vlc.table,
                            vc->codebooks[vf->class_masterbook[partition_class]].nb_bits, 3);

        for (j = 0; j < cdim; ++j) {
            book = vf->subclass_books[partition_class][cval & csub];

            av_dlog(NULL, "book %d Cbits %u cval %u  bits:%d\n",
                    book, cbits, cval, get_bits_count(gb));

            cval = cval >> cbits;
            if (book > -1) {
                floor1_Y[offset+j] = get_vlc2(gb, vc->codebooks[book].vlc.table,
                vc->codebooks[book].nb_bits, 3);
            } else {
                floor1_Y[offset+j] = 0;
            }

            av_dlog(NULL, " floor(%d) = %d \n",
                    vf->list[offset+j].x, floor1_Y[offset+j]);
        }
        offset+=cdim;
    }

// Amplitude calculation from the differences

    floor1_flag[0] = 1;
    floor1_flag[1] = 1;
    floor1_Y_final[0] = floor1_Y[0];
    floor1_Y_final[1] = floor1_Y[1];

    for (i = 2; i < vf->x_list_dim; ++i) {
        unsigned val, highroom, lowroom, room, high_neigh_offs, low_neigh_offs;

        low_neigh_offs  = vf->list[i].low;
        high_neigh_offs = vf->list[i].high;
        dy  = floor1_Y_final[high_neigh_offs] - floor1_Y_final[low_neigh_offs];  // render_point begin
        adx = vf->list[high_neigh_offs].x - vf->list[low_neigh_offs].x;
        ady = FFABS(dy);
        err = ady * (vf->list[i].x - vf->list[low_neigh_offs].x);
        off = err / adx;
        if (dy < 0) {
            predicted = floor1_Y_final[low_neigh_offs] - off;
        } else {
            predicted = floor1_Y_final[low_neigh_offs] + off;
        } // render_point end

        val = floor1_Y[i];
        highroom = range-predicted;
        lowroom  = predicted;
        if (highroom < lowroom) {
            room = highroom * 2;
        } else {
            room = lowroom * 2;   // SPEC mispelling
        }
        if (val) {
            floor1_flag[low_neigh_offs]  = 1;
            floor1_flag[high_neigh_offs] = 1;
            floor1_flag[i]               = 1;
            if (val >= room) {
                if (highroom > lowroom) {
                    floor1_Y_final[i] = av_clip_uint16(val - lowroom + predicted);
                } else {
                    floor1_Y_final[i] = av_clip_uint16(predicted - val + highroom - 1);
                }
            } else {
                if (val & 1) {
                    floor1_Y_final[i] = av_clip_uint16(predicted - (val + 1) / 2);
                } else {
                    floor1_Y_final[i] = av_clip_uint16(predicted + val / 2);
                }
            }
        } else {
            floor1_flag[i]    = 0;
            floor1_Y_final[i] = av_clip_uint16(predicted);
        }

        av_dlog(NULL, " Decoded floor(%d) = %u / val %u\n",
                vf->list[i].x, floor1_Y_final[i], val);
    }

// Curve synth - connect the calculated dots and convert from dB scale FIXME optimize ?

    ff_vorbis_floor1_render_list(vf->list, vf->x_list_dim, floor1_Y_final, floor1_flag, vf->multiplier, vec, vf->list[1].x);

    av_dlog(NULL, " Floor decoded\n");

    return 0;
}

// Read and decode residue

static av_always_inline int vorbis_residue_decode_internal(vorbis_context *vc,
                                                           vorbis_residue *vr,
                                                           unsigned ch,
                                                           uint8_t *do_not_decode,
                                                           float *vec,
                                                           unsigned vlen,
                                                           unsigned ch_left,
                                                           int vr_type)
{
    GetBitContext *gb = &vc->gb;
    unsigned c_p_c        = vc->codebooks[vr->classbook].dimensions;
    unsigned ptns_to_read = vr->ptns_to_read;
    uint8_t *classifs = vr->classifs;
    unsigned pass, ch_used, i, j, k, l;
    unsigned max_output = (ch - 1) * vlen;

    if (vr_type == 2) {
        for (j = 1; j < ch; ++j)
            do_not_decode[0] &= do_not_decode[j];  // FIXME - clobbering input
        if (do_not_decode[0])
            return 0;
        ch_used = 1;
        max_output += vr->end / ch;
    } else {
        ch_used = ch;
        max_output += vr->end;
    }

    if (max_output > ch_left * vlen) {
        av_log(vc->avccontext, AV_LOG_ERROR, "Insufficient output buffer\n");
        return -1;
    }

    av_dlog(NULL, " residue type 0/1/2 decode begin, ch: %d  cpc %d  \n", ch, c_p_c);

    for (pass = 0; pass <= vr->maxpass; ++pass) { // FIXME OPTIMIZE?
        uint16_t voffset, partition_count, j_times_ptns_to_read;

        voffset = vr->begin;
        for (partition_count = 0; partition_count < ptns_to_read;) {  // SPEC        error
            if (!pass) {
                unsigned inverse_class = ff_inverse[vr->classifications];
                for (j_times_ptns_to_read = 0, j = 0; j < ch_used; ++j) {
                    if (!do_not_decode[j]) {
                        unsigned temp = get_vlc2(gb, vc->codebooks[vr->classbook].vlc.table,
                                                 vc->codebooks[vr->classbook].nb_bits, 3);

                        av_dlog(NULL, "Classword: %u\n", temp);

                        av_assert0(vr->classifications > 1 && temp <= 65536); //needed for inverse[]
                        for (i = 0; i < c_p_c; ++i) {
                            unsigned temp2;

                            temp2 = (((uint64_t)temp) * inverse_class) >> 32;
                            if (partition_count + c_p_c - 1 - i < ptns_to_read)
                                classifs[j_times_ptns_to_read + partition_count + c_p_c - 1 - i] = temp - temp2 * vr->classifications;
                            temp = temp2;
                        }
                    }
                    j_times_ptns_to_read += ptns_to_read;
                }
            }
            for (i = 0; (i < c_p_c) && (partition_count < ptns_to_read); ++i) {
                for (j_times_ptns_to_read = 0, j = 0; j < ch_used; ++j) {
                    unsigned voffs;

                    if (!do_not_decode[j]) {
                        unsigned vqclass = classifs[j_times_ptns_to_read + partition_count];
                        int vqbook  = vr->books[vqclass][pass];

                        if (vqbook >= 0 && vc->codebooks[vqbook].codevectors) {
                            unsigned coffs;
                            unsigned dim  = vc->codebooks[vqbook].dimensions;
                            unsigned step = FASTDIV(vr->partition_size << 1, dim << 1);
                            vorbis_codebook codebook = vc->codebooks[vqbook];

                            if (vr_type == 0) {

                                voffs = voffset+j*vlen;
                                for (k = 0; k < step; ++k) {
                                    coffs = get_vlc2(gb, codebook.vlc.table, codebook.nb_bits, 3) * dim;
                                    for (l = 0; l < dim; ++l)
                                        vec[voffs + k + l * step] += codebook.codevectors[coffs + l];
                                }
                            } else if (vr_type == 1) {
                                voffs = voffset + j * vlen;
                                for (k = 0; k < step; ++k) {
                                    coffs = get_vlc2(gb, codebook.vlc.table, codebook.nb_bits, 3) * dim;
                                    for (l = 0; l < dim; ++l, ++voffs) {
                                        vec[voffs]+=codebook.codevectors[coffs+l];

                                        av_dlog(NULL, " pass %d offs: %d curr: %f change: %f cv offs.: %d  \n",
                                                pass, voffs, vec[voffs], codebook.codevectors[coffs+l], coffs);
                                    }
                                }
                            } else if (vr_type == 2 && ch == 2 && (voffset & 1) == 0 && (dim & 1) == 0) { // most frequent case optimized
                                voffs = voffset >> 1;

                                if (dim == 2) {
                                    for (k = 0; k < step; ++k) {
                                        coffs = get_vlc2(gb, codebook.vlc.table, codebook.nb_bits, 3) * 2;
                                        vec[voffs + k       ] += codebook.codevectors[coffs    ];
                                        vec[voffs + k + vlen] += codebook.codevectors[coffs + 1];
                                    }
                                } else if (dim == 4) {
                                    for (k = 0; k < step; ++k, voffs += 2) {
                                        coffs = get_vlc2(gb, codebook.vlc.table, codebook.nb_bits, 3) * 4;
                                        vec[voffs           ] += codebook.codevectors[coffs    ];
                                        vec[voffs + 1       ] += codebook.codevectors[coffs + 2];
                                        vec[voffs + vlen    ] += codebook.codevectors[coffs + 1];
                                        vec[voffs + vlen + 1] += codebook.codevectors[coffs + 3];
                                    }
                                } else
                                for (k = 0; k < step; ++k) {
                                    coffs = get_vlc2(gb, codebook.vlc.table, codebook.nb_bits, 3) * dim;
                                    for (l = 0; l < dim; l += 2, voffs++) {
                                        vec[voffs       ] += codebook.codevectors[coffs + l    ];
                                        vec[voffs + vlen] += codebook.codevectors[coffs + l + 1];

                                        av_dlog(NULL, " pass %d offs: %d curr: %f change: %f cv offs.: %d+%d  \n",
                                                pass, voffset / ch + (voffs % ch) * vlen,
                                                vec[voffset / ch + (voffs % ch) * vlen],
                                                codebook.codevectors[coffs + l], coffs, l);
                                    }
                                }

                            } else if (vr_type == 2) {
<<<<<<< HEAD
                                unsigned voffs_div = ch == 1 ? voffset : FASTDIV(voffset, ch);
=======
                                unsigned voffs_div = FASTDIV(voffset << 1, ch <<1);
>>>>>>> 1c56cdad
                                unsigned voffs_mod = voffset - voffs_div * ch;

                                for (k = 0; k < step; ++k) {
                                    coffs = get_vlc2(gb, codebook.vlc.table, codebook.nb_bits, 3) * dim;
                                    for (l = 0; l < dim; ++l) {
                                        vec[voffs_div + voffs_mod * vlen] +=
                                            codebook.codevectors[coffs + l];

                                        av_dlog(NULL, " pass %d offs: %d curr: %f change: %f cv offs.: %d+%d  \n",
                                                pass, voffs_div + voffs_mod * vlen,
                                                vec[voffs_div + voffs_mod * vlen],
                                                codebook.codevectors[coffs + l], coffs, l);

                                        if (++voffs_mod == ch) {
                                            voffs_div++;
                                            voffs_mod = 0;
                                        }
                                    }
                                }
                            }
                        }
                    }
                    j_times_ptns_to_read += ptns_to_read;
                }
                ++partition_count;
                voffset += vr->partition_size;
            }
        }
    }
    return 0;
}

static inline int vorbis_residue_decode(vorbis_context *vc, vorbis_residue *vr,
                                        unsigned ch,
                                        uint8_t *do_not_decode,
                                        float *vec, unsigned vlen,
                                        unsigned ch_left)
{
    if (vr->type == 2)
        return vorbis_residue_decode_internal(vc, vr, ch, do_not_decode, vec, vlen, ch_left, 2);
    else if (vr->type == 1)
        return vorbis_residue_decode_internal(vc, vr, ch, do_not_decode, vec, vlen, ch_left, 1);
    else if (vr->type == 0)
        return vorbis_residue_decode_internal(vc, vr, ch, do_not_decode, vec, vlen, ch_left, 0);
    else {
        av_log(vc->avccontext, AV_LOG_ERROR, " Invalid residue type while residue decode?! \n");
        return AVERROR_INVALIDDATA;
    }
}

void ff_vorbis_inverse_coupling(float *mag, float *ang, int blocksize)
{
    int i;
    for (i = 0;  i < blocksize;  i++) {
        if (mag[i] > 0.0) {
            if (ang[i] > 0.0) {
                ang[i] = mag[i] - ang[i];
            } else {
                float temp = ang[i];
                ang[i]     = mag[i];
                mag[i]    += temp;
            }
        } else {
            if (ang[i] > 0.0) {
                ang[i] += mag[i];
            } else {
                float temp = ang[i];
                ang[i]     = mag[i];
                mag[i]    -= temp;
            }
        }
    }
}

// Decode the audio packet using the functions above

static int vorbis_parse_audio_packet(vorbis_context *vc)
{
    GetBitContext *gb = &vc->gb;
    FFTContext *mdct;
    unsigned previous_window = vc->previous_window;
    unsigned mode_number, blockflag, blocksize;
    int i, j;
    uint8_t no_residue[255];
    uint8_t do_not_decode[255];
    vorbis_mapping *mapping;
    float *ch_res_ptr   = vc->channel_residues;
    float *ch_floor_ptr = vc->channel_floors;
    uint8_t res_chan[255];
    unsigned res_num = 0;
    int retlen  = 0;
    unsigned ch_left = vc->audio_channels;
    unsigned vlen;

    if (get_bits1(gb)) {
        av_log(vc->avccontext, AV_LOG_ERROR, "Not a Vorbis I audio packet.\n");
        return AVERROR_INVALIDDATA; // packet type not audio
    }

    if (vc->mode_count == 1) {
        mode_number = 0;
    } else {
        GET_VALIDATED_INDEX(mode_number, ilog(vc->mode_count-1), vc->mode_count)
    }
    vc->mode_number = mode_number;
    mapping = &vc->mappings[vc->modes[mode_number].mapping];

    av_dlog(NULL, " Mode number: %u , mapping: %d , blocktype %d\n", mode_number,
            vc->modes[mode_number].mapping, vc->modes[mode_number].blockflag);

    blockflag = vc->modes[mode_number].blockflag;
    blocksize = vc->blocksize[blockflag];
    vlen = blocksize / 2;
    if (blockflag) {
        previous_window = get_bits(gb, 1);
        skip_bits1(gb); // next_window
    }

    memset(ch_res_ptr,   0, sizeof(float) * vc->audio_channels * vlen); //FIXME can this be removed ?
    memset(ch_floor_ptr, 0, sizeof(float) * vc->audio_channels * vlen); //FIXME can this be removed ?

// Decode floor

    for (i = 0; i < vc->audio_channels; ++i) {
        vorbis_floor *floor;
        int ret;
        if (mapping->submaps > 1) {
            floor = &vc->floors[mapping->submap_floor[mapping->mux[i]]];
        } else {
            floor = &vc->floors[mapping->submap_floor[0]];
        }

        ret = floor->decode(vc, &floor->data, ch_floor_ptr);

        if (ret < 0) {
            av_log(vc->avccontext, AV_LOG_ERROR, "Invalid codebook in vorbis_floor_decode.\n");
            return AVERROR_INVALIDDATA;
        }
        no_residue[i] = ret;
        ch_floor_ptr += vlen;
    }

// Nonzero vector propagate

    for (i = mapping->coupling_steps - 1; i >= 0; --i) {
        if (!(no_residue[mapping->magnitude[i]] & no_residue[mapping->angle[i]])) {
            no_residue[mapping->magnitude[i]] = 0;
            no_residue[mapping->angle[i]]     = 0;
        }
    }

// Decode residue

    for (i = 0; i < mapping->submaps; ++i) {
        vorbis_residue *residue;
        unsigned ch = 0;
        int ret;

        for (j = 0; j < vc->audio_channels; ++j) {
            if ((mapping->submaps == 1) || (i == mapping->mux[j])) {
                res_chan[j] = res_num;
                if (no_residue[j]) {
                    do_not_decode[ch] = 1;
                } else {
                    do_not_decode[ch] = 0;
                }
                ++ch;
                ++res_num;
            }
        }
        residue = &vc->residues[mapping->submap_residue[i]];
        if (ch_left < ch) {
            av_log(vc->avccontext, AV_LOG_ERROR, "Too many channels in vorbis_floor_decode.\n");
            return -1;
        }
        if (ch) {
            ret = vorbis_residue_decode(vc, residue, ch, do_not_decode, ch_res_ptr, vlen, ch_left);
            if (ret < 0)
                return ret;
        }

        ch_res_ptr += ch * vlen;
        ch_left -= ch;
    }

    if (ch_left > 0)
        return AVERROR_INVALIDDATA;

// Inverse coupling

    for (i = mapping->coupling_steps - 1; i >= 0; --i) { //warning: i has to be signed
        float *mag, *ang;

        mag = vc->channel_residues+res_chan[mapping->magnitude[i]] * blocksize / 2;
        ang = vc->channel_residues+res_chan[mapping->angle[i]]     * blocksize / 2;
        vc->dsp.vorbis_inverse_coupling(mag, ang, blocksize / 2);
    }

// Dotproduct, MDCT

    mdct = &vc->mdct[blockflag];

    for (j = vc->audio_channels-1;j >= 0; j--) {
        ch_floor_ptr = vc->channel_floors   + j           * blocksize / 2;
        ch_res_ptr   = vc->channel_residues + res_chan[j] * blocksize / 2;
        vc->fdsp.vector_fmul(ch_floor_ptr, ch_floor_ptr, ch_res_ptr, blocksize / 2);
        mdct->imdct_half(mdct, ch_res_ptr, ch_floor_ptr);
    }

// Overlap/add, save data for next overlapping

    retlen = (blocksize + vc->blocksize[previous_window]) / 4;
    for (j = 0; j < vc->audio_channels; j++) {
        unsigned bs0 = vc->blocksize[0];
        unsigned bs1 = vc->blocksize[1];
        float *residue    = vc->channel_residues + res_chan[j] * blocksize / 2;
        float *saved      = vc->saved + j * bs1 / 4;
        float *ret        = vc->channel_floors + j * retlen;
        float *buf        = residue;
        const float *win  = vc->win[blockflag & previous_window];

        if (blockflag == previous_window) {
            vc->dsp.vector_fmul_window(ret, saved, buf, win, blocksize / 4);
        } else if (blockflag > previous_window) {
            vc->dsp.vector_fmul_window(ret, saved, buf, win, bs0 / 4);
            memcpy(ret+bs0/2, buf+bs0/4, ((bs1-bs0)/4) * sizeof(float));
        } else {
            memcpy(ret, saved, ((bs1 - bs0) / 4) * sizeof(float));
            vc->dsp.vector_fmul_window(ret + (bs1 - bs0) / 4, saved + (bs1 - bs0) / 4, buf, win, bs0 / 4);
        }
        memcpy(saved, buf + blocksize / 4, blocksize / 4 * sizeof(float));
    }

    vc->previous_window = blockflag;
    return retlen;
}

// Return the decoded audio packet through the standard api

static int vorbis_decode_frame(AVCodecContext *avccontext, void *data,
                               int *got_frame_ptr, AVPacket *avpkt)
{
    const uint8_t *buf = avpkt->data;
    int buf_size       = avpkt->size;
    vorbis_context *vc = avccontext->priv_data;
    GetBitContext *gb = &vc->gb;
    const float *channel_ptrs[255];
    int i, len, ret;

    av_dlog(NULL, "packet length %d \n", buf_size);

    init_get_bits(gb, buf, buf_size*8);

    if ((len = vorbis_parse_audio_packet(vc)) <= 0)
        return len;

    if (!vc->first_frame) {
        vc->first_frame = 1;
        *got_frame_ptr = 0;
        return buf_size;
    }

    av_dlog(NULL, "parsed %d bytes %d bits, returned %d samples (*ch*bits) \n",
            get_bits_count(gb) / 8, get_bits_count(gb) % 8, len);

    /* get output buffer */
    vc->frame.nb_samples = len;
    if ((ret = avccontext->get_buffer(avccontext, &vc->frame)) < 0) {
        av_log(avccontext, AV_LOG_ERROR, "get_buffer() failed\n");
        return ret;
    }

    if (vc->audio_channels > 8) {
        for (i = 0; i < vc->audio_channels; i++)
            channel_ptrs[i] = vc->channel_floors + i * len;
    } else {
        for (i = 0; i < vc->audio_channels; i++)
            channel_ptrs[i] = vc->channel_floors +
                              len * ff_vorbis_channel_layout_offsets[vc->audio_channels - 1][i];
    }

    if (avccontext->sample_fmt == AV_SAMPLE_FMT_FLT)
        vc->fmt_conv.float_interleave((float *)vc->frame.data[0], channel_ptrs,
                                      len, vc->audio_channels);
    else
        vc->fmt_conv.float_to_int16_interleave((int16_t *)vc->frame.data[0],
                                               channel_ptrs, len,
                                               vc->audio_channels);

    *got_frame_ptr   = 1;
    *(AVFrame *)data = vc->frame;

    return buf_size;
}

// Close decoder

static av_cold int vorbis_decode_close(AVCodecContext *avccontext)
{
    vorbis_context *vc = avccontext->priv_data;

    vorbis_free(vc);

    return 0;
}

static av_cold void vorbis_decode_flush(AVCodecContext *avccontext)
{
    vorbis_context *vc = avccontext->priv_data;

    if (vc->saved) {
        memset(vc->saved, 0, (vc->blocksize[1] / 4) * vc->audio_channels *
                             sizeof(*vc->saved));
    }
    vc->previous_window = 0;
}

AVCodec ff_vorbis_decoder = {
    .name            = "vorbis",
    .type            = AVMEDIA_TYPE_AUDIO,
    .id              = AV_CODEC_ID_VORBIS,
    .priv_data_size  = sizeof(vorbis_context),
    .init            = vorbis_decode_init,
    .close           = vorbis_decode_close,
    .decode          = vorbis_decode_frame,
    .flush           = vorbis_decode_flush,
    .capabilities    = CODEC_CAP_DR1,
    .long_name       = NULL_IF_CONFIG_SMALL("Vorbis"),
    .channel_layouts = ff_vorbis_channel_layouts,
    .sample_fmts     = (const enum AVSampleFormat[]) {
        AV_SAMPLE_FMT_FLT, AV_SAMPLE_FMT_S16, AV_SAMPLE_FMT_NONE
    },
};<|MERGE_RESOLUTION|>--- conflicted
+++ resolved
@@ -1410,11 +1410,7 @@
                                 }
 
                             } else if (vr_type == 2) {
-<<<<<<< HEAD
-                                unsigned voffs_div = ch == 1 ? voffset : FASTDIV(voffset, ch);
-=======
                                 unsigned voffs_div = FASTDIV(voffset << 1, ch <<1);
->>>>>>> 1c56cdad
                                 unsigned voffs_mod = voffset - voffs_div * ch;
 
                                 for (k = 0; k < step; ++k) {
