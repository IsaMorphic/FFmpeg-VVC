/*
 * This file is part of FFmpeg.
 *
 * FFmpeg is free software; you can redistribute it and/or
 * modify it under the terms of the GNU Lesser General Public
 * License as published by the Free Software Foundation; either
 * version 2.1 of the License, or (at your option) any later version.
 *
 * FFmpeg is distributed in the hope that it will be useful,
 * but WITHOUT ANY WARRANTY; without even the implied warranty of
 * MERCHANTABILITY or FITNESS FOR A PARTICULAR PURPOSE.  See the GNU
 * Lesser General Public License for more details.
 *
 * You should have received a copy of the GNU Lesser General Public
 * License along with FFmpeg; if not, write to the Free Software
 * Foundation, Inc., 51 Franklin Street, Fifth Floor, Boston, MA 02110-1301 USA
 */

#include "config.h"

#include "libavutil/common.h"
#include "libavutil/log.h"

#include "avcodec.h"
#include "bsf.h"

extern const AVBitStreamFilter ff_aac_adtstoasc_bsf;
extern const AVBitStreamFilter ff_chomp_bsf;
extern const AVBitStreamFilter ff_dump_extradata_bsf;
extern const AVBitStreamFilter ff_dca_core_bsf;
extern const AVBitStreamFilter ff_h264_mp4toannexb_bsf;
extern const AVBitStreamFilter ff_hevc_mp4toannexb_bsf;
extern const AVBitStreamFilter ff_imx_dump_header_bsf;
extern const AVBitStreamFilter ff_mjpeg2jpeg_bsf;
extern const AVBitStreamFilter ff_mjpega_dump_header_bsf;
extern const AVBitStreamFilter ff_mp3_header_decompress_bsf;
extern const AVBitStreamFilter ff_mpeg4_unpack_bframes_bsf;
extern const AVBitStreamFilter ff_mov2textsub_bsf;
extern const AVBitStreamFilter ff_noise_bsf;
extern const AVBitStreamFilter ff_remove_extradata_bsf;
extern const AVBitStreamFilter ff_text2movsub_bsf;
extern const AVBitStreamFilter ff_vp9_superframe_bsf;

<<<<<<< HEAD
static const AVBitStreamFilter *bitstream_filters[] = {
#if CONFIG_AAC_ADTSTOASC_BSF
    &ff_aac_adtstoasc_bsf,
#endif
#if CONFIG_CHOMP_BSF
    &ff_chomp_bsf,
#endif
#if CONFIG_DUMP_EXTRADATA_BSF
    &ff_dump_extradata_bsf,
#endif
#if CONFIG_DCA_CORE_BSF
    &ff_dca_core_bsf,
#endif
#if CONFIG_H264_MP4TOANNEXB_BSF
    &ff_h264_mp4toannexb_bsf,
#endif
#if CONFIG_HEVC_MP4TOANNEXB_BSF
    &ff_hevc_mp4toannexb_bsf,
#endif
#if CONFIG_IMX_DUMP_HEADER_BSF
    &ff_imx_dump_header_bsf,
#endif
#if CONFIG_MJPEG2JPEG_BSF
    &ff_mjpeg2jpeg_bsf,
#endif
#if CONFIG_MJPEGA_DUMP_HEADER_BSF
    &ff_mjpega_dump_header_bsf,
#endif
#if CONFIG_MP3_HEADER_DECOMPRESS_BSF
    &ff_mp3_header_decompress_bsf,
#endif
#if CONFIG_MPEG4_UNPACK_BFRAMES_BSF
    &ff_mpeg4_unpack_bframes_bsf,
#endif
#if CONFIG_MOV2TEXTSUB_BSF
    &ff_mov2textsub_bsf,
#endif
#if CONFIG_NOISE_BSF
    &ff_noise_bsf,
#endif
#if CONFIG_REMOVE_EXTRADATA_BSF
    &ff_remove_extradata_bsf,
#endif
#if CONFIG_TEXT2MOVSUB_BSF
    &ff_text2movsub_bsf,
#endif
#if CONFIG_VP9_SUPERFRAME_BSF
    &ff_vp9_superframe_bsf,
#endif
    NULL,
};
=======
#include "libavcodec/bsf_list.c"
>>>>>>> 06edef3d

const AVBitStreamFilter *av_bsf_next(void **opaque)
{
    uintptr_t i = (uintptr_t)*opaque;
    const AVBitStreamFilter *f = bitstream_filters[i];

    if (f)
        *opaque = (void*)(i + 1);

    return f;
}

const AVBitStreamFilter *av_bsf_get_by_name(const char *name)
{
    int i;

    for (i = 0; bitstream_filters[i]; i++) {
        const AVBitStreamFilter *f = bitstream_filters[i];
        if (!strcmp(f->name, name))
            return f;
    }

    return NULL;
}

const AVClass *ff_bsf_child_class_next(const AVClass *prev)
{
    int i;

    /* find the filter that corresponds to prev */
    for (i = 0; prev && bitstream_filters[i]; i++) {
        if (bitstream_filters[i]->priv_class == prev) {
            i++;
            break;
        }
    }

    /* find next filter with priv options */
    for (; bitstream_filters[i]; i++)
        if (bitstream_filters[i]->priv_class)
            return bitstream_filters[i]->priv_class;
    return NULL;
}<|MERGE_RESOLUTION|>--- conflicted
+++ resolved
@@ -41,61 +41,7 @@
 extern const AVBitStreamFilter ff_text2movsub_bsf;
 extern const AVBitStreamFilter ff_vp9_superframe_bsf;
 
-<<<<<<< HEAD
-static const AVBitStreamFilter *bitstream_filters[] = {
-#if CONFIG_AAC_ADTSTOASC_BSF
-    &ff_aac_adtstoasc_bsf,
-#endif
-#if CONFIG_CHOMP_BSF
-    &ff_chomp_bsf,
-#endif
-#if CONFIG_DUMP_EXTRADATA_BSF
-    &ff_dump_extradata_bsf,
-#endif
-#if CONFIG_DCA_CORE_BSF
-    &ff_dca_core_bsf,
-#endif
-#if CONFIG_H264_MP4TOANNEXB_BSF
-    &ff_h264_mp4toannexb_bsf,
-#endif
-#if CONFIG_HEVC_MP4TOANNEXB_BSF
-    &ff_hevc_mp4toannexb_bsf,
-#endif
-#if CONFIG_IMX_DUMP_HEADER_BSF
-    &ff_imx_dump_header_bsf,
-#endif
-#if CONFIG_MJPEG2JPEG_BSF
-    &ff_mjpeg2jpeg_bsf,
-#endif
-#if CONFIG_MJPEGA_DUMP_HEADER_BSF
-    &ff_mjpega_dump_header_bsf,
-#endif
-#if CONFIG_MP3_HEADER_DECOMPRESS_BSF
-    &ff_mp3_header_decompress_bsf,
-#endif
-#if CONFIG_MPEG4_UNPACK_BFRAMES_BSF
-    &ff_mpeg4_unpack_bframes_bsf,
-#endif
-#if CONFIG_MOV2TEXTSUB_BSF
-    &ff_mov2textsub_bsf,
-#endif
-#if CONFIG_NOISE_BSF
-    &ff_noise_bsf,
-#endif
-#if CONFIG_REMOVE_EXTRADATA_BSF
-    &ff_remove_extradata_bsf,
-#endif
-#if CONFIG_TEXT2MOVSUB_BSF
-    &ff_text2movsub_bsf,
-#endif
-#if CONFIG_VP9_SUPERFRAME_BSF
-    &ff_vp9_superframe_bsf,
-#endif
-    NULL,
-};
-=======
 #include "libavcodec/bsf_list.c"
->>>>>>> 06edef3d
 
 const AVBitStreamFilter *av_bsf_next(void **opaque)
 {
