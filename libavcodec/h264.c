--- conflicted
+++ resolved
@@ -4162,80 +4162,6 @@
 }
 #endif
 
-<<<<<<< HEAD
-#ifdef TEST
-#undef printf
-#undef random
-#define COUNT 8000
-#define SIZE (COUNT*40)
-extern AVCodec ff_h264_decoder;
-int main(void){
-    int i;
-    uint8_t temp[SIZE];
-    PutBitContext pb;
-    GetBitContext gb;
-    DSPContext dsp;
-    AVCodecContext avctx;
-
-    avcodec_get_context_defaults3(&avctx, &ff_h264_decoder);
-
-    dsputil_init(&dsp, &avctx);
-
-    init_put_bits(&pb, temp, SIZE);
-    printf("testing unsigned exp golomb\n");
-    for(i=0; i<COUNT; i++){
-        START_TIMER
-        set_ue_golomb(&pb, i);
-        STOP_TIMER("set_ue_golomb");
-    }
-    flush_put_bits(&pb);
-
-    init_get_bits(&gb, temp, 8*SIZE);
-    for(i=0; i<COUNT; i++){
-        int j, s = show_bits(&gb, 24);
-
-        {START_TIMER
-        j= get_ue_golomb(&gb);
-        if(j != i){
-            printf("mismatch! at %d (%d should be %d) bits:%6X\n", i, j, i, s);
-//            return -1;
-        }
-        STOP_TIMER("get_ue_golomb");}
-    }
-
-
-    init_put_bits(&pb, temp, SIZE);
-    printf("testing signed exp golomb\n");
-    for(i=0; i<COUNT; i++){
-        START_TIMER
-        set_se_golomb(&pb, i - COUNT/2);
-        STOP_TIMER("set_se_golomb");
-    }
-    flush_put_bits(&pb);
-
-    init_get_bits(&gb, temp, 8*SIZE);
-    for(i=0; i<COUNT; i++){
-        int j, s = show_bits(&gb, 24);
-
-        {START_TIMER
-        j= get_se_golomb(&gb);
-        if(j != i - COUNT/2){
-            printf("mismatch! at %d (%d should be %d) bits:%6X\n", i, j, i, s);
-//            return -1;
-        }
-        STOP_TIMER("get_se_golomb");}
-    }
-
-    printf("Testing RBSP\n");
-
-
-    return 0;
-}
-#endif /* TEST */
-
-
-=======
->>>>>>> 52afc971
 av_cold void ff_h264_free_context(H264Context *h)
 {
     int i;
