--- conflicted
+++ resolved
@@ -759,15 +759,8 @@
             s->vdsp.prefetch(src[1] + off, s->linesize, 4);
             s->vdsp.prefetch(src[2] + off, s->linesize, 4);
         } else {
-<<<<<<< HEAD
             off= (((mx>>1)+64)<<pixel_shift) + ((my>>1) + (s->mb_x&7))*s->uvlinesize;
-            s->dsp.prefetch(src[1] + off, src[2] - src[1], 2);
-=======
-            off = ((mx >> 1) << pixel_shift) +
-                  ((my >> 1) + (s->mb_x & 7)) * s->uvlinesize +
-                  (64 << pixel_shift);
             s->vdsp.prefetch(src[1] + off, src[2] - src[1], 2);
->>>>>>> 6906b193
         }
     }
 }
