--- conflicted
+++ resolved
@@ -52,45 +52,7 @@
         type  = bytestream2_get_byteu(&s->gb);
         count = (type & 0x7F) + 1;
         type &= 0x80;
-<<<<<<< HEAD
         if(x + count > (h - y) * w){
-            av_log(avctx, AV_LOG_ERROR, "Packet went out of bounds: position (%i,%i) size %i\n", x, y, count);
-            return -1;
-        }
-        if(type){
-            CHECK_BUFFER_SIZE(src, src_end, depth, "image data");
-        }else{
-            CHECK_BUFFER_SIZE(src, src_end, count * depth, "image data");
-        }
-        for(i = 0; i < count; i++){
-            switch(depth){
-            case 1:
-                *dst = *src;
-                break;
-            case 2:
-                AV_WN16A(dst, AV_RN16A(src));
-                break;
-            case 3:
-                dst[0] = src[0];
-                dst[1] = src[1];
-                dst[2] = src[2];
-                break;
-            case 4:
-                AV_WN32A(dst, AV_RN32A(src));
-                break;
-            }
-            dst += depth;
-            if(!type)
-                src += depth;
-
-            x++;
-            if(x == w){
-                x = 0;
-                y++;
-                dst += diff;
-            }
-=======
-        if (x + count > w && x + count + 1 > (h - y) * w) {
             av_log(avctx, AV_LOG_ERROR,
                    "Packet went out of bounds: position (%i,%i) size %i\n",
                    x, y, count);
@@ -126,7 +88,6 @@
                     dst += diff;
                 }
             } while (count > 0);
->>>>>>> 904100e5
         }
     }
     return 0;
@@ -147,35 +108,8 @@
     bytestream2_init(&s->gb, avpkt->data, avpkt->size);
 
     /* parse image header */
-<<<<<<< HEAD
-    CHECK_BUFFER_SIZE(buf, buf_end, 18, "header");
-    idlen = *buf++;
-    pal = *buf++;
-    compr = *buf++;
-    first_clr = bytestream_get_le16(&buf);
-    colors = bytestream_get_le16(&buf);
-    csize = *buf++;
-    if (!pal && (first_clr || colors || csize)) {
-        av_log(avctx, AV_LOG_WARNING, "File without colormap has colormap information set.\n");
-        // specification says we should ignore those value in this case
-        first_clr = colors = csize = 0;
-    }
-    buf += 2; /* x */
-    y = bytestream_get_le16(&buf);
-    w = bytestream_get_le16(&buf);
-    h = bytestream_get_le16(&buf);
-    bpp = *buf++;
-    flags = *buf++;
-    //skip identifier if any
-    CHECK_BUFFER_SIZE(buf, buf_end, idlen, "identifiers");
-    buf += idlen;
-    s->bpp = bpp;
-    s->width = w;
-    s->height = h;
-    switch(s->bpp){
-=======
     idlen     = bytestream2_get_byte(&s->gb);
-    bytestream2_skip(&s->gb, 1); /* pal */
+    pal       = bytestream2_get_byte(&s->gb);
     compr     = bytestream2_get_byte(&s->gb);
     first_clr = bytestream2_get_le16(&s->gb);
     colors    = bytestream2_get_le16(&s->gb);
@@ -184,21 +118,29 @@
     w         = bytestream2_get_le16(&s->gb);
     h         = bytestream2_get_le16(&s->gb);
     bpp       = bytestream2_get_byte(&s->gb);
+
+    if (bytestream2_get_bytes_left(&s->gb) <= idlen) {
+        av_log(avctx, AV_LOG_ERROR,
+                "Not enough data to read header\n");
+        return AVERROR_INVALIDDATA;
+    }
+
     flags     = bytestream2_get_byte(&s->gb);
+
+    if (!pal && (first_clr || colors || csize)) {
+        av_log(avctx, AV_LOG_WARNING, "File without colormap has colormap information set.\n");
+        // specification says we should ignore those value in this case
+        first_clr = colors = csize = 0;
+    }
+
     // skip identifier if any
     bytestream2_skip(&s->gb, idlen);
 
     switch(bpp){
->>>>>>> 904100e5
     case 8:
         avctx->pix_fmt = ((compr & (~TGA_RLE)) == TGA_BW) ? PIX_FMT_GRAY8 : PIX_FMT_PAL8;
         break;
     case 15:
-<<<<<<< HEAD
-=======
-        avctx->pix_fmt = PIX_FMT_RGB555LE;
-        break;
->>>>>>> 904100e5
     case 16:
         avctx->pix_fmt = PIX_FMT_RGB555LE;
         break;
@@ -262,11 +204,7 @@
             case 3:
                 /* RGB24 */
                 for (t = 0; t < colors; t++)
-<<<<<<< HEAD
-                    *pal++ = (0xffU<<24) | bytestream_get_le24(&buf);
-=======
-                    *pal++ = bytestream2_get_le24u(&s->gb);
->>>>>>> 904100e5
+                    *pal++ = (0xffU<<24) | bytestream2_get_le24u(&s->gb);
                 break;
             case 2:
                 /* RGB555 */
@@ -290,16 +228,6 @@
         if(compr & TGA_RLE){
             int res = targa_decode_rle(avctx, s, dst, w, h, stride, bpp);
             if (res < 0)
-<<<<<<< HEAD
-                return -1;
-            buf += res;
-        }else{
-            size_t img_size = s->width * ((s->bpp + 1) >> 3);
-            CHECK_BUFFER_SIZE(buf, buf_end, img_size * s->height , "image data");
-            for(y = 0; y < s->height; y++){
-                    memcpy(dst, buf, img_size);
-
-=======
                 return res;
         } else {
             size_t img_size = w * ((bpp + 1) >> 3);
@@ -310,30 +238,29 @@
             }
             for (y = 0; y < h; y++) {
                 bytestream2_get_bufferu(&s->gb, dst, img_size);
->>>>>>> 904100e5
                 dst += stride;
             }
         }
     }
     if(flags & 0x10){ // right-to-left, needs horizontal flip
         int x;
-        for(y = 0; y < s->height; y++){
+        for(y = 0; y < h; y++){
             void *line = &p->data[0][y * p->linesize[0]];
-            for(x = 0; x < s->width >> 1; x++){
-                switch(s->bpp){
+            for(x = 0; x < w >> 1; x++){
+                switch(bpp){
                 case 32:
-                    FFSWAP(uint32_t, ((uint32_t *)line)[x], ((uint32_t *)line)[s->width - x - 1]);
+                    FFSWAP(uint32_t, ((uint32_t *)line)[x], ((uint32_t *)line)[w - x - 1]);
                     break;
                 case 24:
-                    FFSWAP(uint8_t, ((uint8_t *)line)[3 * x    ], ((uint8_t *)line)[3 * s->width - 3 * x - 3]);
-                    FFSWAP(uint8_t, ((uint8_t *)line)[3 * x + 1], ((uint8_t *)line)[3 * s->width - 3 * x - 2]);
-                    FFSWAP(uint8_t, ((uint8_t *)line)[3 * x + 2], ((uint8_t *)line)[3 * s->width - 3 * x - 1]);
+                    FFSWAP(uint8_t, ((uint8_t *)line)[3 * x    ], ((uint8_t *)line)[3 * w - 3 * x - 3]);
+                    FFSWAP(uint8_t, ((uint8_t *)line)[3 * x + 1], ((uint8_t *)line)[3 * w - 3 * x - 2]);
+                    FFSWAP(uint8_t, ((uint8_t *)line)[3 * x + 2], ((uint8_t *)line)[3 * w - 3 * x - 1]);
                     break;
                 case 16:
-                    FFSWAP(uint16_t, ((uint16_t *)line)[x], ((uint16_t *)line)[s->width - x - 1]);
+                    FFSWAP(uint16_t, ((uint16_t *)line)[x], ((uint16_t *)line)[w - x - 1]);
                     break;
                 case 8:
-                    FFSWAP(uint8_t, ((uint8_t *)line)[x], ((uint8_t *)line)[s->width - x - 1]);
+                    FFSWAP(uint8_t, ((uint8_t *)line)[x], ((uint8_t *)line)[w - x - 1]);
                 }
             }
         }
