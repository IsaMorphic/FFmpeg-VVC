--- conflicted
+++ resolved
@@ -100,12 +100,8 @@
         if (i) {
             left = 0;
             left_top = dst[-stride];
-<<<<<<< HEAD
-            ctx->dsp.add_hfyu_median_prediction(dst, dst-stride, val, width, &left, &left_top);
-=======
             ctx->hdsp.add_hfyu_median_pred(dst, dst - stride, val,
                                            width, &left, &left_top);
->>>>>>> 0d439fbe
         } else {
             dst[0] = val[0];
             for (j = 1; j < width; j++)
