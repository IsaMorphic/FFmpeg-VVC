/*
 * VC3/DNxHD decoder.
 * Copyright (c) 2007 SmartJog S.A., Baptiste Coudurier <baptiste dot coudurier at smartjog dot com>
 * Copyright (c) 2011 MirriAd Ltd
 *
 * 10 bit support added by MirriAd Ltd, Joseph Artsimovich <joseph@mirriad.com>
 *
 * This file is part of FFmpeg.
 *
 * FFmpeg is free software; you can redistribute it and/or
 * modify it under the terms of the GNU Lesser General Public
 * License as published by the Free Software Foundation; either
 * version 2.1 of the License, or (at your option) any later version.
 *
 * FFmpeg is distributed in the hope that it will be useful,
 * but WITHOUT ANY WARRANTY; without even the implied warranty of
 * MERCHANTABILITY or FITNESS FOR A PARTICULAR PURPOSE.  See the GNU
 * Lesser General Public License for more details.
 *
 * You should have received a copy of the GNU Lesser General Public
 * License along with FFmpeg; if not, write to the Free Software
 * Foundation, Inc., 51 Franklin Street, Fifth Floor, Boston, MA 02110-1301 USA
 */

#include "libavutil/imgutils.h"
#include "libavutil/timer.h"
#include "avcodec.h"
#include "blockdsp.h"
#include "get_bits.h"
#include "dnxhddata.h"
#include "idctdsp.h"
#include "internal.h"
#include "thread.h"

typedef struct DNXHDContext {
    AVCodecContext *avctx;
    GetBitContext gb;
    BlockDSPContext bdsp;
    int64_t cid;                        ///< compression id
    unsigned int width, height;
    enum AVPixelFormat pix_fmt;
    unsigned int mb_width, mb_height;
    uint32_t mb_scan_index[68];         /* max for 1080p */
    int cur_field;                      ///< current interlaced field
    VLC ac_vlc, dc_vlc, run_vlc;
    int last_dc[3];
    IDCTDSPContext idsp;
    DECLARE_ALIGNED(16, int16_t, blocks)[12][64];
    ScanTable scantable;
    const CIDEntry *cid_table;
    int bit_depth; // 8, 10 or 0 if not initialized at all.
    int is_444;
    void (*decode_dct_block)(struct DNXHDContext *ctx, int16_t *block,
                             int n, int qscale);
    int last_qscale;
    int luma_scale[64];
    int chroma_scale[64];
} DNXHDContext;

#define DNXHD_VLC_BITS 9
#define DNXHD_DC_VLC_BITS 7

static void dnxhd_decode_dct_block_8(DNXHDContext *ctx, int16_t *block,
                                     int n, int qscale);
static void dnxhd_decode_dct_block_10(DNXHDContext *ctx, int16_t *block,
                                      int n, int qscale);
static void dnxhd_decode_dct_block_10_444(DNXHDContext *ctx, int16_t *block,
                                          int n, int qscale);

static av_cold int dnxhd_decode_init(AVCodecContext *avctx)
{
    DNXHDContext *ctx = avctx->priv_data;

    ctx->avctx = avctx;
    ctx->cid = -1;
    return 0;
}

static int dnxhd_init_vlc(DNXHDContext *ctx, uint32_t cid)
{
    if (cid != ctx->cid) {
        int index;

        if ((index = ff_dnxhd_get_cid_table(cid)) < 0) {
            av_log(ctx->avctx, AV_LOG_ERROR, "unsupported cid %d\n", cid);
            return AVERROR(ENOSYS);
        }
        if (ff_dnxhd_cid_table[index].bit_depth != ctx->bit_depth) {
            av_log(ctx->avctx, AV_LOG_ERROR, "bit depth mismatches %d %d\n", ff_dnxhd_cid_table[index].bit_depth, ctx->bit_depth);
            return AVERROR_INVALIDDATA;
        }
        ctx->cid_table = &ff_dnxhd_cid_table[index];

        ff_free_vlc(&ctx->ac_vlc);
        ff_free_vlc(&ctx->dc_vlc);
        ff_free_vlc(&ctx->run_vlc);

        init_vlc(&ctx->ac_vlc, DNXHD_VLC_BITS, 257,
                 ctx->cid_table->ac_bits, 1, 1,
                 ctx->cid_table->ac_codes, 2, 2, 0);
        init_vlc(&ctx->dc_vlc, DNXHD_DC_VLC_BITS, ctx->bit_depth + 4,
                 ctx->cid_table->dc_bits, 1, 1,
                 ctx->cid_table->dc_codes, 1, 1, 0);
        init_vlc(&ctx->run_vlc, DNXHD_VLC_BITS, 62,
                 ctx->cid_table->run_bits, 1, 1,
                 ctx->cid_table->run_codes, 2, 2, 0);

        ff_init_scantable(ctx->idsp.idct_permutation, &ctx->scantable,
                          ff_zigzag_direct);
        ctx->cid = cid;
    }
    return 0;
}

static int dnxhd_decode_header(DNXHDContext *ctx, AVFrame *frame,
                               const uint8_t *buf, int buf_size,
                               int first_field)
{
    static const uint8_t header_prefix[]    = { 0x00, 0x00, 0x02, 0x80, 0x01 };
    static const uint8_t header_prefix444[] = { 0x00, 0x00, 0x02, 0x80, 0x02 };
    int i, cid, ret;

    if (buf_size < 0x280) {
        av_log(ctx->avctx, AV_LOG_ERROR, "buffer too small (%d < 640).\n",
               buf_size);
        return AVERROR_INVALIDDATA;
    }

    if (memcmp(buf, header_prefix, 5) && memcmp(buf, header_prefix444, 5)) {
        av_log(ctx->avctx, AV_LOG_ERROR, "error in header\n");
        return AVERROR_INVALIDDATA;
    }
    if (buf[5] & 2) { /* interlaced */
        ctx->cur_field = buf[5] & 1;
        frame->interlaced_frame = 1;
        frame->top_field_first  = first_field ^ ctx->cur_field;
        av_log(ctx->avctx, AV_LOG_DEBUG,
               "interlaced %d, cur field %d\n", buf[5] & 3, ctx->cur_field);
    }

    ctx->height = AV_RB16(buf + 0x18);
    ctx->width  = AV_RB16(buf + 0x1a);

    av_dlog(ctx->avctx, "width %d, height %d\n", ctx->width, ctx->height);

    ctx->is_444 = 0;
    if (buf[0x4] == 0x2) {
        ctx->pix_fmt = AV_PIX_FMT_YUV444P10;
        ctx->avctx->bits_per_raw_sample = 10;
        if (ctx->bit_depth != 10) {
            ff_blockdsp_init(&ctx->bdsp, ctx->avctx);
            ff_idctdsp_init(&ctx->idsp, ctx->avctx);
            ctx->bit_depth = 10;
            ctx->decode_dct_block = dnxhd_decode_dct_block_10_444;
        }
        ctx->is_444 = 1;
    } else if (buf[0x21] & 0x40) {
        ctx->pix_fmt = AV_PIX_FMT_YUV422P10;
        ctx->avctx->bits_per_raw_sample = 10;
        if (ctx->bit_depth != 10) {
            ff_blockdsp_init(&ctx->bdsp, ctx->avctx);
            ff_idctdsp_init(&ctx->idsp, ctx->avctx);
            ctx->bit_depth = 10;
            ctx->decode_dct_block = dnxhd_decode_dct_block_10;
        }
    } else {
        ctx->pix_fmt = AV_PIX_FMT_YUV422P;
        ctx->avctx->bits_per_raw_sample = 8;
        if (ctx->bit_depth != 8) {
            ff_blockdsp_init(&ctx->bdsp, ctx->avctx);
            ff_idctdsp_init(&ctx->idsp, ctx->avctx);
            ctx->bit_depth = 8;
            ctx->decode_dct_block = dnxhd_decode_dct_block_8;
        }
    }

    cid = AV_RB32(buf + 0x28);
    av_dlog(ctx->avctx, "compression id %d\n", cid);

    if ((ret = dnxhd_init_vlc(ctx, cid)) < 0)
        return ret;

    if (buf_size < ctx->cid_table->coding_unit_size) {
        av_log(ctx->avctx, AV_LOG_ERROR, "incorrect frame size (%d < %d).\n",
               buf_size, ctx->cid_table->coding_unit_size);
        return AVERROR_INVALIDDATA;
    }

    ctx->mb_width  = ctx->width >> 4;
    ctx->mb_height = buf[0x16d];

    av_dlog(ctx->avctx,
            "mb width %d, mb height %d\n", ctx->mb_width, ctx->mb_height);

    if ((ctx->height + 15) >> 4 == ctx->mb_height && frame->interlaced_frame)
        ctx->height <<= 1;

    if (ctx->mb_height > 68 ||
        (ctx->mb_height << frame->interlaced_frame) > (ctx->height + 15) >> 4) {
        av_log(ctx->avctx, AV_LOG_ERROR,
               "mb height too big: %d\n", ctx->mb_height);
        return AVERROR_INVALIDDATA;
    }

    for (i = 0; i < ctx->mb_height; i++) {
        ctx->mb_scan_index[i] = AV_RB32(buf + 0x170 + (i << 2));
        av_dlog(ctx->avctx, "mb scan index %d\n", ctx->mb_scan_index[i]);
<<<<<<< HEAD
        if (buf_size < ctx->mb_scan_index[i] + 0x280LL) {
            av_log(ctx->avctx, AV_LOG_ERROR, "invalid mb scan index\n");
=======
        if (buf_size < ctx->mb_scan_index[i] + 0x280) {
            av_log(ctx->avctx, AV_LOG_ERROR,
                   "invalid mb scan index (%d < %d).\n",
                   buf_size, ctx->mb_scan_index[i] + 0x280);
>>>>>>> 41e03e28
            return AVERROR_INVALIDDATA;
        }
    }

    return 0;
}

static av_always_inline void dnxhd_decode_dct_block(DNXHDContext *ctx,
                                                    int16_t *block, int n,
                                                    int qscale,
                                                    int index_bits,
                                                    int level_bias,
                                                    int level_shift)
{
    int i, j, index1, index2, len, flags;
    int level, component, sign;
    const int *scale;
    const uint8_t *weight_matrix;
    const uint8_t *ac_level = ctx->cid_table->ac_level;
    const uint8_t *ac_flags = ctx->cid_table->ac_flags;
    const int eob_index     = ctx->cid_table->eob_index;
    OPEN_READER(bs, &ctx->gb);

    if (!ctx->is_444) {
        if (n & 2) {
            component     = 1 + (n & 1);
            scale = ctx->chroma_scale;
            weight_matrix = ctx->cid_table->chroma_weight;
        } else {
            component     = 0;
            scale = ctx->luma_scale;
            weight_matrix = ctx->cid_table->luma_weight;
        }
    } else {
        component = (n >> 1) % 3;
        if (component) {
            scale = ctx->chroma_scale;
            weight_matrix = ctx->cid_table->chroma_weight;
        } else {
            scale = ctx->luma_scale;
            weight_matrix = ctx->cid_table->luma_weight;
        }
    }

    UPDATE_CACHE(bs, &ctx->gb);
    GET_VLC(len, bs, &ctx->gb, ctx->dc_vlc.table, DNXHD_DC_VLC_BITS, 1);
    if (len) {
        level = GET_CACHE(bs, &ctx->gb);
        LAST_SKIP_BITS(bs, &ctx->gb, len);
        sign  = ~level >> 31;
        level = (NEG_USR32(sign ^ level, len) ^ sign) - sign;
        ctx->last_dc[component] += level;
    }
    block[0] = ctx->last_dc[component];

    i = 0;

    UPDATE_CACHE(bs, &ctx->gb);
    GET_VLC(index1, bs, &ctx->gb, ctx->ac_vlc.table,
            DNXHD_VLC_BITS, 2);

    while (index1 != eob_index) {
        level = ac_level[index1];
        flags = ac_flags[index1];

        sign = SHOW_SBITS(bs, &ctx->gb, 1);
        SKIP_BITS(bs, &ctx->gb, 1);

        if (flags & 1) {
            level += SHOW_UBITS(bs, &ctx->gb, index_bits) << 7;
            SKIP_BITS(bs, &ctx->gb, index_bits);
        }

        if (flags & 2) {
            UPDATE_CACHE(bs, &ctx->gb);
            GET_VLC(index2, bs, &ctx->gb, ctx->run_vlc.table,
                    DNXHD_VLC_BITS, 2);
            i += ctx->cid_table->run[index2];
        }

        if (++i > 63) {
            av_log(ctx->avctx, AV_LOG_ERROR, "ac tex damaged %d, %d\n", n, i);
            break;
        }

        j     = ctx->scantable.permutated[i];
        level *= scale[i];
        if (level_bias < 32 || weight_matrix[i] != level_bias)
            level += level_bias;
        level >>= level_shift;

        block[j] = (level ^ sign) - sign;

        UPDATE_CACHE(bs, &ctx->gb);
        GET_VLC(index1, bs, &ctx->gb, ctx->ac_vlc.table,
                DNXHD_VLC_BITS, 2);
    }

    CLOSE_READER(bs, &ctx->gb);
}

static void dnxhd_decode_dct_block_8(DNXHDContext *ctx, int16_t *block,
                                     int n, int qscale)
{
    dnxhd_decode_dct_block(ctx, block, n, qscale, 4, 32, 6);
}

static void dnxhd_decode_dct_block_10(DNXHDContext *ctx, int16_t *block,
                                      int n, int qscale)
{
    dnxhd_decode_dct_block(ctx, block, n, qscale, 6, 8, 4);
}

static void dnxhd_decode_dct_block_10_444(DNXHDContext *ctx, int16_t *block,
                                          int n, int qscale)
{
    dnxhd_decode_dct_block(ctx, block, n, qscale, 6, 32, 6);
}

static int dnxhd_decode_macroblock(DNXHDContext *ctx, AVFrame *frame,
                                   int x, int y)
{
    int shift1 = ctx->bit_depth == 10;
    int dct_linesize_luma   = frame->linesize[0];
    int dct_linesize_chroma = frame->linesize[1];
    uint8_t *dest_y, *dest_u, *dest_v;
    int dct_y_offset, dct_x_offset;
    int qscale, i;

    qscale = get_bits(&ctx->gb, 11);
    skip_bits1(&ctx->gb);

    if (qscale != ctx->last_qscale) {
        for (i = 0; i < 64; i++) {
            ctx->luma_scale[i]   = qscale * ctx->cid_table->luma_weight[i];
            ctx->chroma_scale[i] = qscale * ctx->cid_table->chroma_weight[i];
        }
        ctx->last_qscale = qscale;
    }

    for (i = 0; i < 8; i++) {
        ctx->bdsp.clear_block(ctx->blocks[i]);
        ctx->decode_dct_block(ctx, ctx->blocks[i], i, qscale);
    }
    if (ctx->is_444) {
        for (; i < 12; i++) {
            ctx->bdsp.clear_block(ctx->blocks[i]);
            ctx->decode_dct_block(ctx, ctx->blocks[i], i, qscale);
        }
    }

    if (frame->interlaced_frame) {
        dct_linesize_luma   <<= 1;
        dct_linesize_chroma <<= 1;
    }

    dest_y = frame->data[0] + ((y * dct_linesize_luma)   << 4) + (x << (4 + shift1));
    dest_u = frame->data[1] + ((y * dct_linesize_chroma) << 4) + (x << (3 + shift1 + ctx->is_444));
    dest_v = frame->data[2] + ((y * dct_linesize_chroma) << 4) + (x << (3 + shift1 + ctx->is_444));

    if (ctx->cur_field) {
        dest_y += frame->linesize[0];
        dest_u += frame->linesize[1];
        dest_v += frame->linesize[2];
    }

    dct_y_offset = dct_linesize_luma << 3;
    dct_x_offset = 8 << shift1;
    if (!ctx->is_444) {
        ctx->idsp.idct_put(dest_y,                               dct_linesize_luma, ctx->blocks[0]);
        ctx->idsp.idct_put(dest_y + dct_x_offset,                dct_linesize_luma, ctx->blocks[1]);
        ctx->idsp.idct_put(dest_y + dct_y_offset,                dct_linesize_luma, ctx->blocks[4]);
        ctx->idsp.idct_put(dest_y + dct_y_offset + dct_x_offset, dct_linesize_luma, ctx->blocks[5]);

        if (!(ctx->avctx->flags & CODEC_FLAG_GRAY)) {
            dct_y_offset = dct_linesize_chroma << 3;
            ctx->idsp.idct_put(dest_u,                dct_linesize_chroma, ctx->blocks[2]);
            ctx->idsp.idct_put(dest_v,                dct_linesize_chroma, ctx->blocks[3]);
            ctx->idsp.idct_put(dest_u + dct_y_offset, dct_linesize_chroma, ctx->blocks[6]);
            ctx->idsp.idct_put(dest_v + dct_y_offset, dct_linesize_chroma, ctx->blocks[7]);
        }
    } else {
        ctx->idsp.idct_put(dest_y,                               dct_linesize_luma, ctx->blocks[0]);
        ctx->idsp.idct_put(dest_y + dct_x_offset,                dct_linesize_luma, ctx->blocks[1]);
        ctx->idsp.idct_put(dest_y + dct_y_offset,                dct_linesize_luma, ctx->blocks[6]);
        ctx->idsp.idct_put(dest_y + dct_y_offset + dct_x_offset, dct_linesize_luma, ctx->blocks[7]);

        if (!(ctx->avctx->flags & CODEC_FLAG_GRAY)) {
            dct_y_offset = dct_linesize_chroma << 3;
            ctx->idsp.idct_put(dest_u,                               dct_linesize_chroma, ctx->blocks[2]);
            ctx->idsp.idct_put(dest_u + dct_x_offset,                dct_linesize_chroma, ctx->blocks[3]);
            ctx->idsp.idct_put(dest_u + dct_y_offset,                dct_linesize_chroma, ctx->blocks[8]);
            ctx->idsp.idct_put(dest_u + dct_y_offset + dct_x_offset, dct_linesize_chroma, ctx->blocks[9]);
            ctx->idsp.idct_put(dest_v,                               dct_linesize_chroma, ctx->blocks[4]);
            ctx->idsp.idct_put(dest_v + dct_x_offset,                dct_linesize_chroma, ctx->blocks[5]);
            ctx->idsp.idct_put(dest_v + dct_y_offset,                dct_linesize_chroma, ctx->blocks[10]);
            ctx->idsp.idct_put(dest_v + dct_y_offset + dct_x_offset, dct_linesize_chroma, ctx->blocks[11]);
        }
    }

    return 0;
}

static int dnxhd_decode_macroblocks(DNXHDContext *ctx, AVFrame *frame,
                                    const uint8_t *buf, int buf_size)
{
    int x, y;
    for (y = 0; y < ctx->mb_height; y++) {
        ctx->last_dc[0] =
        ctx->last_dc[1] =
        ctx->last_dc[2] = 1 << (ctx->bit_depth + 2); // for levels +2^(bitdepth-1)
        init_get_bits(&ctx->gb, buf + ctx->mb_scan_index[y], (buf_size - ctx->mb_scan_index[y]) << 3);
        for (x = 0; x < ctx->mb_width; x++) {
            //START_TIMER;
            dnxhd_decode_macroblock(ctx, frame, x, y);
            //STOP_TIMER("decode macroblock");
        }
    }
    return 0;
}

static int dnxhd_decode_frame(AVCodecContext *avctx, void *data,
                              int *got_frame, AVPacket *avpkt)
{
    const uint8_t *buf = avpkt->data;
    int buf_size = avpkt->size;
    DNXHDContext *ctx = avctx->priv_data;
    ThreadFrame frame = { .f = data };
    AVFrame *picture = data;
    int first_field = 1;
    int ret;

    av_dlog(avctx, "frame size %d\n", buf_size);

decode_coding_unit:
    if ((ret = dnxhd_decode_header(ctx, picture, buf, buf_size, first_field)) < 0)
        return ret;

    if ((avctx->width || avctx->height) &&
        (ctx->width != avctx->width || ctx->height != avctx->height)) {
        av_log(avctx, AV_LOG_WARNING, "frame size changed: %dx%d -> %dx%d\n",
               avctx->width, avctx->height, ctx->width, ctx->height);
        first_field = 1;
    }
    if (avctx->pix_fmt != AV_PIX_FMT_NONE && avctx->pix_fmt != ctx->pix_fmt) {
        av_log(avctx, AV_LOG_WARNING, "pix_fmt changed: %s -> %s\n",
               av_get_pix_fmt_name(avctx->pix_fmt), av_get_pix_fmt_name(ctx->pix_fmt));
        first_field = 1;
    }

    avctx->pix_fmt = ctx->pix_fmt;
    ret = ff_set_dimensions(avctx, ctx->width, ctx->height);
    if (ret < 0)
        return ret;

    if (first_field) {
        if ((ret = ff_thread_get_buffer(avctx, &frame, 0)) < 0)
            return ret;
        picture->pict_type = AV_PICTURE_TYPE_I;
        picture->key_frame = 1;
    }

    dnxhd_decode_macroblocks(ctx, picture, buf + 0x280, buf_size - 0x280);

    if (first_field && picture->interlaced_frame) {
        buf      += ctx->cid_table->coding_unit_size;
        buf_size -= ctx->cid_table->coding_unit_size;
        first_field = 0;
        goto decode_coding_unit;
    }

    *got_frame = 1;
    return avpkt->size;
}

static av_cold int dnxhd_decode_close(AVCodecContext *avctx)
{
    DNXHDContext *ctx = avctx->priv_data;

    ff_free_vlc(&ctx->ac_vlc);
    ff_free_vlc(&ctx->dc_vlc);
    ff_free_vlc(&ctx->run_vlc);
    return 0;
}

AVCodec ff_dnxhd_decoder = {
    .name           = "dnxhd",
    .long_name      = NULL_IF_CONFIG_SMALL("VC3/DNxHD"),
    .type           = AVMEDIA_TYPE_VIDEO,
    .id             = AV_CODEC_ID_DNXHD,
    .priv_data_size = sizeof(DNXHDContext),
    .init           = dnxhd_decode_init,
    .close          = dnxhd_decode_close,
    .decode         = dnxhd_decode_frame,
    .capabilities   = CODEC_CAP_DR1 | CODEC_CAP_FRAME_THREADS,
};<|MERGE_RESOLUTION|>--- conflicted
+++ resolved
@@ -205,15 +205,10 @@
     for (i = 0; i < ctx->mb_height; i++) {
         ctx->mb_scan_index[i] = AV_RB32(buf + 0x170 + (i << 2));
         av_dlog(ctx->avctx, "mb scan index %d\n", ctx->mb_scan_index[i]);
-<<<<<<< HEAD
         if (buf_size < ctx->mb_scan_index[i] + 0x280LL) {
-            av_log(ctx->avctx, AV_LOG_ERROR, "invalid mb scan index\n");
-=======
-        if (buf_size < ctx->mb_scan_index[i] + 0x280) {
             av_log(ctx->avctx, AV_LOG_ERROR,
                    "invalid mb scan index (%d < %d).\n",
                    buf_size, ctx->mb_scan_index[i] + 0x280);
->>>>>>> 41e03e28
             return AVERROR_INVALIDDATA;
         }
     }
