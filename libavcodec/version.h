--- conflicted
+++ resolved
@@ -29,13 +29,8 @@
 #include "libavutil/version.h"
 
 #define LIBAVCODEC_VERSION_MAJOR 56
-<<<<<<< HEAD
-#define LIBAVCODEC_VERSION_MINOR  6
+#define LIBAVCODEC_VERSION_MINOR  7
 #define LIBAVCODEC_VERSION_MICRO 100
-=======
-#define LIBAVCODEC_VERSION_MINOR  5
-#define LIBAVCODEC_VERSION_MICRO  0
->>>>>>> 7ea1b347
 
 #define LIBAVCODEC_VERSION_INT  AV_VERSION_INT(LIBAVCODEC_VERSION_MAJOR, \
                                                LIBAVCODEC_VERSION_MINOR, \
