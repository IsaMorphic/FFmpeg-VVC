;******************************************************************************
;* AAC Spectral Band Replication decoding functions
;* Copyright (C) 2012 Christophe Gisquet <christophe.gisquet@gmail.com>
;*
;* This file is part of Libav.
;*
;* Libav is free software; you can redistribute it and/or
;* modify it under the terms of the GNU Lesser General Public
;* License as published by the Free Software Foundation; either
;* version 2.1 of the License, or (at your option) any later version.
;*
;* Libav is distributed in the hope that it will be useful,
;* but WITHOUT ANY WARRANTY; without even the implied warranty of
;* MERCHANTABILITY or FITNESS FOR A PARTICULAR PURPOSE.  See the GNU
;* Lesser General Public License for more details.
;*
;* You should have received a copy of the GNU Lesser General Public
;* License along with Libav; if not, write to the Free Software
;* Foundation, Inc., 51 Franklin Street, Fifth Floor, Boston, MA 02110-1301 USA
;******************************************************************************

%include "libavutil/x86/x86util.asm"

SECTION_RODATA
; mask equivalent for multiply by -1.0 1.0
ps_mask         times 2 dd 1<<31, 0
ps_mask2        times 2 dd 0, 1<<31
ps_neg          times 4 dd 1<<31
ps_noise0       times 2 dd  1.0,  0.0,
ps_noise2       times 2 dd -1.0,  0.0
ps_noise13      dd  0.0,  1.0, 0.0, -1.0
                dd  0.0, -1.0, 0.0,  1.0
                dd  0.0,  1.0, 0.0, -1.0
cextern         sbr_noise_table

SECTION_TEXT

INIT_XMM sse
cglobal sbr_sum_square, 2, 3, 6
    mov         r2, r1
    xorps       m0, m0
    xorps       m1, m1
    sar         r2, 3
    jz          .prepare
.loop:
    movu        m2, [r0 +  0]
    movu        m3, [r0 + 16]
    movu        m4, [r0 + 32]
    movu        m5, [r0 + 48]
    mulps       m2, m2
    mulps       m3, m3
    mulps       m4, m4
    mulps       m5, m5
    addps       m0, m2
    addps       m1, m3
    addps       m0, m4
    addps       m1, m5
    add         r0, 64
    dec         r2
    jnz         .loop
.prepare:
    and         r1, 7
    sar         r1, 1
    jz          .end
; len is a multiple of 2, thus there are at least 4 elements to process
.endloop:
    movu        m2, [r0]
    add         r0, 16
    mulps       m2, m2
    dec         r1
    addps       m0, m2
    jnz         .endloop
.end:
    addps       m0, m1
    movhlps     m2, m0
    addps       m0, m2
    movss       m1, m0
    shufps      m0, m0, 1
    addss       m0, m1
%if ARCH_X86_64 == 0
    movss       r0m,  m0
    fld         dword r0m
%endif
    RET

%define STEP  40*4*2
cglobal sbr_hf_g_filt, 5, 6, 5
    lea         r1, [r1 + 8*r4] ; offset by ixh elements into X_high
    mov         r5, r3
    and         r3, 0xFC
    lea         r2, [r2 + r3*4]
    lea         r0, [r0 + r3*8]
    neg         r3
    jz          .loop1
.loop4:
    movlps      m0, [r2 + 4*r3 + 0]
    movlps      m1, [r2 + 4*r3 + 8]
    movlps      m2, [r1 + 0*STEP]
    movlps      m3, [r1 + 2*STEP]
    movhps      m2, [r1 + 1*STEP]
    movhps      m3, [r1 + 3*STEP]
    unpcklps    m0, m0
    unpcklps    m1, m1
    mulps       m0, m2
    mulps       m1, m3
    movu        [r0 + 8*r3 +  0], m0
    movu        [r0 + 8*r3 + 16], m1
    add         r1, 4*STEP
    add         r3, 4
    jnz         .loop4
    and         r5, 3 ; number of single element loops
    jz          .end
.loop1: ; element 0 and 1 can be computed at the same time
    movss       m0, [r2]
    movlps      m2, [r1]
    unpcklps    m0, m0
    mulps       m2, m0
    movlps    [r0], m2
    add         r0, 8
    add         r2, 4
    add         r1, STEP
    dec         r5
    jnz         .loop1
.end:
    RET

; static void sbr_hf_gen_c(float (*X_high)[2], const float (*X_low)[2],
;                          const float alpha0[2], const float alpha1[2],
;                          float bw, int start, int end)
;
cglobal sbr_hf_gen, 4,4,8, X_high, X_low, alpha0, alpha1, BW, S, E
    ; load alpha factors
%define bw m0
%if ARCH_X86_64 == 0 || WIN64
    movss      bw, BWm
%endif
    movlps     m2, [alpha1q]
    movlps     m1, [alpha0q]
    shufps     bw, bw, 0
    mulps      m2, bw             ; (a1[0] a1[1])*bw
    mulps      m1, bw             ; (a0[0] a0[1])*bw    = (a2 a3)
    mulps      m2, bw             ; (a1[0] a1[1])*bw*bw = (a0 a1)
    mova       m3, m1
    mova       m4, m2

    ; Set pointers
%if ARCH_X86_64 == 0 || WIN64
    ; start and end 6th and 7th args on stack
    mov        r2d, Sm
    mov        r3d, Em
%define  start r2q
%define  end   r3q
%else
; BW does not actually occupy a register, so shift by 1
%define  start BWq
%define  end   Sq
%endif
    sub      start, end          ; neg num of loops
    lea    X_highq, [X_highq + end*2*4]
    lea     X_lowq, [X_lowq  + end*2*4 - 2*2*4]
    shl      start, 3            ; offset from num loops

    mova        m0, [X_lowq + start]
    shufps      m3, m3, q1111
    shufps      m4, m4, q1111
    xorps       m3, [ps_mask]
    shufps      m1, m1, q0000
    shufps      m2, m2, q0000
    xorps       m4, [ps_mask]
.loop2:
    movu        m7, [X_lowq + start + 8]        ; BbCc
    mova        m6, m0
    mova        m5, m7
    shufps      m0, m0, q2301                   ; aAbB
    shufps      m7, m7, q2301                   ; bBcC
    mulps       m0, m4
    mulps       m7, m3
    mulps       m6, m2
    mulps       m5, m1
    addps       m7, m0
    mova        m0, [X_lowq + start +16]        ; CcDd
    addps       m7, m0
    addps       m6, m5
    addps       m7, m6
    mova  [X_highq + start], m7
    add     start, 16
    jnz         .loop2
    RET

cglobal sbr_sum64x5, 1,2,4,z
    lea    r1q, [zq+ 256]
.loop:
    mova    m0, [zq+   0]
    mova    m2, [zq+  16]
    mova    m1, [zq+ 256]
    mova    m3, [zq+ 272]
    addps   m0, [zq+ 512]
    addps   m2, [zq+ 528]
    addps   m1, [zq+ 768]
    addps   m3, [zq+ 784]
    addps   m0, [zq+1024]
    addps   m2, [zq+1040]
    addps   m0, m1
    addps   m2, m3
    mova  [zq], m0
    mova  [zq+16], m2
    add     zq, 32
    cmp     zq, r1q
    jne  .loop
    REP_RET

INIT_XMM sse
cglobal sbr_qmf_post_shuffle, 2,3,4,W,z
    lea              r2q, [zq + (64-4)*4]
    mova              m3, [ps_neg]
.loop:
    mova              m1, [zq]
    xorps             m0, m3, [r2q]
    shufps            m0, m0, m0, q0123
    unpcklps          m2, m0, m1
    unpckhps          m0, m0, m1
    mova       [Wq +  0], m2
    mova       [Wq + 16], m0
    add               Wq, 32
    sub              r2q, 16
    add               zq, 16
    cmp               zq, r2q
    jl             .loop
    REP_RET

INIT_XMM sse
cglobal sbr_neg_odd_64, 1,2,4,z
    lea        r1q, [zq+256]
.loop:
    mova        m0, [zq+ 0]
    mova        m1, [zq+16]
    mova        m2, [zq+32]
    mova        m3, [zq+48]
    xorps       m0, [ps_mask2]
    xorps       m1, [ps_mask2]
    xorps       m2, [ps_mask2]
    xorps       m3, [ps_mask2]
    mova   [zq+ 0], m0
    mova   [zq+16], m1
    mova   [zq+32], m2
    mova   [zq+48], m3
    add         zq, 64
    cmp         zq, r1q
    jne      .loop
    REP_RET

; sbr_qmf_deint_bfly(float *v, const float *src0, const float *src1)
%macro SBR_QMF_DEINT_BFLY  0
cglobal sbr_qmf_deint_bfly, 3,5,8, v,src0,src1,vrev,c
    mov               cq, 64*4-2*mmsize
    lea            vrevq, [vq + 64*4]
.loop:
    mova              m0, [src0q+cq]
    mova              m1, [src1q]
    mova              m4, [src0q+cq+mmsize]
    mova              m5, [src1q+mmsize]
%if cpuflag(sse2)
    pshufd            m2, m0, q0123
    pshufd            m3, m1, q0123
    pshufd            m6, m4, q0123
    pshufd            m7, m5, q0123
%else
    shufps            m2, m0, m0, q0123
    shufps            m3, m1, m1, q0123
    shufps            m6, m4, m4, q0123
    shufps            m7, m5, m5, q0123
%endif
    addps             m5, m2
    subps             m0, m7
    addps             m1, m6
    subps             m4, m3
    mova         [vrevq], m1
    mova  [vrevq+mmsize], m5
    mova         [vq+cq], m0
    mova  [vq+cq+mmsize], m4
    add            src1q, 2*mmsize
    add            vrevq, 2*mmsize
    sub               cq, 2*mmsize
    jge            .loop
    REP_RET
<<<<<<< HEAD
%endmacro

INIT_XMM sse
SBR_QMF_DEINT_BFLY

INIT_XMM sse2
SBR_QMF_DEINT_BFLY

INIT_XMM sse2
cglobal sbr_qmf_pre_shuffle, 1,4,7,z
=======

INIT_XMM sse2
cglobal sbr_qmf_pre_shuffle, 1,4,6,z
>>>>>>> 2c299d41
%define OFFSET  (32*4-2*mmsize)
    mov       r3q, OFFSET
    lea       r1q, [zq + (32+1)*4]
    lea       r2q, [zq + 64*4]
<<<<<<< HEAD
    mova       m6, [ps_neg]
=======
    mova       m5, [ps_neg]
>>>>>>> 2c299d41
.loop:
    movu       m0, [r1q]
    movu       m2, [r1q + mmsize]
    movu       m1, [zq + r3q + 4 + mmsize]
    movu       m3, [zq + r3q + 4]

<<<<<<< HEAD
    pxor       m2, m6
    pxor       m0, m6
    pshufd     m2, m2, q0123
    pshufd     m0, m0, q0123
    SBUTTERFLY dq, 2, 3, 5
=======
    pxor       m2, m5
    pxor       m0, m5
    pshufd     m2, m2, q0123
    pshufd     m0, m0, q0123
    SBUTTERFLY dq, 2, 3, 4
>>>>>>> 2c299d41
    SBUTTERFLY dq, 0, 1, 4
    mova  [r2q + 2*r3q + 0*mmsize], m2
    mova  [r2q + 2*r3q + 1*mmsize], m3
    mova  [r2q + 2*r3q + 2*mmsize], m0
    mova  [r2q + 2*r3q + 3*mmsize], m1
    add       r1q, 2*mmsize
    sub       r3q, 2*mmsize
    jge      .loop
<<<<<<< HEAD
    mova       m2, [zq]
    movq    [r2q], m2
    REP_RET

%ifdef PIC
%define NREGS 1
%if UNIX64
%define NOISE_TABLE r6q ; r5q is m_max
%else
%define NOISE_TABLE r5q
%endif
%else
%define NREGS 0
%define NOISE_TABLE sbr_noise_table
%endif

%macro LOAD_NST  1
%ifdef PIC
    lea  NOISE_TABLE, [%1]
    mova          m0, [kxq + NOISE_TABLE]
%else
    mova          m0, [kxq + %1]
%endif
%endmacro

INIT_XMM sse2
; sbr_hf_apply_noise_0(float (*Y)[2], const float *s_m,
;                      const float *q_filt, int noise,
;                      int kx, int m_max)
cglobal sbr_hf_apply_noise_0, 5,5+NREGS+UNIX64,8, Y,s_m,q_filt,noise,kx,m_max
    mova       m0, [ps_noise0]
    jmp apply_noise_main

; sbr_hf_apply_noise_1(float (*Y)[2], const float *s_m,
;                      const float *q_filt, int noise,
;                      int kx, int m_max)
cglobal sbr_hf_apply_noise_1, 5,5+NREGS+UNIX64,8, Y,s_m,q_filt,noise,kx,m_max
    and       kxq, 1
    shl       kxq, 4
    LOAD_NST  ps_noise13
    jmp apply_noise_main

; sbr_hf_apply_noise_2(float (*Y)[2], const float *s_m,
;                      const float *q_filt, int noise,
;                      int kx, int m_max)
cglobal sbr_hf_apply_noise_2, 5,5+NREGS+UNIX64,8, Y,s_m,q_filt,noise,kx,m_max
    mova       m0, [ps_noise2]
    jmp apply_noise_main

; sbr_hf_apply_noise_3(float (*Y)[2], const float *s_m,
;                      const float *q_filt, int noise,
;                      int kx, int m_max)
cglobal sbr_hf_apply_noise_3, 5,5+NREGS+UNIX64,8, Y,s_m,q_filt,noise,kx,m_max
    and       kxq, 1
    shl       kxq, 4
    LOAD_NST  ps_noise13+16

apply_noise_main:
%if ARCH_X86_64 == 0 || WIN64
    mov       kxd, m_maxm
%define count kxq
%else
%define count m_maxq
%endif
    dec    noiseq
    shl    count, 2
%ifdef PIC
    lea NOISE_TABLE, [sbr_noise_table]
%endif
    lea        Yq, [Yq + 2*count]
    add      s_mq, count
    add   q_filtq, count
    shl    noiseq, 3
    pxor       m5, m5
    neg    count
.loop:
    mova       m1, [q_filtq + count]
    movu       m3, [noiseq + NOISE_TABLE + 1*mmsize]
    movu       m4, [noiseq + NOISE_TABLE + 2*mmsize]
    add    noiseq, 2*mmsize
    and    noiseq, 0x1ff<<3
    punpckhdq  m2, m1, m1
    punpckldq  m1, m1
    mulps      m1, m3 ; m2 = q_filt[m] * ff_sbr_noise_table[noise]
    mulps      m2, m4 ; m2 = q_filt[m] * ff_sbr_noise_table[noise]
    mova       m3, [s_mq + count]
    ; TODO: replace by a vpermd in AVX2
    punpckhdq  m4, m3, m3
    punpckldq  m3, m3
    pcmpeqd    m6, m3, m5 ; m6 == 0
    pcmpeqd    m7, m4, m5 ; m7 == 0
    mulps      m3, m0 ; s_m[m] * phi_sign
    mulps      m4, m0 ; s_m[m] * phi_sign
    pand       m1, m6
    pand       m2, m7
    movu       m6, [Yq + 2*count]
    movu       m7, [Yq + 2*count + mmsize]
    addps      m3, m1
    addps      m4, m2
    addps      m6, m3
    addps      m7, m4
    movu    [Yq + 2*count], m6
    movu    [Yq + 2*count + mmsize], m7
    add    count, mmsize
    jl      .loop
    RET
=======
    movq       m2, [zq]
    movq    [r2q], m2
    REP_RET
>>>>>>> 2c299d41
<|MERGE_RESOLUTION|>--- conflicted
+++ resolved
@@ -283,7 +283,6 @@
     sub               cq, 2*mmsize
     jge            .loop
     REP_RET
-<<<<<<< HEAD
 %endmacro
 
 INIT_XMM sse
@@ -293,40 +292,23 @@
 SBR_QMF_DEINT_BFLY
 
 INIT_XMM sse2
-cglobal sbr_qmf_pre_shuffle, 1,4,7,z
-=======
-
-INIT_XMM sse2
 cglobal sbr_qmf_pre_shuffle, 1,4,6,z
->>>>>>> 2c299d41
 %define OFFSET  (32*4-2*mmsize)
     mov       r3q, OFFSET
     lea       r1q, [zq + (32+1)*4]
     lea       r2q, [zq + 64*4]
-<<<<<<< HEAD
-    mova       m6, [ps_neg]
-=======
     mova       m5, [ps_neg]
->>>>>>> 2c299d41
 .loop:
     movu       m0, [r1q]
     movu       m2, [r1q + mmsize]
     movu       m1, [zq + r3q + 4 + mmsize]
     movu       m3, [zq + r3q + 4]
 
-<<<<<<< HEAD
-    pxor       m2, m6
-    pxor       m0, m6
-    pshufd     m2, m2, q0123
-    pshufd     m0, m0, q0123
-    SBUTTERFLY dq, 2, 3, 5
-=======
     pxor       m2, m5
     pxor       m0, m5
     pshufd     m2, m2, q0123
     pshufd     m0, m0, q0123
     SBUTTERFLY dq, 2, 3, 4
->>>>>>> 2c299d41
     SBUTTERFLY dq, 0, 1, 4
     mova  [r2q + 2*r3q + 0*mmsize], m2
     mova  [r2q + 2*r3q + 1*mmsize], m3
@@ -335,8 +317,7 @@
     add       r1q, 2*mmsize
     sub       r3q, 2*mmsize
     jge      .loop
-<<<<<<< HEAD
-    mova       m2, [zq]
+    movq       m2, [zq]
     movq    [r2q], m2
     REP_RET
 
@@ -441,9 +422,4 @@
     movu    [Yq + 2*count + mmsize], m7
     add    count, mmsize
     jl      .loop
-    RET
-=======
-    movq       m2, [zq]
-    movq    [r2q], m2
-    REP_RET
->>>>>>> 2c299d41
+    RET