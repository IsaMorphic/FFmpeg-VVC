/*
 * MSMPEG4 backend for encoder and decoder
 * Copyright (c) 2001 Fabrice Bellard
 * Copyright (c) 2002-2013 Michael Niedermayer <michaelni@gmx.at>
 *
 * msmpeg4v1 & v2 stuff by Michael Niedermayer <michaelni@gmx.at>
 *
 * This file is part of FFmpeg.
 *
 * FFmpeg is free software; you can redistribute it and/or
 * modify it under the terms of the GNU Lesser General Public
 * License as published by the Free Software Foundation; either
 * version 2.1 of the License, or (at your option) any later version.
 *
 * FFmpeg is distributed in the hope that it will be useful,
 * but WITHOUT ANY WARRANTY; without even the implied warranty of
 * MERCHANTABILITY or FITNESS FOR A PARTICULAR PURPOSE.  See the GNU
 * Lesser General Public License for more details.
 *
 * You should have received a copy of the GNU Lesser General Public
 * License along with FFmpeg; if not, write to the Free Software
 * Foundation, Inc., 51 Franklin Street, Fifth Floor, Boston, MA 02110-1301 USA
 */

#include "avcodec.h"
#include "internal.h"
#include "mpegutils.h"
#include "mpegvideo.h"
#include "msmpeg4.h"
#include "libavutil/imgutils.h"
#include "libavutil/x86/asm.h"
#include "h263.h"
#include "mpeg4video.h"
#include "msmpeg4data.h"
#include "vc1data.h"

#define DC_VLC_BITS 9
#define V2_INTRA_CBPC_VLC_BITS 3
#define V2_MB_TYPE_VLC_BITS 7
#define MV_VLC_BITS 9
#define V2_MV_VLC_BITS 9
#define TEX_VLC_BITS 9

#define DEFAULT_INTER_INDEX 3

static inline int msmpeg4v1_pred_dc(MpegEncContext * s, int n,
                                    int32_t **dc_val_ptr)
{
    int i;

    if (n < 4) {
        i= 0;
    } else {
        i= n-3;
    }

    *dc_val_ptr= &s->last_dc[i];
    return s->last_dc[i];
}

/****************************************/
/* decoding stuff */

VLC ff_mb_non_intra_vlc[4];
static VLC v2_dc_lum_vlc;
static VLC v2_dc_chroma_vlc;
static VLC v2_intra_cbpc_vlc;
static VLC v2_mb_type_vlc;
static VLC v2_mv_vlc;
VLC ff_inter_intra_vlc;

/* This is identical to h263 except that its range is multiplied by 2. */
static int msmpeg4v2_decode_motion(MpegEncContext * s, int pred, int f_code)
{
    int code, val, sign, shift;

    code = get_vlc2(&s->gb, v2_mv_vlc.table, V2_MV_VLC_BITS, 2);
    ff_dlog(s, "MV code %d at %d %d pred: %d\n", code, s->mb_x,s->mb_y, pred);
    if (code < 0)
        return 0xffff;

    if (code == 0)
        return pred;
    sign = get_bits1(&s->gb);
    shift = f_code - 1;
    val = code;
    if (shift) {
        val = (val - 1) << shift;
        val |= get_bits(&s->gb, shift);
        val++;
    }
    if (sign)
        val = -val;

    val += pred;
    if (val <= -64)
        val += 64;
    else if (val >= 64)
        val -= 64;

    return val;
}

static int msmpeg4v12_decode_mb(MpegEncContext *s, int16_t block[6][64])
{
    int cbp, code, i;
    uint32_t * const mb_type_ptr = &s->current_picture.mb_type[s->mb_x + s->mb_y*s->mb_stride];

    if (s->pict_type == AV_PICTURE_TYPE_P) {
        if (s->use_skip_mb_code) {
            if (get_bits1(&s->gb)) {
                /* skip mb */
                s->mb_intra = 0;
                for(i=0;i<6;i++)
                    s->block_last_index[i] = -1;
                s->mv_dir = MV_DIR_FORWARD;
                s->mv_type = MV_TYPE_16X16;
                s->mv[0][0][0] = 0;
                s->mv[0][0][1] = 0;
                s->mb_skipped = 1;
                *mb_type_ptr = MB_TYPE_SKIP | MB_TYPE_L0 | MB_TYPE_16x16;
                return 0;
            }
        }

        if(s->msmpeg4_version==2)
            code = get_vlc2(&s->gb, v2_mb_type_vlc.table, V2_MB_TYPE_VLC_BITS, 1);
        else
            code = get_vlc2(&s->gb, ff_h263_inter_MCBPC_vlc.table, INTER_MCBPC_VLC_BITS, 2);
        if(code<0 || code>7){
            av_log(s->avctx, AV_LOG_ERROR, "cbpc %d invalid at %d %d\n", code, s->mb_x, s->mb_y);
            return -1;
        }

        s->mb_intra = code >>2;

        cbp = code & 0x3;
    } else {
        s->mb_intra = 1;
        if(s->msmpeg4_version==2)
            cbp= get_vlc2(&s->gb, v2_intra_cbpc_vlc.table, V2_INTRA_CBPC_VLC_BITS, 1);
        else
            cbp= get_vlc2(&s->gb, ff_h263_intra_MCBPC_vlc.table, INTRA_MCBPC_VLC_BITS, 1);
        if(cbp<0 || cbp>3){
            av_log(s->avctx, AV_LOG_ERROR, "cbpc %d invalid at %d %d\n", cbp, s->mb_x, s->mb_y);
            return -1;
        }
    }

    if (!s->mb_intra) {
        int mx, my, cbpy;

        cbpy= get_vlc2(&s->gb, ff_h263_cbpy_vlc.table, CBPY_VLC_BITS, 1);
        if(cbpy<0){
            av_log(s->avctx, AV_LOG_ERROR, "cbpy %d invalid at %d %d\n", cbp, s->mb_x, s->mb_y);
            return -1;
        }

        cbp|= cbpy<<2;
        if(s->msmpeg4_version==1 || (cbp&3) != 3) cbp^= 0x3C;

        ff_h263_pred_motion(s, 0, 0, &mx, &my);
        mx= msmpeg4v2_decode_motion(s, mx, 1);
        my= msmpeg4v2_decode_motion(s, my, 1);

        s->mv_dir = MV_DIR_FORWARD;
        s->mv_type = MV_TYPE_16X16;
        s->mv[0][0][0] = mx;
        s->mv[0][0][1] = my;
        *mb_type_ptr = MB_TYPE_L0 | MB_TYPE_16x16;
    } else {
        if(s->msmpeg4_version==2){
            s->ac_pred = get_bits1(&s->gb);
            cbp|= get_vlc2(&s->gb, ff_h263_cbpy_vlc.table, CBPY_VLC_BITS, 1)<<2; //FIXME check errors
        } else{
            s->ac_pred = 0;
            cbp|= get_vlc2(&s->gb, ff_h263_cbpy_vlc.table, CBPY_VLC_BITS, 1)<<2; //FIXME check errors
            if(s->pict_type==AV_PICTURE_TYPE_P) cbp^=0x3C;
        }
        *mb_type_ptr = MB_TYPE_INTRA;
    }

    s->bdsp.clear_blocks(s->block[0]);
    for (i = 0; i < 6; i++) {
        if (ff_msmpeg4_decode_block(s, block[i], i, (cbp >> (5 - i)) & 1, NULL) < 0)
        {
             av_log(s->avctx, AV_LOG_ERROR, "\nerror while decoding block: %d x %d (%d)\n", s->mb_x, s->mb_y, i);
             return -1;
        }
    }
    return 0;
}

static int msmpeg4v34_decode_mb(MpegEncContext *s, int16_t block[6][64])
{
    int cbp, code, i;
    uint8_t *coded_val;
    uint32_t * const mb_type_ptr = &s->current_picture.mb_type[s->mb_x + s->mb_y*s->mb_stride];

    if (s->pict_type == AV_PICTURE_TYPE_P) {
        if (s->use_skip_mb_code) {
            if (get_bits1(&s->gb)) {
                /* skip mb */
                s->mb_intra = 0;
                for(i=0;i<6;i++)
                    s->block_last_index[i] = -1;
                s->mv_dir = MV_DIR_FORWARD;
                s->mv_type = MV_TYPE_16X16;
                s->mv[0][0][0] = 0;
                s->mv[0][0][1] = 0;
                s->mb_skipped = 1;
                *mb_type_ptr = MB_TYPE_SKIP | MB_TYPE_L0 | MB_TYPE_16x16;

                return 0;
            }
        }

        code = get_vlc2(&s->gb, ff_mb_non_intra_vlc[DEFAULT_INTER_INDEX].table, MB_NON_INTRA_VLC_BITS, 3);
        if (code < 0)
            return -1;
        //s->mb_intra = (code & 0x40) ? 0 : 1;
        s->mb_intra = (~code & 0x40) >> 6;

        cbp = code & 0x3f;
    } else {
        s->mb_intra = 1;
        code = get_vlc2(&s->gb, ff_msmp4_mb_i_vlc.table, MB_INTRA_VLC_BITS, 2);
        if (code < 0)
            return -1;
        /* predict coded block pattern */
        cbp = 0;
        for(i=0;i<6;i++) {
            int val = ((code >> (5 - i)) & 1);
            if (i < 4) {
                int pred = ff_msmpeg4_coded_block_pred(s, i, &coded_val);
                val = val ^ pred;
                *coded_val = val;
            }
            cbp |= val << (5 - i);
        }
    }

    if (!s->mb_intra) {
        int mx, my;
        if(s->per_mb_rl_table && cbp){
            s->rl_table_index = decode012(&s->gb);
            s->rl_chroma_table_index = s->rl_table_index;
        }
        ff_h263_pred_motion(s, 0, 0, &mx, &my);
        if (ff_msmpeg4_decode_motion(s, &mx, &my) < 0)
            return -1;
        s->mv_dir = MV_DIR_FORWARD;
        s->mv_type = MV_TYPE_16X16;
        s->mv[0][0][0] = mx;
        s->mv[0][0][1] = my;
        *mb_type_ptr = MB_TYPE_L0 | MB_TYPE_16x16;
    } else {
        ff_dlog(s, "I at %d %d %d %06X\n", s->mb_x, s->mb_y,
                ((cbp & 3) ? 1 : 0) +((cbp & 0x3C)? 2 : 0),
                show_bits(&s->gb, 24));
        s->ac_pred = get_bits1(&s->gb);
        *mb_type_ptr = MB_TYPE_INTRA;
        if(s->inter_intra_pred){
            s->h263_aic_dir= get_vlc2(&s->gb, ff_inter_intra_vlc.table, INTER_INTRA_VLC_BITS, 1);
            ff_dlog(s, "%d%d %d %d/",
                    s->ac_pred, s->h263_aic_dir, s->mb_x, s->mb_y);
        }
        if(s->per_mb_rl_table && cbp){
            s->rl_table_index = decode012(&s->gb);
            s->rl_chroma_table_index = s->rl_table_index;
        }
    }

    s->bdsp.clear_blocks(s->block[0]);
    for (i = 0; i < 6; i++) {
        if (ff_msmpeg4_decode_block(s, block[i], i, (cbp >> (5 - i)) & 1, NULL) < 0)
        {
            av_log(s->avctx, AV_LOG_ERROR, "\nerror while decoding block: %d x %d (%d)\n", s->mb_x, s->mb_y, i);
            return -1;
        }
    }

    return 0;
}

/* init all vlc decoding tables */
av_cold int ff_msmpeg4_decode_init(AVCodecContext *avctx)
{
    MpegEncContext *s = avctx->priv_data;
    static volatile int done = 0;
    int i, ret;
    MVTable *mv;

    if ((ret = av_image_check_size(avctx->width, avctx->height, 0, avctx)) < 0)
        return ret;

    if (ff_h263_decode_init(avctx) < 0)
        return -1;

    ff_msmpeg4_common_init(s);

    if (!done) {
        for(i=0;i<NB_RL_TABLES;i++) {
            ff_init_rl(&ff_rl_table[i], ff_static_rl_table_store[i]);
        }
        INIT_VLC_RL(ff_rl_table[0], 642);
        INIT_VLC_RL(ff_rl_table[1], 1104);
        INIT_VLC_RL(ff_rl_table[2], 554);
        INIT_VLC_RL(ff_rl_table[3], 940);
        INIT_VLC_RL(ff_rl_table[4], 962);
        INIT_VLC_RL(ff_rl_table[5], 554);

        mv = &ff_mv_tables[0];
        INIT_VLC_STATIC(&mv->vlc, MV_VLC_BITS, mv->n + 1,
                    mv->table_mv_bits, 1, 1,
                    mv->table_mv_code, 2, 2, 3714);
        mv = &ff_mv_tables[1];
        INIT_VLC_STATIC(&mv->vlc, MV_VLC_BITS, mv->n + 1,
                    mv->table_mv_bits, 1, 1,
                    mv->table_mv_code, 2, 2, 2694);

        INIT_VLC_STATIC(&ff_msmp4_dc_luma_vlc[0], DC_VLC_BITS, 120,
                 &ff_table0_dc_lum[0][1], 8, 4,
                 &ff_table0_dc_lum[0][0], 8, 4, 1158);
        INIT_VLC_STATIC(&ff_msmp4_dc_chroma_vlc[0], DC_VLC_BITS, 120,
                 &ff_table0_dc_chroma[0][1], 8, 4,
                 &ff_table0_dc_chroma[0][0], 8, 4, 1118);
        INIT_VLC_STATIC(&ff_msmp4_dc_luma_vlc[1], DC_VLC_BITS, 120,
                 &ff_table1_dc_lum[0][1], 8, 4,
                 &ff_table1_dc_lum[0][0], 8, 4, 1476);
        INIT_VLC_STATIC(&ff_msmp4_dc_chroma_vlc[1], DC_VLC_BITS, 120,
                 &ff_table1_dc_chroma[0][1], 8, 4,
                 &ff_table1_dc_chroma[0][0], 8, 4, 1216);

        INIT_VLC_STATIC(&v2_dc_lum_vlc, DC_VLC_BITS, 512,
                 &ff_v2_dc_lum_table[0][1], 8, 4,
                 &ff_v2_dc_lum_table[0][0], 8, 4, 1472);
        INIT_VLC_STATIC(&v2_dc_chroma_vlc, DC_VLC_BITS, 512,
                 &ff_v2_dc_chroma_table[0][1], 8, 4,
                 &ff_v2_dc_chroma_table[0][0], 8, 4, 1506);

        INIT_VLC_STATIC(&v2_intra_cbpc_vlc, V2_INTRA_CBPC_VLC_BITS, 4,
                 &ff_v2_intra_cbpc[0][1], 2, 1,
                 &ff_v2_intra_cbpc[0][0], 2, 1, 8);
        INIT_VLC_STATIC(&v2_mb_type_vlc, V2_MB_TYPE_VLC_BITS, 8,
                 &ff_v2_mb_type[0][1], 2, 1,
                 &ff_v2_mb_type[0][0], 2, 1, 128);
        INIT_VLC_STATIC(&v2_mv_vlc, V2_MV_VLC_BITS, 33,
                 &ff_mvtab[0][1], 2, 1,
                 &ff_mvtab[0][0], 2, 1, 538);

        INIT_VLC_STATIC(&ff_mb_non_intra_vlc[0], MB_NON_INTRA_VLC_BITS, 128,
                     &ff_wmv2_inter_table[0][0][1], 8, 4,
                     &ff_wmv2_inter_table[0][0][0], 8, 4, 1636);
        INIT_VLC_STATIC(&ff_mb_non_intra_vlc[1], MB_NON_INTRA_VLC_BITS, 128,
                     &ff_wmv2_inter_table[1][0][1], 8, 4,
                     &ff_wmv2_inter_table[1][0][0], 8, 4, 2648);
        INIT_VLC_STATIC(&ff_mb_non_intra_vlc[2], MB_NON_INTRA_VLC_BITS, 128,
                     &ff_wmv2_inter_table[2][0][1], 8, 4,
                     &ff_wmv2_inter_table[2][0][0], 8, 4, 1532);
        INIT_VLC_STATIC(&ff_mb_non_intra_vlc[3], MB_NON_INTRA_VLC_BITS, 128,
                     &ff_wmv2_inter_table[3][0][1], 8, 4,
                     &ff_wmv2_inter_table[3][0][0], 8, 4, 2488);

        INIT_VLC_STATIC(&ff_msmp4_mb_i_vlc, MB_INTRA_VLC_BITS, 64,
                 &ff_msmp4_mb_i_table[0][1], 4, 2,
                 &ff_msmp4_mb_i_table[0][0], 4, 2, 536);

        INIT_VLC_STATIC(&ff_inter_intra_vlc, INTER_INTRA_VLC_BITS, 4,
                 &ff_table_inter_intra[0][1], 2, 1,
                 &ff_table_inter_intra[0][0], 2, 1, 8);
        done = 1;
    }

    switch(s->msmpeg4_version){
    case 1:
    case 2:
        s->decode_mb= msmpeg4v12_decode_mb;
        break;
    case 3:
    case 4:
        s->decode_mb= msmpeg4v34_decode_mb;
        break;
    case 5:
        if (CONFIG_WMV2_DECODER)
            s->decode_mb= ff_wmv2_decode_mb;
    case 6:
        //FIXME + TODO VC1 decode mb
        break;
    }

    s->slice_height= s->mb_height; //to avoid 1/0 if the first frame is not a keyframe

    return 0;
}

int ff_msmpeg4_decode_picture_header(MpegEncContext * s)
{
    int code;

    if(s->msmpeg4_version==1){
        int start_code = get_bits_long(&s->gb, 32);
        if(start_code!=0x00000100){
            av_log(s->avctx, AV_LOG_ERROR, "invalid startcode\n");
            return -1;
        }

        skip_bits(&s->gb, 5); // frame number */
    }

    s->pict_type = get_bits(&s->gb, 2) + 1;
    if (s->pict_type != AV_PICTURE_TYPE_I &&
        s->pict_type != AV_PICTURE_TYPE_P){
        av_log(s->avctx, AV_LOG_ERROR, "invalid picture type\n");
        return -1;
    }
#if 0
{
    static int had_i=0;
    if(s->pict_type == AV_PICTURE_TYPE_I) had_i=1;
    if(!had_i) return -1;
}
#endif
    s->chroma_qscale= s->qscale = get_bits(&s->gb, 5);
    if(s->qscale==0){
        av_log(s->avctx, AV_LOG_ERROR, "invalid qscale\n");
        return -1;
    }

    if (s->pict_type == AV_PICTURE_TYPE_I) {
        code = get_bits(&s->gb, 5);
        if(s->msmpeg4_version==1){
            if(code==0 || code>s->mb_height){
                av_log(s->avctx, AV_LOG_ERROR, "invalid slice height %d\n", code);
                return -1;
            }

            s->slice_height = code;
        }else{
            /* 0x17: one slice, 0x18: two slices, ... */
            if (code < 0x17){
                av_log(s->avctx, AV_LOG_ERROR, "error, slice code was %X\n", code);
                return -1;
            }

            s->slice_height = s->mb_height / (code - 0x16);
        }

        switch(s->msmpeg4_version){
        case 1:
        case 2:
            s->rl_chroma_table_index = 2;
            s->rl_table_index = 2;

            s->dc_table_index = 0; //not used
            break;
        case 3:
            s->rl_chroma_table_index = decode012(&s->gb);
            s->rl_table_index = decode012(&s->gb);

            s->dc_table_index = get_bits1(&s->gb);
            break;
        case 4:
            ff_msmpeg4_decode_ext_header(s, (2+5+5+17+7)/8);

            if(s->bit_rate > MBAC_BITRATE) s->per_mb_rl_table= get_bits1(&s->gb);
            else                           s->per_mb_rl_table= 0;

            if(!s->per_mb_rl_table){
                s->rl_chroma_table_index = decode012(&s->gb);
                s->rl_table_index = decode012(&s->gb);
            }

            s->dc_table_index = get_bits1(&s->gb);
            s->inter_intra_pred= 0;
            break;
        }
        s->no_rounding = 1;
        if(s->avctx->debug&FF_DEBUG_PICT_INFO)
            av_log(s->avctx, AV_LOG_DEBUG, "qscale:%d rlc:%d rl:%d dc:%d mbrl:%d slice:%d   \n",
                s->qscale,
                s->rl_chroma_table_index,
                s->rl_table_index,
                s->dc_table_index,
                s->per_mb_rl_table,
                s->slice_height);
    } else {
        switch(s->msmpeg4_version){
        case 1:
        case 2:
            if(s->msmpeg4_version==1)
                s->use_skip_mb_code = 1;
            else
                s->use_skip_mb_code = get_bits1(&s->gb);
            s->rl_table_index = 2;
            s->rl_chroma_table_index = s->rl_table_index;
            s->dc_table_index = 0; //not used
            s->mv_table_index = 0;
            break;
        case 3:
            s->use_skip_mb_code = get_bits1(&s->gb);
            s->rl_table_index = decode012(&s->gb);
            s->rl_chroma_table_index = s->rl_table_index;

            s->dc_table_index = get_bits1(&s->gb);

            s->mv_table_index = get_bits1(&s->gb);
            break;
        case 4:
            s->use_skip_mb_code = get_bits1(&s->gb);

            if(s->bit_rate > MBAC_BITRATE) s->per_mb_rl_table= get_bits1(&s->gb);
            else                           s->per_mb_rl_table= 0;

            if(!s->per_mb_rl_table){
                s->rl_table_index = decode012(&s->gb);
                s->rl_chroma_table_index = s->rl_table_index;
            }

            s->dc_table_index = get_bits1(&s->gb);

            s->mv_table_index = get_bits1(&s->gb);
            s->inter_intra_pred= (s->width*s->height < 320*240 && s->bit_rate<=II_BITRATE);
            break;
        }

        if(s->avctx->debug&FF_DEBUG_PICT_INFO)
            av_log(s->avctx, AV_LOG_DEBUG, "skip:%d rl:%d rlc:%d dc:%d mv:%d mbrl:%d qp:%d   \n",
                s->use_skip_mb_code,
                s->rl_table_index,
                s->rl_chroma_table_index,
                s->dc_table_index,
                s->mv_table_index,
                s->per_mb_rl_table,
                s->qscale);

        if(s->flipflop_rounding){
            s->no_rounding ^= 1;
        }else{
            s->no_rounding = 0;
        }
    }
    ff_dlog(s->avctx, "%d %d %d %d %d\n", s->pict_type, s->bit_rate,
            s->inter_intra_pred, s->width, s->height);

    s->esc3_level_length= 0;
    s->esc3_run_length= 0;

    return 0;
}

int ff_msmpeg4_decode_ext_header(MpegEncContext * s, int buf_size)
{
    int left= buf_size*8 - get_bits_count(&s->gb);
    int length= s->msmpeg4_version>=3 ? 17 : 16;
    /* the alt_bitstream reader could read over the end so we need to check it */
    if(left>=length && left<length+8)
    {
        skip_bits(&s->gb, 5); /* fps */
        s->bit_rate= get_bits(&s->gb, 11)*1024;
        if(s->msmpeg4_version>=3)
            s->flipflop_rounding= get_bits1(&s->gb);
        else
            s->flipflop_rounding= 0;
    }
    else if(left<length+8)
    {
        s->flipflop_rounding= 0;
        if(s->msmpeg4_version != 2)
            av_log(s->avctx, AV_LOG_ERROR, "ext header missing, %d left\n", left);
    }
    else
    {
        av_log(s->avctx, AV_LOG_ERROR, "I frame too long, ignoring ext header\n");
    }

    return 0;
}

static int msmpeg4_decode_dc(MpegEncContext * s, int n, int *dir_ptr)
{
    int level, pred;

    if(s->msmpeg4_version<=2){
        if (n < 4) {
            level = get_vlc2(&s->gb, v2_dc_lum_vlc.table, DC_VLC_BITS, 3);
        } else {
            level = get_vlc2(&s->gb, v2_dc_chroma_vlc.table, DC_VLC_BITS, 3);
        }
        if (level < 0) {
            av_log(s->avctx, AV_LOG_ERROR, "illegal dc vlc\n");
            *dir_ptr = 0;
            return -1;
        }
        level-=256;
    }else{  //FIXME optimize use unified tables & index
        if (n < 4) {
            level = get_vlc2(&s->gb, ff_msmp4_dc_luma_vlc[s->dc_table_index].table, DC_VLC_BITS, 3);
        } else {
            level = get_vlc2(&s->gb, ff_msmp4_dc_chroma_vlc[s->dc_table_index].table, DC_VLC_BITS, 3);
        }
        if (level < 0){
            av_log(s->avctx, AV_LOG_ERROR, "illegal dc vlc\n");
            *dir_ptr = 0;
            return -1;
        }

        if (level == DC_MAX) {
            level = get_bits(&s->gb, 8);
            if (get_bits1(&s->gb))
                level = -level;
        } else if (level != 0) {
            if (get_bits1(&s->gb))
                level = -level;
        }
    }

    if(s->msmpeg4_version==1){
        int32_t *dc_val;
        pred = msmpeg4v1_pred_dc(s, n, &dc_val);
        level += pred;

        /* update predictor */
        *dc_val= level;
    }else{
        int16_t *dc_val;
        pred   = ff_msmpeg4_pred_dc(s, n, &dc_val, dir_ptr);
        level += pred;

        /* update predictor */
        if (n < 4) {
            *dc_val = level * s->y_dc_scale;
        } else {
            *dc_val = level * s->c_dc_scale;
        }
    }

    return level;
}

//#define ERROR_DETAILS
int ff_msmpeg4_decode_block(MpegEncContext * s, int16_t * block,
                              int n, int coded, const uint8_t *scan_table)
{
    int level, i, last, run, run_diff;
    int av_uninit(dc_pred_dir);
    RLTable *rl;
    RL_VLC_ELEM *rl_vlc;
    int qmul, qadd;

    if (s->mb_intra) {
        qmul=1;
        qadd=0;

        /* DC coef */
        level = msmpeg4_decode_dc(s, n, &dc_pred_dir);

        if (level < 0){
            av_log(s->avctx, AV_LOG_ERROR, "dc overflow- block: %d qscale: %d//\n", n, s->qscale);
            if(s->inter_intra_pred) level=0;
        }
        if (n < 4) {
            rl = &ff_rl_table[s->rl_table_index];
            if(level > 256*s->y_dc_scale){
                av_log(s->avctx, AV_LOG_ERROR, "dc overflow+ L qscale: %d//\n", s->qscale);
                if(!s->inter_intra_pred) return -1;
            }
        } else {
            rl = &ff_rl_table[3 + s->rl_chroma_table_index];
            if(level > 256*s->c_dc_scale){
                av_log(s->avctx, AV_LOG_ERROR, "dc overflow+ C qscale: %d//\n", s->qscale);
                if(!s->inter_intra_pred) return -1;
            }
        }
        block[0] = level;

        run_diff = s->msmpeg4_version >= 4;
        i = 0;
        if (!coded) {
            goto not_coded;
        }
        if (s->ac_pred) {
            if (dc_pred_dir == 0)
                scan_table = s->intra_v_scantable.permutated; /* left */
            else
                scan_table = s->intra_h_scantable.permutated; /* top */
        } else {
            scan_table = s->intra_scantable.permutated;
        }
        rl_vlc= rl->rl_vlc[0];
    } else {
        qmul = s->qscale << 1;
        qadd = (s->qscale - 1) | 1;
        i = -1;
        rl = &ff_rl_table[3 + s->rl_table_index];

        if(s->msmpeg4_version==2)
            run_diff = 0;
        else
            run_diff = 1;

        if (!coded) {
            s->block_last_index[n] = i;
            return 0;
        }
        if(!scan_table)
            scan_table = s->inter_scantable.permutated;
        rl_vlc= rl->rl_vlc[s->qscale];
    }
  {
    OPEN_READER(re, &s->gb);
    for(;;) {
        UPDATE_CACHE(re, &s->gb);
        GET_RL_VLC(level, run, re, &s->gb, rl_vlc, TEX_VLC_BITS, 2, 0);
        if (level==0) {
            int cache;
            cache= GET_CACHE(re, &s->gb);
            /* escape */
            if (s->msmpeg4_version==1 || (cache&0x80000000)==0) {
                if (s->msmpeg4_version==1 || (cache&0x40000000)==0) {
                    /* third escape */
                    if(s->msmpeg4_version!=1) LAST_SKIP_BITS(re, &s->gb, 2);
                    UPDATE_CACHE(re, &s->gb);
                    if(s->msmpeg4_version<=3){
                        last=  SHOW_UBITS(re, &s->gb, 1); SKIP_CACHE(re, &s->gb, 1);
                        run=   SHOW_UBITS(re, &s->gb, 6); SKIP_CACHE(re, &s->gb, 6);
                        level= SHOW_SBITS(re, &s->gb, 8);
                        SKIP_COUNTER(re, &s->gb, 1+6+8);
                    }else{
                        int sign;
                        last=  SHOW_UBITS(re, &s->gb, 1); SKIP_BITS(re, &s->gb, 1);
                        if(!s->esc3_level_length){
                            int ll;
                            ff_dlog(s->avctx, "ESC-3 %X at %d %d\n",
                                    show_bits(&s->gb, 24), s->mb_x, s->mb_y);
                            if(s->qscale<8){
                                ll= SHOW_UBITS(re, &s->gb, 3); SKIP_BITS(re, &s->gb, 3);
                                if(ll==0){
                                    ll= 8+SHOW_UBITS(re, &s->gb, 1); SKIP_BITS(re, &s->gb, 1);
                                }
                            }else{
                                ll=2;
                                while(ll<8 && SHOW_UBITS(re, &s->gb, 1)==0){
                                    ll++;
                                    SKIP_BITS(re, &s->gb, 1);
                                }
                                if(ll<8) SKIP_BITS(re, &s->gb, 1);
                            }

                            s->esc3_level_length= ll;
                            s->esc3_run_length= SHOW_UBITS(re, &s->gb, 2) + 3; SKIP_BITS(re, &s->gb, 2);
                            UPDATE_CACHE(re, &s->gb);
                        }
                        run=   SHOW_UBITS(re, &s->gb, s->esc3_run_length);
                        SKIP_BITS(re, &s->gb, s->esc3_run_length);

                        sign=  SHOW_UBITS(re, &s->gb, 1);
                        SKIP_BITS(re, &s->gb, 1);

                        level= SHOW_UBITS(re, &s->gb, s->esc3_level_length);
                        SKIP_BITS(re, &s->gb, s->esc3_level_length);
                        if(sign) level= -level;
                    }

#if 0 // waste of time / this will detect very few errors
                    {
                        const int abs_level= FFABS(level);
                        const int run1= run - rl->max_run[last][abs_level] - run_diff;
                        if(abs_level<=MAX_LEVEL && run<=MAX_RUN){
                            if(abs_level <= rl->max_level[last][run]){
                                av_log(s->avctx, AV_LOG_ERROR, "illegal 3. esc, vlc encoding possible\n");
                                return DECODING_AC_LOST;
                            }
                            if(abs_level <= rl->max_level[last][run]*2){
                                av_log(s->avctx, AV_LOG_ERROR, "illegal 3. esc, esc 1 encoding possible\n");
                                return DECODING_AC_LOST;
                            }
                            if(run1>=0 && abs_level <= rl->max_level[last][run1]){
                                av_log(s->avctx, AV_LOG_ERROR, "illegal 3. esc, esc 2 encoding possible\n");
                                return DECODING_AC_LOST;
                            }
                        }
                    }
#endif
                    //level = level * qmul + (level>0) * qadd - (level<=0) * qadd ;
                    if (level>0) level= level * qmul + qadd;
                    else         level= level * qmul - qadd;
#if 0 // waste of time too :(
                    if(level>2048 || level<-2048){
                        av_log(s->avctx, AV_LOG_ERROR, "|level| overflow in 3. esc\n");
                        return DECODING_AC_LOST;
                    }
#endif
                    i+= run + 1;
                    if(last) i+=192;
#ifdef ERROR_DETAILS
                if(run==66)
                    av_log(s->avctx, AV_LOG_ERROR, "illegal vlc code in ESC3 level=%d\n", level);
                else if((i>62 && i<192) || i>192+63)
                    av_log(s->avctx, AV_LOG_ERROR, "run overflow in ESC3 i=%d run=%d level=%d\n", i, run, level);
#endif
                } else {
                    /* second escape */
                    SKIP_BITS(re, &s->gb, 2);
                    GET_RL_VLC(level, run, re, &s->gb, rl_vlc, TEX_VLC_BITS, 2, 1);
                    i+= run + rl->max_run[run>>7][level/qmul] + run_diff; //FIXME opt indexing
                    level = (level ^ SHOW_SBITS(re, &s->gb, 1)) - SHOW_SBITS(re, &s->gb, 1);
                    LAST_SKIP_BITS(re, &s->gb, 1);
#ifdef ERROR_DETAILS
                if(run==66)
                    av_log(s->avctx, AV_LOG_ERROR, "illegal vlc code in ESC2 level=%d\n", level);
                else if((i>62 && i<192) || i>192+63)
                    av_log(s->avctx, AV_LOG_ERROR, "run overflow in ESC2 i=%d run=%d level=%d\n", i, run, level);
#endif
                }
            } else {
                /* first escape */
                SKIP_BITS(re, &s->gb, 1);
                GET_RL_VLC(level, run, re, &s->gb, rl_vlc, TEX_VLC_BITS, 2, 1);
                i+= run;
                level = level + rl->max_level[run>>7][(run-1)&63] * qmul;//FIXME opt indexing
                level = (level ^ SHOW_SBITS(re, &s->gb, 1)) - SHOW_SBITS(re, &s->gb, 1);
                LAST_SKIP_BITS(re, &s->gb, 1);
#ifdef ERROR_DETAILS
                if(run==66)
                    av_log(s->avctx, AV_LOG_ERROR, "illegal vlc code in ESC1 level=%d\n", level);
                else if((i>62 && i<192) || i>192+63)
                    av_log(s->avctx, AV_LOG_ERROR, "run overflow in ESC1 i=%d run=%d level=%d\n", i, run, level);
#endif
            }
        } else {
            i+= run;
            level = (level ^ SHOW_SBITS(re, &s->gb, 1)) - SHOW_SBITS(re, &s->gb, 1);
            LAST_SKIP_BITS(re, &s->gb, 1);
#ifdef ERROR_DETAILS
                if(run==66)
                    av_log(s->avctx, AV_LOG_ERROR, "illegal vlc code level=%d\n", level);
                else if((i>62 && i<192) || i>192+63)
                    av_log(s->avctx, AV_LOG_ERROR, "run overflow i=%d run=%d level=%d\n", i, run, level);
#endif
        }
        if (i > 62){
            i-= 192;
            if(i&(~63)){
                const int left= get_bits_left(&s->gb);
<<<<<<< HEAD
                if(((i+192 == 64 && level/qmul==-1) || !(s->err_recognition&(AV_EF_BITSTREAM|AV_EF_COMPLIANT))) && left>=0){
=======
                if (((i + 192 == 64 && level / qmul == -1) ||
                     !(s->avctx->err_recognition & AV_EF_BITSTREAM)) &&
                    left >= 0) {
>>>>>>> 9c1db92a
                    av_log(s->avctx, AV_LOG_ERROR, "ignoring overflow at %d %d\n", s->mb_x, s->mb_y);
                    i = 63;
                    break;
                }else{
                    av_log(s->avctx, AV_LOG_ERROR, "ac-tex damaged at %d %d\n", s->mb_x, s->mb_y);
                    return -1;
                }
            }

            block[scan_table[i]] = level;
            break;
        }

        block[scan_table[i]] = level;
    }
    CLOSE_READER(re, &s->gb);
  }
 not_coded:
    if (s->mb_intra) {
        ff_mpeg4_pred_ac(s, block, n, dc_pred_dir);
        if (s->ac_pred) {
            i = 63; /* XXX: not optimal */
        }
    }
    if(s->msmpeg4_version>=4 && i>0) i=63; //FIXME/XXX optimize
    s->block_last_index[n] = i;

    return 0;
}

int ff_msmpeg4_decode_motion(MpegEncContext * s,
                                 int *mx_ptr, int *my_ptr)
{
    MVTable *mv;
    int code, mx, my;

    mv = &ff_mv_tables[s->mv_table_index];

    code = get_vlc2(&s->gb, mv->vlc.table, MV_VLC_BITS, 2);
    if (code < 0){
        av_log(s->avctx, AV_LOG_ERROR, "illegal MV code at %d %d\n", s->mb_x, s->mb_y);
        return -1;
    }
    if (code == mv->n) {
        mx = get_bits(&s->gb, 6);
        my = get_bits(&s->gb, 6);
    } else {
        mx = mv->table_mvx[code];
        my = mv->table_mvy[code];
    }

    mx += *mx_ptr - 32;
    my += *my_ptr - 32;
    /* WARNING : they do not do exactly modulo encoding */
    if (mx <= -64)
        mx += 64;
    else if (mx >= 64)
        mx -= 64;

    if (my <= -64)
        my += 64;
    else if (my >= 64)
        my -= 64;
    *mx_ptr = mx;
    *my_ptr = my;
    return 0;
}

AVCodec ff_msmpeg4v1_decoder = {
    .name           = "msmpeg4v1",
    .long_name      = NULL_IF_CONFIG_SMALL("MPEG-4 part 2 Microsoft variant version 1"),
    .type           = AVMEDIA_TYPE_VIDEO,
    .id             = AV_CODEC_ID_MSMPEG4V1,
    .priv_data_size = sizeof(MpegEncContext),
    .init           = ff_msmpeg4_decode_init,
    .close          = ff_h263_decode_end,
    .decode         = ff_h263_decode_frame,
    .capabilities   = CODEC_CAP_DRAW_HORIZ_BAND | CODEC_CAP_DR1,
    .max_lowres     = 3,
    .pix_fmts       = (const enum AVPixelFormat[]) {
        AV_PIX_FMT_YUV420P,
        AV_PIX_FMT_NONE
    },
};

AVCodec ff_msmpeg4v2_decoder = {
    .name           = "msmpeg4v2",
    .long_name      = NULL_IF_CONFIG_SMALL("MPEG-4 part 2 Microsoft variant version 2"),
    .type           = AVMEDIA_TYPE_VIDEO,
    .id             = AV_CODEC_ID_MSMPEG4V2,
    .priv_data_size = sizeof(MpegEncContext),
    .init           = ff_msmpeg4_decode_init,
    .close          = ff_h263_decode_end,
    .decode         = ff_h263_decode_frame,
    .capabilities   = CODEC_CAP_DRAW_HORIZ_BAND | CODEC_CAP_DR1,
    .max_lowres     = 3,
    .pix_fmts       = (const enum AVPixelFormat[]) {
        AV_PIX_FMT_YUV420P,
        AV_PIX_FMT_NONE
    },
};

AVCodec ff_msmpeg4v3_decoder = {
    .name           = "msmpeg4",
    .long_name      = NULL_IF_CONFIG_SMALL("MPEG-4 part 2 Microsoft variant version 3"),
    .type           = AVMEDIA_TYPE_VIDEO,
    .id             = AV_CODEC_ID_MSMPEG4V3,
    .priv_data_size = sizeof(MpegEncContext),
    .init           = ff_msmpeg4_decode_init,
    .close          = ff_h263_decode_end,
    .decode         = ff_h263_decode_frame,
    .capabilities   = CODEC_CAP_DRAW_HORIZ_BAND | CODEC_CAP_DR1,
    .max_lowres     = 3,
    .pix_fmts       = (const enum AVPixelFormat[]) {
        AV_PIX_FMT_YUV420P,
        AV_PIX_FMT_NONE
    },
};

AVCodec ff_wmv1_decoder = {
    .name           = "wmv1",
    .long_name      = NULL_IF_CONFIG_SMALL("Windows Media Video 7"),
    .type           = AVMEDIA_TYPE_VIDEO,
    .id             = AV_CODEC_ID_WMV1,
    .priv_data_size = sizeof(MpegEncContext),
    .init           = ff_msmpeg4_decode_init,
    .close          = ff_h263_decode_end,
    .decode         = ff_h263_decode_frame,
    .capabilities   = CODEC_CAP_DRAW_HORIZ_BAND | CODEC_CAP_DR1,
    .max_lowres     = 3,
    .pix_fmts       = (const enum AVPixelFormat[]) {
        AV_PIX_FMT_YUV420P,
        AV_PIX_FMT_NONE
    },
};<|MERGE_RESOLUTION|>--- conflicted
+++ resolved
@@ -843,13 +843,9 @@
             i-= 192;
             if(i&(~63)){
                 const int left= get_bits_left(&s->gb);
-<<<<<<< HEAD
-                if(((i+192 == 64 && level/qmul==-1) || !(s->err_recognition&(AV_EF_BITSTREAM|AV_EF_COMPLIANT))) && left>=0){
-=======
                 if (((i + 192 == 64 && level / qmul == -1) ||
-                     !(s->avctx->err_recognition & AV_EF_BITSTREAM)) &&
+                     !(s->avctx->err_recognition & (AV_EF_BITSTREAM|AV_EF_COMPLIANT))) &&
                     left >= 0) {
->>>>>>> 9c1db92a
                     av_log(s->avctx, AV_LOG_ERROR, "ignoring overflow at %d %d\n", s->mb_x, s->mb_y);
                     i = 63;
                     break;
