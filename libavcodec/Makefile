include $(SUBDIR)../config.mak

NAME = avcodec
FFLIBS = avutil

HEADERS = avcodec.h avfft.h dxva2.h opt.h vaapi.h vdpau.h version.h xvmc.h

OBJS = allcodecs.o                                                      \
       audioconvert.o                                                   \
       avpacket.o                                                       \
       bitstream.o                                                      \
       bitstream_filter.o                                               \
       dsputil.o                                                        \
       faanidct.o                                                       \
       fmtconvert.o                                                     \
       imgconvert.o                                                     \
       jrevdct.o                                                        \
       options.o                                                        \
       parser.o                                                         \
       raw.o                                                            \
       rawdec.o                                                         \
       resample.o                                                       \
       resample2.o                                                      \
       simple_idct.o                                                    \
       utils.o                                                          \

# parts needed for many different codecs
OBJS-$(CONFIG_AANDCT)                  += aandcttab.o
OBJS-$(CONFIG_AC3DSP)                  += ac3dsp.o
OBJS-$(CONFIG_CRYSTALHD)               += crystalhd.o
OBJS-$(CONFIG_ENCODERS)                += faandct.o jfdctfst.o jfdctint.o
OBJS-$(CONFIG_DCT)                     += dct.o dct32_fixed.o dct32_float.o
OBJS-$(CONFIG_DWT)                     += dwt.o
OBJS-$(CONFIG_DXVA2)                   += dxva2.o
FFT-OBJS-$(CONFIG_HARDCODED_TABLES)    += cos_tables.o cos_fixed_tables.o
OBJS-$(CONFIG_FFT)                     += avfft.o fft_fixed.o fft_float.o \
                                          $(FFT-OBJS-yes)
OBJS-$(CONFIG_GOLOMB)                  += golomb.o
OBJS-$(CONFIG_H264DSP)                 += h264dsp.o h264idct.o
OBJS-$(CONFIG_H264PRED)                += h264pred.o
OBJS-$(CONFIG_HUFFMAN)                 += huffman.o
OBJS-$(CONFIG_LPC)                     += lpc.o
OBJS-$(CONFIG_LSP)                     += lsp.o
OBJS-$(CONFIG_MDCT)                    += mdct_fixed.o mdct_float.o
OBJS-$(CONFIG_MPEGAUDIODSP)            += mpegaudiodsp.o                \
                                          mpegaudiodsp_fixed.o          \
                                          mpegaudiodsp_float.o
RDFT-OBJS-$(CONFIG_HARDCODED_TABLES)   += sin_tables.o
OBJS-$(CONFIG_RDFT)                    += rdft.o $(RDFT-OBJS-yes)
OBJS-$(CONFIG_SINEWIN)                 += sinewin.o
OBJS-$(CONFIG_VAAPI)                   += vaapi.o
OBJS-$(CONFIG_VDPAU)                   += vdpau.o

# decoders/encoders/hardware accelerators
OBJS-$(CONFIG_A64MULTI_ENCODER)        += a64multienc.o elbg.o
OBJS-$(CONFIG_A64MULTI5_ENCODER)       += a64multienc.o elbg.o
OBJS-$(CONFIG_AAC_DECODER)             += aacdec.o aactab.o aacsbr.o aacps.o \
                                          aacadtsdec.o mpeg4audio.o kbdwin.o
OBJS-$(CONFIG_AAC_ENCODER)             += aacenc.o aaccoder.o    \
                                          aacpsy.o aactab.o      \
                                          psymodel.o iirfilter.o \
                                          mpeg4audio.o kbdwin.o
OBJS-$(CONFIG_AASC_DECODER)            += aasc.o msrledec.o
OBJS-$(CONFIG_AC3_DECODER)             += ac3dec.o ac3dec_data.o ac3.o kbdwin.o
<<<<<<< HEAD
OBJS-$(CONFIG_AC3_ENCODER)             += ac3enc_combined.o ac3enc_fixed.o ac3enc_float.o ac3tab.o ac3.o kbdwin.o
OBJS-$(CONFIG_AC3_FLOAT_ENCODER)       += ac3enc_float.o ac3tab.o ac3.o kbdwin.o
OBJS-$(CONFIG_AC3_FIXED_ENCODER)       += ac3enc_fixed.o ac3tab.o ac3.o
=======
OBJS-$(CONFIG_AC3_ENCODER)             += ac3enc_float.o ac3enc.o ac3tab.o \
                                          ac3.o kbdwin.o
OBJS-$(CONFIG_AC3_FIXED_ENCODER)       += ac3enc_fixed.o ac3enc.o ac3tab.o ac3.o
>>>>>>> 35bdaf3d
OBJS-$(CONFIG_ALAC_DECODER)            += alac.o
OBJS-$(CONFIG_ALAC_ENCODER)            += alacenc.o
OBJS-$(CONFIG_ALS_DECODER)             += alsdec.o bgmc.o mpeg4audio.o
OBJS-$(CONFIG_AMRNB_DECODER)           += amrnbdec.o celp_filters.o   \
                                          celp_math.o acelp_filters.o \
                                          acelp_vectors.o             \
                                          acelp_pitch_delay.o
OBJS-$(CONFIG_AMRWB_DECODER)           += amrwbdec.o celp_filters.o   \
                                          celp_math.o acelp_filters.o \
                                          acelp_vectors.o             \
                                          acelp_pitch_delay.o lsp.o
OBJS-$(CONFIG_AMV_DECODER)             += sp5xdec.o mjpegdec.o mjpeg.o
OBJS-$(CONFIG_ANM_DECODER)             += anm.o
OBJS-$(CONFIG_ANSI_DECODER)            += ansi.o cga_data.o
OBJS-$(CONFIG_APE_DECODER)             += apedec.o
OBJS-$(CONFIG_ASS_DECODER)             += assdec.o ass.o ass_split.o
OBJS-$(CONFIG_ASS_ENCODER)             += assenc.o ass.o
OBJS-$(CONFIG_ASV1_DECODER)            += asv1.o mpeg12data.o
OBJS-$(CONFIG_ASV1_ENCODER)            += asv1.o mpeg12data.o
OBJS-$(CONFIG_ASV2_DECODER)            += asv1.o mpeg12data.o
OBJS-$(CONFIG_ASV2_ENCODER)            += asv1.o mpeg12data.o
OBJS-$(CONFIG_ATRAC1_DECODER)          += atrac1.o atrac.o
OBJS-$(CONFIG_ATRAC3_DECODER)          += atrac3.o atrac.o
OBJS-$(CONFIG_AURA_DECODER)            += cyuv.o
OBJS-$(CONFIG_AURA2_DECODER)           += aura.o
OBJS-$(CONFIG_AVS_DECODER)             += avs.o
OBJS-$(CONFIG_BETHSOFTVID_DECODER)     += bethsoftvideo.o
OBJS-$(CONFIG_BFI_DECODER)             += bfi.o
OBJS-$(CONFIG_BINK_DECODER)            += bink.o binkidct.o
OBJS-$(CONFIG_BINKAUDIO_DCT_DECODER)   += binkaudio.o wma.o
OBJS-$(CONFIG_BINKAUDIO_RDFT_DECODER)  += binkaudio.o wma.o
OBJS-$(CONFIG_BMP_DECODER)             += bmp.o msrledec.o
OBJS-$(CONFIG_BMP_ENCODER)             += bmpenc.o
OBJS-$(CONFIG_C93_DECODER)             += c93.o
OBJS-$(CONFIG_CAVS_DECODER)            += cavs.o cavsdec.o cavsdsp.o \
                                          mpeg12data.o mpegvideo.o
OBJS-$(CONFIG_CDGRAPHICS_DECODER)      += cdgraphics.o
OBJS-$(CONFIG_CINEPAK_DECODER)         += cinepak.o
OBJS-$(CONFIG_CLJR_DECODER)            += cljr.o
OBJS-$(CONFIG_CLJR_ENCODER)            += cljr.o
OBJS-$(CONFIG_COOK_DECODER)            += cook.o
OBJS-$(CONFIG_CSCD_DECODER)            += cscd.o
OBJS-$(CONFIG_CYUV_DECODER)            += cyuv.o
OBJS-$(CONFIG_DCA_DECODER)             += dca.o synth_filter.o dcadsp.o
OBJS-$(CONFIG_DCA_ENCODER)             += dcaenc.o
OBJS-$(CONFIG_DFA_DECODER)             += dfa.o
OBJS-$(CONFIG_DNXHD_DECODER)           += dnxhddec.o dnxhddata.o
OBJS-$(CONFIG_DNXHD_ENCODER)           += dnxhdenc.o dnxhddata.o       \
                                          mpegvideo_enc.o motion_est.o \
                                          ratecontrol.o mpeg12data.o   \
                                          mpegvideo.o
OBJS-$(CONFIG_DPX_DECODER)             += dpx.o
OBJS-$(CONFIG_DPX_ENCODER)             += dpxenc.o
OBJS-$(CONFIG_DSICINAUDIO_DECODER)     += dsicinav.o
OBJS-$(CONFIG_DSICINVIDEO_DECODER)     += dsicinav.o
OBJS-$(CONFIG_DVBSUB_DECODER)          += dvbsubdec.o
OBJS-$(CONFIG_DVBSUB_ENCODER)          += dvbsub.o
OBJS-$(CONFIG_DVDSUB_DECODER)          += dvdsubdec.o
OBJS-$(CONFIG_DVDSUB_ENCODER)          += dvdsubenc.o
OBJS-$(CONFIG_DVVIDEO_DECODER)         += dv.o dvdata.o
OBJS-$(CONFIG_DVVIDEO_ENCODER)         += dv.o dvdata.o
OBJS-$(CONFIG_DXA_DECODER)             += dxa.o
OBJS-$(CONFIG_EAC3_DECODER)            += eac3dec.o eac3dec_data.o
OBJS-$(CONFIG_EAC3_ENCODER)            += eac3enc.o ac3enc.o ac3enc_float.o \
                                          ac3tab.o ac3.o kbdwin.o
OBJS-$(CONFIG_EACMV_DECODER)           += eacmv.o
OBJS-$(CONFIG_EAMAD_DECODER)           += eamad.o eaidct.o mpeg12.o \
                                          mpeg12data.o mpegvideo.o  \
                                          error_resilience.o
OBJS-$(CONFIG_EATGQ_DECODER)           += eatgq.o eaidct.o
OBJS-$(CONFIG_EATGV_DECODER)           += eatgv.o
OBJS-$(CONFIG_EATQI_DECODER)           += eatqi.o eaidct.o mpeg12.o \
                                          mpeg12data.o mpegvideo.o  \
                                          error_resilience.o
OBJS-$(CONFIG_EIGHTBPS_DECODER)        += 8bps.o
OBJS-$(CONFIG_EIGHTSVX_EXP_DECODER)    += 8svx.o
OBJS-$(CONFIG_EIGHTSVX_FIB_DECODER)    += 8svx.o
OBJS-$(CONFIG_EIGHTSVX_RAW_DECODER)    += 8svx.o
OBJS-$(CONFIG_ESCAPE124_DECODER)       += escape124.o
OBJS-$(CONFIG_FFV1_DECODER)            += ffv1.o rangecoder.o
OBJS-$(CONFIG_FFV1_ENCODER)            += ffv1.o rangecoder.o
OBJS-$(CONFIG_FFVHUFF_DECODER)         += huffyuv.o
OBJS-$(CONFIG_FFVHUFF_ENCODER)         += huffyuv.o
OBJS-$(CONFIG_FLAC_DECODER)            += flacdec.o flacdata.o flac.o vorbis_data.o
OBJS-$(CONFIG_FLAC_ENCODER)            += flacenc.o flacdata.o flac.o vorbis_data.o
OBJS-$(CONFIG_FLASHSV_DECODER)         += flashsv.o
OBJS-$(CONFIG_FLASHSV_ENCODER)         += flashsvenc.o
OBJS-$(CONFIG_FLASHSV2_ENCODER)        += flashsv2enc.o
OBJS-$(CONFIG_FLIC_DECODER)            += flicvideo.o
OBJS-$(CONFIG_FOURXM_DECODER)          += 4xm.o
OBJS-$(CONFIG_FRAPS_DECODER)           += fraps.o
OBJS-$(CONFIG_FRWU_DECODER)            += frwu.o
OBJS-$(CONFIG_GIF_DECODER)             += gifdec.o lzw.o
OBJS-$(CONFIG_GIF_ENCODER)             += gif.o lzwenc.o
OBJS-$(CONFIG_GSM_DECODER)             += gsmdec.o gsmdec_data.o msgsmdec.o
OBJS-$(CONFIG_GSM_MS_DECODER)          += gsmdec.o gsmdec_data.o msgsmdec.o
OBJS-$(CONFIG_H261_DECODER)            += h261dec.o h261.o \
                                          mpegvideo.o error_resilience.o
OBJS-$(CONFIG_H261_ENCODER)            += h261enc.o h261.o             \
                                          mpegvideo_enc.o motion_est.o \
                                          ratecontrol.o mpeg12data.o   \
                                          mpegvideo.o
OBJS-$(CONFIG_H263_DECODER)            += h263dec.o h263.o ituh263dec.o        \
                                          mpeg4video.o mpeg4videodec.o flvdec.o\
                                          intelh263dec.o mpegvideo.o           \
                                          error_resilience.o
OBJS-$(CONFIG_H263_VAAPI_HWACCEL)      += vaapi_mpeg4.o
OBJS-$(CONFIG_H263_ENCODER)            += mpegvideo_enc.o mpeg4video.o      \
                                          mpeg4videoenc.o motion_est.o      \
                                          ratecontrol.o h263.o ituh263enc.o \
                                          flvenc.o mpeg12data.o             \
                                          mpegvideo.o error_resilience.o
OBJS-$(CONFIG_H264_DECODER)            += h264.o                               \
                                          h264_loopfilter.o h264_direct.o      \
                                          cabac.o h264_sei.o h264_ps.o         \
                                          h264_refs.o h264_cavlc.o h264_cabac.o\
                                          mpegvideo.o error_resilience.o
OBJS-$(CONFIG_H264_DXVA2_HWACCEL)      += dxva2_h264.o
OBJS-$(CONFIG_H264_VAAPI_HWACCEL)      += vaapi_h264.o
OBJS-$(CONFIG_HUFFYUV_DECODER)         += huffyuv.o
OBJS-$(CONFIG_HUFFYUV_ENCODER)         += huffyuv.o
OBJS-$(CONFIG_IDCIN_DECODER)           += idcinvideo.o
OBJS-$(CONFIG_IFF_BYTERUN1_DECODER)    += iff.o
OBJS-$(CONFIG_IFF_ILBM_DECODER)        += iff.o
OBJS-$(CONFIG_IMC_DECODER)             += imc.o
OBJS-$(CONFIG_INDEO2_DECODER)          += indeo2.o
OBJS-$(CONFIG_INDEO3_DECODER)          += indeo3.o
OBJS-$(CONFIG_INDEO5_DECODER)          += indeo5.o ivi_common.o ivi_dsp.o
OBJS-$(CONFIG_INTERPLAY_DPCM_DECODER)  += dpcm.o
OBJS-$(CONFIG_INTERPLAY_VIDEO_DECODER) += interplayvideo.o
OBJS-$(CONFIG_JPEG2000_DECODER)        += j2kdec.o mqcdec.o mqc.o j2k.o j2k_dwt.o
#OBJS-$(CONFIG_JPEG2000_ENCODER)        += j2kenc.o mqcenc.o mqc.o j2k.o j2k_dwt.o
OBJS-$(CONFIG_JPEGLS_DECODER)          += jpeglsdec.o jpegls.o \
                                          mjpegdec.o mjpeg.o
OBJS-$(CONFIG_JPEGLS_ENCODER)          += jpeglsenc.o jpegls.o
OBJS-$(CONFIG_JV_DECODER)              += jvdec.o
OBJS-$(CONFIG_KGV1_DECODER)            += kgv1dec.o
OBJS-$(CONFIG_KMVC_DECODER)            += kmvc.o
OBJS-$(CONFIG_LAGARITH_DECODER)        += lagarith.o lagarithrac.o
OBJS-$(CONFIG_LJPEG_ENCODER)           += ljpegenc.o mjpegenc.o mjpeg.o \
                                          mpegvideo_enc.o motion_est.o  \
                                          ratecontrol.o mpeg12data.o    \
                                          mpegvideo.o
OBJS-$(CONFIG_LOCO_DECODER)            += loco.o
OBJS-$(CONFIG_MACE3_DECODER)           += mace.o
OBJS-$(CONFIG_MACE6_DECODER)           += mace.o
OBJS-$(CONFIG_MDEC_DECODER)            += mdec.o mpeg12.o mpeg12data.o \
                                          mpegvideo.o error_resilience.o
OBJS-$(CONFIG_MIMIC_DECODER)           += mimic.o
OBJS-$(CONFIG_MJPEG_DECODER)           += mjpegdec.o mjpeg.o
OBJS-$(CONFIG_MJPEG_ENCODER)           += mjpegenc.o mjpeg.o           \
                                          mpegvideo_enc.o motion_est.o \
                                          ratecontrol.o mpeg12data.o   \
                                          mpegvideo.o
OBJS-$(CONFIG_MJPEGB_DECODER)          += mjpegbdec.o mjpegdec.o mjpeg.o
OBJS-$(CONFIG_MLP_DECODER)             += mlpdec.o mlpdsp.o
OBJS-$(CONFIG_MMVIDEO_DECODER)         += mmvideo.o
OBJS-$(CONFIG_MOTIONPIXELS_DECODER)    += motionpixels.o
OBJS-$(CONFIG_MP1_DECODER)             += mpegaudiodec.o mpegaudiodecheader.o \
                                          mpegaudio.o mpegaudiodata.o
OBJS-$(CONFIG_MP1FLOAT_DECODER)        += mpegaudiodec_float.o mpegaudiodecheader.o \
                                          mpegaudio.o mpegaudiodata.o
OBJS-$(CONFIG_MP2_DECODER)             += mpegaudiodec.o mpegaudiodecheader.o \
                                          mpegaudio.o mpegaudiodata.o
OBJS-$(CONFIG_MP2_ENCODER)             += mpegaudioenc.o mpegaudio.o \
                                          mpegaudiodata.o
OBJS-$(CONFIG_MP2FLOAT_DECODER)        += mpegaudiodec_float.o mpegaudiodecheader.o \
                                          mpegaudio.o mpegaudiodata.o
OBJS-$(CONFIG_MP3ADU_DECODER)          += mpegaudiodec.o mpegaudiodecheader.o \
                                          mpegaudio.o mpegaudiodata.o
OBJS-$(CONFIG_MP3ADUFLOAT_DECODER)     += mpegaudiodec_float.o mpegaudiodecheader.o \
                                          mpegaudio.o mpegaudiodata.o
OBJS-$(CONFIG_MP3ON4_DECODER)          += mpegaudiodec.o mpegaudiodecheader.o \
                                          mpegaudio.o mpegaudiodata.o         \
                                          mpeg4audio.o
OBJS-$(CONFIG_MP3ON4FLOAT_DECODER)     += mpegaudiodec_float.o mpegaudiodecheader.o \
                                          mpegaudio.o mpegaudiodata.o         \
                                          mpeg4audio.o
OBJS-$(CONFIG_MP3_DECODER)             += mpegaudiodec.o mpegaudiodecheader.o \
                                          mpegaudio.o mpegaudiodata.o
OBJS-$(CONFIG_MP3FLOAT_DECODER)        += mpegaudiodec_float.o mpegaudiodecheader.o \
                                          mpegaudio.o mpegaudiodata.o
OBJS-$(CONFIG_MPC7_DECODER)            += mpc7.o mpc.o mpegaudiodec.o      \
                                          mpegaudiodecheader.o mpegaudio.o \
                                          mpegaudiodata.o
OBJS-$(CONFIG_MPC8_DECODER)            += mpc8.o mpc.o mpegaudiodec.o      \
                                          mpegaudiodecheader.o mpegaudio.o \
                                          mpegaudiodata.o
OBJS-$(CONFIG_MPEGVIDEO_DECODER)       += mpeg12.o mpeg12data.o \
                                          mpegvideo.o error_resilience.o
OBJS-$(CONFIG_MPEG_XVMC_DECODER)       += mpegvideo_xvmc.o
OBJS-$(CONFIG_MPEG1VIDEO_DECODER)      += mpeg12.o mpeg12data.o \
                                          mpegvideo.o error_resilience.o
OBJS-$(CONFIG_MPEG1VIDEO_ENCODER)      += mpeg12enc.o mpegvideo_enc.o \
                                          motion_est.o ratecontrol.o  \
                                          mpeg12.o mpeg12data.o       \
                                          mpegvideo.o error_resilience.o
OBJS-$(CONFIG_MPEG2_DXVA2_HWACCEL)     += dxva2_mpeg2.o
OBJS-$(CONFIG_MPEG2_VAAPI_HWACCEL)     += vaapi_mpeg2.o
OBJS-$(CONFIG_MPEG2VIDEO_DECODER)      += mpeg12.o mpeg12data.o \
                                          mpegvideo.o error_resilience.o
OBJS-$(CONFIG_MPEG2VIDEO_ENCODER)      += mpeg12enc.o mpegvideo_enc.o \
                                          motion_est.o ratecontrol.o  \
                                          mpeg12.o mpeg12data.o       \
                                          mpegvideo.o error_resilience.o
OBJS-$(CONFIG_MPEG4_VAAPI_HWACCEL)     += vaapi_mpeg4.o
OBJS-$(CONFIG_MSMPEG4V1_DECODER)       += msmpeg4.o msmpeg4data.o
OBJS-$(CONFIG_MSMPEG4V2_DECODER)       += msmpeg4.o msmpeg4data.o h263dec.o \
                                          h263.o ituh263dec.o mpeg4videodec.o
OBJS-$(CONFIG_MSMPEG4V2_ENCODER)       += msmpeg4.o msmpeg4data.o h263dec.o \
                                          h263.o ituh263dec.o mpeg4videodec.o
OBJS-$(CONFIG_MSMPEG4V3_DECODER)       += msmpeg4.o msmpeg4data.o h263dec.o \
                                          h263.o ituh263dec.o mpeg4videodec.o
OBJS-$(CONFIG_MSMPEG4V3_ENCODER)       += msmpeg4.o msmpeg4data.o h263dec.o \
                                          h263.o ituh263dec.o mpeg4videodec.o
OBJS-$(CONFIG_MSRLE_DECODER)           += msrle.o msrledec.o
OBJS-$(CONFIG_MSVIDEO1_DECODER)        += msvideo1.o
OBJS-$(CONFIG_MSVIDEO1_ENCODER)        += msvideo1enc.o elbg.o
OBJS-$(CONFIG_MSZH_DECODER)            += lcldec.o
OBJS-$(CONFIG_MXPEG_DECODER)           += mxpegdec.o mjpegdec.o mjpeg.o
OBJS-$(CONFIG_NELLYMOSER_DECODER)      += nellymoserdec.o nellymoser.o
OBJS-$(CONFIG_NELLYMOSER_ENCODER)      += nellymoserenc.o nellymoser.o
OBJS-$(CONFIG_NUV_DECODER)             += nuv.o rtjpeg.o
OBJS-$(CONFIG_PAM_DECODER)             += pnmdec.o pnm.o
OBJS-$(CONFIG_PAM_ENCODER)             += pamenc.o pnm.o
OBJS-$(CONFIG_PBM_DECODER)             += pnmdec.o pnm.o
OBJS-$(CONFIG_PBM_ENCODER)             += pnmenc.o pnm.o
OBJS-$(CONFIG_PCX_DECODER)             += pcx.o
OBJS-$(CONFIG_PCX_ENCODER)             += pcxenc.o
OBJS-$(CONFIG_PGM_DECODER)             += pnmdec.o pnm.o
OBJS-$(CONFIG_PGM_ENCODER)             += pnmenc.o pnm.o
OBJS-$(CONFIG_PGMYUV_DECODER)          += pnmdec.o pnm.o
OBJS-$(CONFIG_PGMYUV_ENCODER)          += pnmenc.o pnm.o
OBJS-$(CONFIG_PGSSUB_DECODER)          += pgssubdec.o
OBJS-$(CONFIG_PICTOR_DECODER)          += pictordec.o cga_data.o
OBJS-$(CONFIG_PNG_DECODER)             += png.o pngdec.o
OBJS-$(CONFIG_PNG_ENCODER)             += png.o pngenc.o
OBJS-$(CONFIG_PPM_DECODER)             += pnmdec.o pnm.o
OBJS-$(CONFIG_PPM_ENCODER)             += pnmenc.o pnm.o
OBJS-$(CONFIG_PTX_DECODER)             += ptx.o
OBJS-$(CONFIG_QCELP_DECODER)           += qcelpdec.o celp_math.o         \
                                          celp_filters.o acelp_vectors.o \
                                          acelp_filters.o
OBJS-$(CONFIG_QDM2_DECODER)            += qdm2.o mpegaudiodec.o            \
                                          mpegaudiodecheader.o mpegaudio.o \
                                          mpegaudiodata.o
OBJS-$(CONFIG_QDRAW_DECODER)           += qdrw.o
OBJS-$(CONFIG_QPEG_DECODER)            += qpeg.o
OBJS-$(CONFIG_QTRLE_DECODER)           += qtrle.o
OBJS-$(CONFIG_QTRLE_ENCODER)           += qtrleenc.o
OBJS-$(CONFIG_R10K_DECODER)            += r210dec.o
OBJS-$(CONFIG_R210_DECODER)            += r210dec.o
OBJS-$(CONFIG_RA_144_DECODER)          += ra144dec.o ra144.o celp_filters.o
OBJS-$(CONFIG_RA_144_ENCODER)          += ra144enc.o ra144.o celp_filters.o
OBJS-$(CONFIG_RA_288_DECODER)          += ra288.o celp_math.o celp_filters.o
OBJS-$(CONFIG_RAWVIDEO_DECODER)        += rawdec.o
OBJS-$(CONFIG_RAWVIDEO_ENCODER)        += rawenc.o
OBJS-$(CONFIG_RL2_DECODER)             += rl2.o
OBJS-$(CONFIG_ROQ_DECODER)             += roqvideodec.o roqvideo.o
OBJS-$(CONFIG_ROQ_ENCODER)             += roqvideoenc.o roqvideo.o elbg.o
OBJS-$(CONFIG_ROQ_DPCM_DECODER)        += dpcm.o
OBJS-$(CONFIG_ROQ_DPCM_ENCODER)        += roqaudioenc.o
OBJS-$(CONFIG_RPZA_DECODER)            += rpza.o
OBJS-$(CONFIG_RV10_DECODER)            += rv10.o
OBJS-$(CONFIG_RV10_ENCODER)            += rv10enc.o
OBJS-$(CONFIG_RV20_DECODER)            += rv10.o
OBJS-$(CONFIG_RV20_ENCODER)            += rv20enc.o
OBJS-$(CONFIG_RV30_DECODER)            += rv30.o rv34.o rv30dsp.o        \
                                          mpegvideo.o error_resilience.o
OBJS-$(CONFIG_RV40_DECODER)            += rv40.o rv34.o rv40dsp.o        \
                                          mpegvideo.o error_resilience.o
OBJS-$(CONFIG_S302M_DECODER)           += s302m.o
OBJS-$(CONFIG_SGI_DECODER)             += sgidec.o
OBJS-$(CONFIG_SGI_ENCODER)             += sgienc.o rle.o
OBJS-$(CONFIG_SHORTEN_DECODER)         += shorten.o
OBJS-$(CONFIG_SIPR_DECODER)            += sipr.o acelp_pitch_delay.o \
                                          celp_math.o acelp_vectors.o \
                                          acelp_filters.o celp_filters.o \
                                          sipr16k.o
OBJS-$(CONFIG_SMACKAUD_DECODER)        += smacker.o
OBJS-$(CONFIG_SMACKER_DECODER)         += smacker.o
OBJS-$(CONFIG_SMC_DECODER)             += smc.o
OBJS-$(CONFIG_SNOW_DECODER)            += snow.o rangecoder.o
OBJS-$(CONFIG_SNOW_ENCODER)            += snow.o rangecoder.o motion_est.o \
                                          ratecontrol.o h263.o             \
                                          mpegvideo.o error_resilience.o   \
                                          ituh263enc.o mpegvideo_enc.o     \
                                          mpeg12data.o
OBJS-$(CONFIG_SOL_DPCM_DECODER)        += dpcm.o
OBJS-$(CONFIG_SONIC_DECODER)           += sonic.o
OBJS-$(CONFIG_SONIC_ENCODER)           += sonic.o
OBJS-$(CONFIG_SONIC_LS_ENCODER)        += sonic.o
OBJS-$(CONFIG_SP5X_DECODER)            += sp5xdec.o mjpegdec.o mjpeg.o
OBJS-$(CONFIG_SRT_DECODER)             += srtdec.o ass.o
OBJS-$(CONFIG_SRT_ENCODER)             += srtenc.o ass_split.o
OBJS-$(CONFIG_SUNRAST_DECODER)         += sunrast.o
OBJS-$(CONFIG_SVQ1_DECODER)            += svq1dec.o svq1.o h263.o \
                                          mpegvideo.o error_resilience.o
OBJS-$(CONFIG_SVQ1_ENCODER)            += svq1enc.o svq1.o    \
                                          motion_est.o h263.o \
                                          mpegvideo.o error_resilience.o \
                                          ituh263enc.o mpegvideo_enc.o   \
                                          ratecontrol.o mpeg12data.o
OBJS-$(CONFIG_SVQ3_DECODER)            += h264.o svq3.o                       \
                                          h264_loopfilter.o h264_direct.o     \
                                          h264_sei.o h264_ps.o h264_refs.o    \
                                          h264_cavlc.o h264_cabac.o cabac.o   \
                                          mpegvideo.o error_resilience.o      \
                                          svq1dec.o svq1.o h263.o
OBJS-$(CONFIG_TARGA_DECODER)           += targa.o
OBJS-$(CONFIG_TARGA_ENCODER)           += targaenc.o rle.o
OBJS-$(CONFIG_THEORA_DECODER)          += xiph.o
OBJS-$(CONFIG_THP_DECODER)             += mjpegdec.o mjpeg.o
OBJS-$(CONFIG_TIERTEXSEQVIDEO_DECODER) += tiertexseqv.o
OBJS-$(CONFIG_TIFF_DECODER)            += tiff.o lzw.o faxcompr.o
OBJS-$(CONFIG_TIFF_ENCODER)            += tiffenc.o rle.o lzwenc.o
OBJS-$(CONFIG_TMV_DECODER)             += tmv.o cga_data.o
OBJS-$(CONFIG_TRUEMOTION1_DECODER)     += truemotion1.o
OBJS-$(CONFIG_TRUEMOTION2_DECODER)     += truemotion2.o
OBJS-$(CONFIG_TRUESPEECH_DECODER)      += truespeech.o
OBJS-$(CONFIG_TSCC_DECODER)            += tscc.o msrledec.o
OBJS-$(CONFIG_TTA_DECODER)             += tta.o
OBJS-$(CONFIG_TWINVQ_DECODER)          += twinvq.o celp_math.o
OBJS-$(CONFIG_TXD_DECODER)             += txd.o s3tc.o
OBJS-$(CONFIG_ULTI_DECODER)            += ulti.o
OBJS-$(CONFIG_V210_DECODER)            += v210dec.o
OBJS-$(CONFIG_V210_ENCODER)            += v210enc.o
OBJS-$(CONFIG_V210X_DECODER)           += v210x.o
OBJS-$(CONFIG_VB_DECODER)              += vb.o
OBJS-$(CONFIG_VC1_DECODER)             += vc1dec.o vc1.o vc1data.o vc1dsp.o \
                                          msmpeg4.o msmpeg4data.o           \
                                          intrax8.o intrax8dsp.o
OBJS-$(CONFIG_VC1_DXVA2_HWACCEL)       += dxva2_vc1.o
OBJS-$(CONFIG_VC1_VAAPI_HWACCEL)       += vaapi_vc1.o
OBJS-$(CONFIG_VCR1_DECODER)            += vcr1.o
OBJS-$(CONFIG_VCR1_ENCODER)            += vcr1.o
OBJS-$(CONFIG_VMDAUDIO_DECODER)        += vmdav.o
OBJS-$(CONFIG_VMDVIDEO_DECODER)        += vmdav.o
OBJS-$(CONFIG_VMNC_DECODER)            += vmnc.o
OBJS-$(CONFIG_VORBIS_DECODER)          += vorbisdec.o vorbis.o \
                                          vorbis_data.o xiph.o
OBJS-$(CONFIG_VORBIS_ENCODER)          += vorbisenc.o vorbis.o \
                                          vorbis_data.o
OBJS-$(CONFIG_VP3_DECODER)             += vp3.o vp3dsp.o
OBJS-$(CONFIG_VP5_DECODER)             += vp5.o vp56.o vp56data.o vp56dsp.o \
                                          vp3dsp.o vp56rac.o
OBJS-$(CONFIG_VP6_DECODER)             += vp6.o vp56.o vp56data.o vp56dsp.o \
                                          vp3dsp.o vp6dsp.o vp56rac.o
OBJS-$(CONFIG_VP8_DECODER)             += vp8.o vp8dsp.o vp56rac.o
OBJS-$(CONFIG_VQA_DECODER)             += vqavideo.o
OBJS-$(CONFIG_WAVPACK_DECODER)         += wavpack.o
OBJS-$(CONFIG_WMAPRO_DECODER)          += wmaprodec.o wma.o
OBJS-$(CONFIG_WMAV1_DECODER)           += wmadec.o wma.o aactab.o
OBJS-$(CONFIG_WMAV1_ENCODER)           += wmaenc.o wma.o aactab.o
OBJS-$(CONFIG_WMAV2_DECODER)           += wmadec.o wma.o aactab.o
OBJS-$(CONFIG_WMAV2_ENCODER)           += wmaenc.o wma.o aactab.o
OBJS-$(CONFIG_WMAVOICE_DECODER)        += wmavoice.o \
                                          celp_math.o celp_filters.o \
                                          acelp_vectors.o acelp_filters.o
OBJS-$(CONFIG_WMV1_DECODER)            += msmpeg4.o msmpeg4data.o
OBJS-$(CONFIG_WMV2_DECODER)            += wmv2dec.o wmv2.o        \
                                          msmpeg4.o msmpeg4data.o \
                                          intrax8.o intrax8dsp.o
OBJS-$(CONFIG_WMV2_ENCODER)            += wmv2enc.o wmv2.o \
                                          msmpeg4.o msmpeg4data.o \
                                          mpeg4videodec.o ituh263dec.o h263dec.o
OBJS-$(CONFIG_WNV1_DECODER)            += wnv1.o
OBJS-$(CONFIG_WS_SND1_DECODER)         += ws-snd1.o
OBJS-$(CONFIG_XAN_DPCM_DECODER)        += dpcm.o
OBJS-$(CONFIG_XAN_WC3_DECODER)         += xan.o
OBJS-$(CONFIG_XAN_WC4_DECODER)         += xxan.o
OBJS-$(CONFIG_XL_DECODER)              += xl.o
OBJS-$(CONFIG_XSUB_DECODER)            += xsubdec.o
OBJS-$(CONFIG_XSUB_ENCODER)            += xsubenc.o
OBJS-$(CONFIG_YOP_DECODER)             += yop.o
OBJS-$(CONFIG_ZLIB_DECODER)            += lcldec.o
OBJS-$(CONFIG_ZLIB_ENCODER)            += lclenc.o
OBJS-$(CONFIG_ZMBV_DECODER)            += zmbv.o
OBJS-$(CONFIG_ZMBV_ENCODER)            += zmbvenc.o

# (AD)PCM decoders/encoders
OBJS-$(CONFIG_PCM_ALAW_DECODER)           += pcm.o
OBJS-$(CONFIG_PCM_ALAW_ENCODER)           += pcm.o
OBJS-$(CONFIG_PCM_BLURAY_DECODER)         += pcm-mpeg.o
OBJS-$(CONFIG_PCM_DVD_DECODER)            += pcm.o
OBJS-$(CONFIG_PCM_DVD_ENCODER)            += pcm.o
OBJS-$(CONFIG_PCM_F32BE_DECODER)          += pcm.o
OBJS-$(CONFIG_PCM_F32BE_ENCODER)          += pcm.o
OBJS-$(CONFIG_PCM_F32LE_DECODER)          += pcm.o
OBJS-$(CONFIG_PCM_F32LE_ENCODER)          += pcm.o
OBJS-$(CONFIG_PCM_F64BE_DECODER)          += pcm.o
OBJS-$(CONFIG_PCM_F64BE_ENCODER)          += pcm.o
OBJS-$(CONFIG_PCM_F64LE_DECODER)          += pcm.o
OBJS-$(CONFIG_PCM_F64LE_ENCODER)          += pcm.o
OBJS-$(CONFIG_PCM_LXF_DECODER)            += pcm.o
OBJS-$(CONFIG_PCM_MULAW_DECODER)          += pcm.o
OBJS-$(CONFIG_PCM_MULAW_ENCODER)          += pcm.o
OBJS-$(CONFIG_PCM_S8_DECODER)             += pcm.o
OBJS-$(CONFIG_PCM_S8_ENCODER)             += pcm.o
OBJS-$(CONFIG_PCM_S16BE_DECODER)          += pcm.o
OBJS-$(CONFIG_PCM_S16BE_ENCODER)          += pcm.o
OBJS-$(CONFIG_PCM_S16LE_DECODER)          += pcm.o
OBJS-$(CONFIG_PCM_S16LE_ENCODER)          += pcm.o
OBJS-$(CONFIG_PCM_S16LE_PLANAR_DECODER)   += pcm.o
OBJS-$(CONFIG_PCM_S24BE_DECODER)          += pcm.o
OBJS-$(CONFIG_PCM_S24BE_ENCODER)          += pcm.o
OBJS-$(CONFIG_PCM_S24DAUD_DECODER)        += pcm.o
OBJS-$(CONFIG_PCM_S24DAUD_ENCODER)        += pcm.o
OBJS-$(CONFIG_PCM_S24LE_DECODER)          += pcm.o
OBJS-$(CONFIG_PCM_S24LE_ENCODER)          += pcm.o
OBJS-$(CONFIG_PCM_S32BE_DECODER)          += pcm.o
OBJS-$(CONFIG_PCM_S32BE_ENCODER)          += pcm.o
OBJS-$(CONFIG_PCM_S32LE_DECODER)          += pcm.o
OBJS-$(CONFIG_PCM_S32LE_ENCODER)          += pcm.o
OBJS-$(CONFIG_PCM_U8_DECODER)             += pcm.o
OBJS-$(CONFIG_PCM_U8_ENCODER)             += pcm.o
OBJS-$(CONFIG_PCM_U16BE_DECODER)          += pcm.o
OBJS-$(CONFIG_PCM_U16BE_ENCODER)          += pcm.o
OBJS-$(CONFIG_PCM_U16LE_DECODER)          += pcm.o
OBJS-$(CONFIG_PCM_U16LE_ENCODER)          += pcm.o
OBJS-$(CONFIG_PCM_U24BE_DECODER)          += pcm.o
OBJS-$(CONFIG_PCM_U24BE_ENCODER)          += pcm.o
OBJS-$(CONFIG_PCM_U24LE_DECODER)          += pcm.o
OBJS-$(CONFIG_PCM_U24LE_ENCODER)          += pcm.o
OBJS-$(CONFIG_PCM_U32BE_DECODER)          += pcm.o
OBJS-$(CONFIG_PCM_U32BE_ENCODER)          += pcm.o
OBJS-$(CONFIG_PCM_U32LE_DECODER)          += pcm.o
OBJS-$(CONFIG_PCM_U32LE_ENCODER)          += pcm.o
OBJS-$(CONFIG_PCM_ZORK_DECODER)           += pcm.o
OBJS-$(CONFIG_PCM_ZORK_ENCODER)           += pcm.o

OBJS-$(CONFIG_ADPCM_4XM_DECODER)          += adpcm.o
OBJS-$(CONFIG_ADPCM_ADX_DECODER)          += adxdec.o
OBJS-$(CONFIG_ADPCM_ADX_ENCODER)          += adxenc.o
OBJS-$(CONFIG_ADPCM_CT_DECODER)           += adpcm.o
OBJS-$(CONFIG_ADPCM_EA_DECODER)           += adpcm.o
OBJS-$(CONFIG_ADPCM_EA_MAXIS_XA_DECODER)  += adpcm.o
OBJS-$(CONFIG_ADPCM_EA_R1_DECODER)        += adpcm.o
OBJS-$(CONFIG_ADPCM_EA_R2_DECODER)        += adpcm.o
OBJS-$(CONFIG_ADPCM_EA_R3_DECODER)        += adpcm.o
OBJS-$(CONFIG_ADPCM_EA_XAS_DECODER)       += adpcm.o
OBJS-$(CONFIG_ADPCM_G722_DECODER)         += g722.o
OBJS-$(CONFIG_ADPCM_G722_ENCODER)         += g722.o
OBJS-$(CONFIG_ADPCM_G726_DECODER)         += g726.o
OBJS-$(CONFIG_ADPCM_G726_ENCODER)         += g726.o
OBJS-$(CONFIG_ADPCM_IMA_AMV_DECODER)      += adpcm.o
OBJS-$(CONFIG_ADPCM_IMA_DK3_DECODER)      += adpcm.o
OBJS-$(CONFIG_ADPCM_IMA_DK4_DECODER)      += adpcm.o
OBJS-$(CONFIG_ADPCM_IMA_EA_EACS_DECODER)  += adpcm.o
OBJS-$(CONFIG_ADPCM_IMA_EA_SEAD_DECODER)  += adpcm.o
OBJS-$(CONFIG_ADPCM_IMA_ISS_DECODER)      += adpcm.o
OBJS-$(CONFIG_ADPCM_IMA_QT_DECODER)       += adpcm.o
OBJS-$(CONFIG_ADPCM_IMA_QT_ENCODER)       += adpcm.o
OBJS-$(CONFIG_ADPCM_IMA_SMJPEG_DECODER)   += adpcm.o
OBJS-$(CONFIG_ADPCM_IMA_WAV_DECODER)      += adpcm.o
OBJS-$(CONFIG_ADPCM_IMA_WAV_ENCODER)      += adpcm.o
OBJS-$(CONFIG_ADPCM_IMA_WS_DECODER)       += adpcm.o
OBJS-$(CONFIG_ADPCM_MS_DECODER)           += adpcm.o
OBJS-$(CONFIG_ADPCM_MS_ENCODER)           += adpcm.o
OBJS-$(CONFIG_ADPCM_SBPRO_2_DECODER)      += adpcm.o
OBJS-$(CONFIG_ADPCM_SBPRO_3_DECODER)      += adpcm.o
OBJS-$(CONFIG_ADPCM_SBPRO_4_DECODER)      += adpcm.o
OBJS-$(CONFIG_ADPCM_SWF_DECODER)          += adpcm.o
OBJS-$(CONFIG_ADPCM_SWF_ENCODER)          += adpcm.o
OBJS-$(CONFIG_ADPCM_THP_DECODER)          += adpcm.o
OBJS-$(CONFIG_ADPCM_XA_DECODER)           += adpcm.o
OBJS-$(CONFIG_ADPCM_YAMAHA_DECODER)       += adpcm.o
OBJS-$(CONFIG_ADPCM_YAMAHA_ENCODER)       += adpcm.o

# libavformat dependencies
OBJS-$(CONFIG_ADTS_MUXER)              += mpeg4audio.o
OBJS-$(CONFIG_CAF_DEMUXER)             += mpeg4audio.o mpegaudiodata.o
OBJS-$(CONFIG_DV_DEMUXER)              += dvdata.o
OBJS-$(CONFIG_DV_MUXER)                += dvdata.o
OBJS-$(CONFIG_FLAC_DEMUXER)            += flacdec.o flacdata.o flac.o vorbis_data.o
OBJS-$(CONFIG_FLAC_MUXER)              += flacdec.o flacdata.o flac.o vorbis_data.o
OBJS-$(CONFIG_FLV_DEMUXER)             += mpeg4audio.o
OBJS-$(CONFIG_GXF_DEMUXER)             += mpeg12data.o
OBJS-$(CONFIG_IFF_DEMUXER)             += iff.o
OBJS-$(CONFIG_MATROSKA_AUDIO_MUXER)    += xiph.o mpeg4audio.o vorbis_data.o \
                                          flacdec.o flacdata.o flac.o
OBJS-$(CONFIG_MATROSKA_DEMUXER)        += mpeg4audio.o mpegaudiodata.o
OBJS-$(CONFIG_MATROSKA_MUXER)          += xiph.o mpeg4audio.o \
                                          flacdec.o flacdata.o flac.o \
                                          mpegaudiodata.o vorbis_data.o
OBJS-$(CONFIG_MOV_DEMUXER)             += mpeg4audio.o mpegaudiodata.o
OBJS-$(CONFIG_MOV_MUXER)               += mpeg4audio.o mpegaudiodata.o
OBJS-$(CONFIG_MPEGTS_MUXER)            += mpegvideo.o mpeg4audio.o
OBJS-$(CONFIG_MPEGTS_DEMUXER)          += mpeg4audio.o mpegaudiodata.o
OBJS-$(CONFIG_NUT_MUXER)               += mpegaudiodata.o
OBJS-$(CONFIG_OGG_DEMUXER)             += flacdec.o flacdata.o flac.o \
                                          dirac.o mpeg12data.o vorbis_data.o
OBJS-$(CONFIG_OGG_MUXER)               += xiph.o flacdec.o flacdata.o flac.o \
                                          vorbis_data.o
OBJS-$(CONFIG_RTP_MUXER)               += mpeg4audio.o mpegvideo.o xiph.o
OBJS-$(CONFIG_SPDIF_DEMUXER)           += aacadtsdec.o mpeg4audio.o
OBJS-$(CONFIG_WEBM_MUXER)              += xiph.o mpeg4audio.o \
                                          flacdec.o flacdata.o flac.o \
                                          mpegaudiodata.o vorbis_data.o
OBJS-$(CONFIG_WTV_DEMUXER)             += mpeg4audio.o mpegaudiodata.o

# external codec libraries
OBJS-$(CONFIG_LIBCELT_DECODER)            += libcelt_dec.o
OBJS-$(CONFIG_LIBDIRAC_DECODER)           += libdiracdec.o
OBJS-$(CONFIG_LIBDIRAC_ENCODER)           += libdiracenc.o libdirac_libschro.o
OBJS-$(CONFIG_LIBFAAC_ENCODER)            += libfaac.o
OBJS-$(CONFIG_LIBGSM_DECODER)             += libgsm.o
OBJS-$(CONFIG_LIBGSM_ENCODER)             += libgsm.o
OBJS-$(CONFIG_LIBGSM_MS_DECODER)          += libgsm.o
OBJS-$(CONFIG_LIBGSM_MS_ENCODER)          += libgsm.o
OBJS-$(CONFIG_LIBMP3LAME_ENCODER)         += libmp3lame.o
OBJS-$(CONFIG_LIBOPENCORE_AMRNB_DECODER)  += libopencore-amr.o
OBJS-$(CONFIG_LIBOPENCORE_AMRNB_ENCODER)  += libopencore-amr.o
OBJS-$(CONFIG_LIBOPENCORE_AMRWB_DECODER)  += libopencore-amr.o
OBJS-$(CONFIG_LIBOPENJPEG_DECODER)        += libopenjpeg.o
OBJS-$(CONFIG_LIBSCHROEDINGER_DECODER)    += libschroedingerdec.o \
                                             libschroedinger.o    \
                                             libdirac_libschro.o
OBJS-$(CONFIG_LIBSCHROEDINGER_ENCODER)    += libschroedingerenc.o \
                                             libschroedinger.o    \
                                             libdirac_libschro.o
OBJS-$(CONFIG_LIBSPEEX_DECODER)           += libspeexdec.o
OBJS-$(CONFIG_LIBTHEORA_ENCODER)          += libtheoraenc.o
OBJS-$(CONFIG_LIBVO_AACENC_ENCODER)       += libvo-aacenc.o mpeg4audio.o
OBJS-$(CONFIG_LIBVO_AMRWBENC_ENCODER)     += libvo-amrwbenc.o
OBJS-$(CONFIG_LIBVORBIS_ENCODER)          += libvorbis.o vorbis_data.o
OBJS-$(CONFIG_LIBVPX_DECODER)             += libvpxdec.o
OBJS-$(CONFIG_LIBVPX_ENCODER)             += libvpxenc.o
OBJS-$(CONFIG_LIBX264_ENCODER)            += libx264.o
OBJS-$(CONFIG_LIBXAVS_ENCODER)            += libxavs.o
OBJS-$(CONFIG_LIBXVID)                    += libxvidff.o libxvid_rc.o

# parsers
OBJS-$(CONFIG_AAC_PARSER)              += aac_parser.o aac_ac3_parser.o \
                                          aacadtsdec.o mpeg4audio.o
OBJS-$(CONFIG_AC3_PARSER)              += ac3_parser.o ac3tab.o \
                                          aac_ac3_parser.o
OBJS-$(CONFIG_CAVSVIDEO_PARSER)        += cavs_parser.o
OBJS-$(CONFIG_DCA_PARSER)              += dca_parser.o
OBJS-$(CONFIG_DIRAC_PARSER)            += dirac_parser.o
OBJS-$(CONFIG_DNXHD_PARSER)            += dnxhd_parser.o
OBJS-$(CONFIG_DVBSUB_PARSER)           += dvbsub_parser.o
OBJS-$(CONFIG_DVDSUB_PARSER)           += dvdsub_parser.o
OBJS-$(CONFIG_FLAC_PARSER)             += flac_parser.o flacdata.o flac.o \
                                          vorbis_data.o
OBJS-$(CONFIG_H261_PARSER)             += h261_parser.o
OBJS-$(CONFIG_H263_PARSER)             += h263_parser.o
OBJS-$(CONFIG_H264_PARSER)             += h264_parser.o h264.o            \
                                          cabac.o                         \
                                          h264_refs.o h264_sei.o h264_direct.o \
                                          h264_loopfilter.o h264_cabac.o \
                                          h264_cavlc.o h264_ps.o \
                                          mpegvideo.o error_resilience.o
OBJS-$(CONFIG_AAC_LATM_PARSER)         += latm_parser.o
OBJS-$(CONFIG_MJPEG_PARSER)            += mjpeg_parser.o
OBJS-$(CONFIG_MLP_PARSER)              += mlp_parser.o mlp.o
OBJS-$(CONFIG_MPEG4VIDEO_PARSER)       += mpeg4video_parser.o h263.o \
                                          mpegvideo.o error_resilience.o \
                                          mpeg4videodec.o mpeg4video.o \
                                          ituh263dec.o h263dec.o
OBJS-$(CONFIG_MPEGAUDIO_PARSER)        += mpegaudio_parser.o \
                                          mpegaudiodecheader.o mpegaudiodata.o
OBJS-$(CONFIG_MPEGVIDEO_PARSER)        += mpegvideo_parser.o    \
                                          mpeg12.o mpeg12data.o \
                                          mpegvideo.o error_resilience.o
OBJS-$(CONFIG_PNM_PARSER)              += pnm_parser.o pnm.o
OBJS-$(CONFIG_VC1_PARSER)              += vc1_parser.o vc1.o vc1data.o \
                                          msmpeg4.o msmpeg4data.o mpeg4video.o \
                                          h263.o mpegvideo.o error_resilience.o
OBJS-$(CONFIG_VP3_PARSER)              += vp3_parser.o
OBJS-$(CONFIG_VP8_PARSER)              += vp8_parser.o

# bitstream filters
OBJS-$(CONFIG_AAC_ADTSTOASC_BSF)          += aac_adtstoasc_bsf.o aacadtsdec.o \
                                             mpeg4audio.o
OBJS-$(CONFIG_CHOMP_BSF)                  += chomp_bsf.o
OBJS-$(CONFIG_DUMP_EXTRADATA_BSF)         += dump_extradata_bsf.o
OBJS-$(CONFIG_H264_MP4TOANNEXB_BSF)       += h264_mp4toannexb_bsf.o
OBJS-$(CONFIG_IMX_DUMP_HEADER_BSF)        += imx_dump_header_bsf.o
OBJS-$(CONFIG_MJPEG2JPEG_BSF)             += mjpeg2jpeg_bsf.o mjpeg.o
OBJS-$(CONFIG_MJPEGA_DUMP_HEADER_BSF)     += mjpega_dump_header_bsf.o
OBJS-$(CONFIG_MOV2TEXTSUB_BSF)            += movsub_bsf.o
OBJS-$(CONFIG_MP3_HEADER_COMPRESS_BSF)    += mp3_header_compress_bsf.o
OBJS-$(CONFIG_MP3_HEADER_DECOMPRESS_BSF)  += mp3_header_decompress_bsf.o \
                                             mpegaudiodata.o
OBJS-$(CONFIG_NOISE_BSF)                  += noise_bsf.o
OBJS-$(CONFIG_REMOVE_EXTRADATA_BSF)       += remove_extradata_bsf.o
OBJS-$(CONFIG_TEXT2MOVSUB_BSF)            += movsub_bsf.o

# thread libraries
OBJS-$(HAVE_PTHREADS)                  += pthread.o
OBJS-$(HAVE_W32THREADS)                += w32thread.o

OBJS-$(CONFIG_MLIB)                    += mlib/dsputil_mlib.o           \

# inverse.o contains the ff_inverse table definition, which is used by
# the FASTDIV macro (from libavutil); since referencing the external
# table has a negative effect on performance, copy it in libavcodec as
# well.
OBJS-$(!CONFIG_SMALL)                  += inverse.o

-include $(SUBDIR)$(ARCH)/Makefile

SKIPHEADERS                            += %_tablegen.h                  \
                                          %_tables.h                    \
                                          aac_tablegen_decl.h           \
                                          fft-internal.h                \
                                          tableprint.h                  \
                                          $(ARCH)/vp56_arith.h
SKIPHEADERS-$(CONFIG_DXVA2)            += dxva2.h dxva2_internal.h
SKIPHEADERS-$(CONFIG_LIBDIRAC)         += libdirac.h
SKIPHEADERS-$(CONFIG_LIBSCHROEDINGER)  += libschroedinger.h
SKIPHEADERS-$(CONFIG_VAAPI)            += vaapi_internal.h
SKIPHEADERS-$(CONFIG_VDPAU)            += vdpau.h
SKIPHEADERS-$(CONFIG_XVMC)             += xvmc.h

TESTPROGS = cabac dct fft fft-fixed h264 iirfilter rangecoder snow
TESTPROGS-$(HAVE_MMX) += motion
TESTOBJS = dctref.o

HOSTPROGS = aac_tablegen aacps_tablegen cbrt_tablegen cos_tablegen      \
            dv_tablegen motionpixels_tablegen mpegaudio_tablegen        \
            pcm_tablegen qdm2_tablegen sinewin_tablegen

DIRS = alpha arm bfin mlib ppc ps2 sh4 sparc x86

CLEANFILES = *_tables.c *_tables.h *_tablegen$(HOSTEXESUF)

include $(SUBDIR)../subdir.mak

$(SUBDIR)dct-test$(EXESUF): $(SUBDIR)dctref.o

TRIG_TABLES  = cos cos_fixed sin
TRIG_TABLES := $(TRIG_TABLES:%=$(SUBDIR)%_tables.c)

$(TRIG_TABLES): $(SUBDIR)%_tables.c: $(SUBDIR)cos_tablegen$(HOSTEXESUF)
	$(M)./$< $* > $@

ifdef CONFIG_SMALL
$(SUBDIR)%_tablegen$(HOSTEXESUF): HOSTCFLAGS += -DCONFIG_SMALL=1
else
$(SUBDIR)%_tablegen$(HOSTEXESUF): HOSTCFLAGS += -DCONFIG_SMALL=0
endif

GEN_HEADERS = cbrt_tables.h aacps_tables.h aac_tables.h dv_tables.h     \
              sinewin_tables.h mpegaudio_tables.h motionpixels_tables.h \
              pcm_tables.h qdm2_tables.h
GEN_HEADERS := $(addprefix $(SUBDIR), $(GEN_HEADERS))

$(GEN_HEADERS): $(SUBDIR)%_tables.h: $(SUBDIR)%_tablegen$(HOSTEXESUF)
	$(M)./$< > $@

ifdef CONFIG_HARDCODED_TABLES
$(SUBDIR)aacdec.o: $(SUBDIR)cbrt_tables.h
$(SUBDIR)aacps.o: $(SUBDIR)aacps_tables.h
$(SUBDIR)aactab.o: $(SUBDIR)aac_tables.h
$(SUBDIR)dv.o: $(SUBDIR)dv_tables.h
$(SUBDIR)sinewin.o: $(SUBDIR)sinewin_tables.h
$(SUBDIR)mpegaudiodec.o: $(SUBDIR)mpegaudio_tables.h
$(SUBDIR)mpegaudiodec_float.o: $(SUBDIR)mpegaudio_tables.h
$(SUBDIR)motionpixels.o: $(SUBDIR)motionpixels_tables.h
$(SUBDIR)pcm.o: $(SUBDIR)pcm_tables.h
$(SUBDIR)qdm2.o: $(SUBDIR)qdm2_tables.h
endif<|MERGE_RESOLUTION|>--- conflicted
+++ resolved
@@ -62,15 +62,9 @@
                                           mpeg4audio.o kbdwin.o
 OBJS-$(CONFIG_AASC_DECODER)            += aasc.o msrledec.o
 OBJS-$(CONFIG_AC3_DECODER)             += ac3dec.o ac3dec_data.o ac3.o kbdwin.o
-<<<<<<< HEAD
 OBJS-$(CONFIG_AC3_ENCODER)             += ac3enc_combined.o ac3enc_fixed.o ac3enc_float.o ac3tab.o ac3.o kbdwin.o
-OBJS-$(CONFIG_AC3_FLOAT_ENCODER)       += ac3enc_float.o ac3tab.o ac3.o kbdwin.o
-OBJS-$(CONFIG_AC3_FIXED_ENCODER)       += ac3enc_fixed.o ac3tab.o ac3.o
-=======
-OBJS-$(CONFIG_AC3_ENCODER)             += ac3enc_float.o ac3enc.o ac3tab.o \
-                                          ac3.o kbdwin.o
-OBJS-$(CONFIG_AC3_FIXED_ENCODER)       += ac3enc_fixed.o ac3enc.o ac3tab.o ac3.o
->>>>>>> 35bdaf3d
+OBJS-$(CONFIG_AC3_FLOAT_ENCODER)       += ac3enc_float.o ac3tab.o ac3tab.o ac3.o kbdwin.o
+OBJS-$(CONFIG_AC3_FIXED_ENCODER)       += ac3enc_fixed.o ac3tab.o ac3tab.o ac3.o
 OBJS-$(CONFIG_ALAC_DECODER)            += alac.o
 OBJS-$(CONFIG_ALAC_ENCODER)            += alacenc.o
 OBJS-$(CONFIG_ALS_DECODER)             += alsdec.o bgmc.o mpeg4audio.o
