--- conflicted
+++ resolved
@@ -265,6 +265,9 @@
     s->subsampling[0] = 1;
     s->subsampling[1] = 1;
 
+    if (!desc)
+        return AVERROR(EINVAL);
+
     avctx->bits_per_coded_sample =
     s->bpp          = av_get_bits_per_pixel(desc);
     s->bpp_tab_size = desc->nb_components;
@@ -275,25 +278,7 @@
         alpha = 1;
     case AV_PIX_FMT_RGB48LE:
     case AV_PIX_FMT_RGB24:
-<<<<<<< HEAD
         s->photometric_interpretation = TIFF_PHOTOMETRIC_RGB;
-=======
-    case AV_PIX_FMT_GRAY8:
-    case AV_PIX_FMT_PAL8:
-        pfd = av_pix_fmt_desc_get(avctx->pix_fmt);
-        if (!pfd)
-            return AVERROR_BUG;
-        s->bpp = av_get_bits_per_pixel(pfd);
-        if (pfd->flags & AV_PIX_FMT_FLAG_PAL)
-            s->photometric_interpretation = TIFF_PHOTOMETRIC_PALETTE;
-        else if (pfd->flags & AV_PIX_FMT_FLAG_RGB)
-            s->photometric_interpretation = TIFF_PHOTOMETRIC_RGB;
-        else
-            s->photometric_interpretation = TIFF_PHOTOMETRIC_BLACK_IS_ZERO;
-        s->bpp_tab_size = pfd->nb_components;
-        for (i = 0; i < s->bpp_tab_size; i++)
-            bpp_tab[i] = s->bpp / s->bpp_tab_size;
->>>>>>> 9f732e4c
         break;
     case AV_PIX_FMT_GRAY8:
         avctx->bits_per_coded_sample = 0x28;
