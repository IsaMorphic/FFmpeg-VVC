/*
 * Intel MediaSDK QSV encoder/decoder shared code
 *
 * This file is part of FFmpeg.
 *
 * FFmpeg is free software; you can redistribute it and/or
 * modify it under the terms of the GNU Lesser General Public
 * License as published by the Free Software Foundation; either
 * version 2.1 of the License, or (at your option) any later version.
 *
 * FFmpeg is distributed in the hope that it will be useful,
 * but WITHOUT ANY WARRANTY; without even the implied warranty of
 * MERCHANTABILITY or FITNESS FOR A PARTICULAR PURPOSE.  See the GNU
 * Lesser General Public License for more details.
 *
 * You should have received a copy of the GNU Lesser General Public
 * License along with FFmpeg; if not, write to the Free Software
 * Foundation, Inc., 51 Franklin Street, Fifth Floor, Boston, MA 02110-1301 USA
 */

#ifndef AVCODEC_QSV_INTERNAL_H
#define AVCODEC_QSV_INTERNAL_H

#include <mfx/mfxvideo.h>

#include "libavutil/frame.h"

#include "avcodec.h"

#define QSV_VERSION_MAJOR 1
#define QSV_VERSION_MINOR 1

#define ASYNC_DEPTH_DEFAULT 4       // internal parallelism

#define QSV_MAX_ENC_PAYLOAD 2       // # of mfxEncodeCtrl payloads supported

#define QSV_VERSION_ATLEAST(MAJOR, MINOR)   \
    (MFX_VERSION_MAJOR > (MAJOR) ||         \
     MFX_VERSION_MAJOR == (MAJOR) && MFX_VERSION_MINOR >= (MINOR))

typedef struct QSVMid {
    AVBufferRef *hw_frames_ref;
    mfxHDL handle;

    AVFrame *locked_frame;
    AVFrame *hw_frame;
    mfxFrameSurface1 surf;
} QSVMid;

typedef struct QSVFrame {
    AVFrame *frame;
    mfxFrameSurface1 surface;
<<<<<<< HEAD
    mfxEncodeCtrl enc_ctrl;
=======
    mfxExtDecodedFrameInfo dec_info;
    mfxExtBuffer *ext_param;
>>>>>>> 52ed83fa

    int queued;
    int used;

    struct QSVFrame *next;
} QSVFrame;

typedef struct QSVFramesContext {
    AVBufferRef *hw_frames_ctx;
    void *logctx;

    /* The memory ids for the external frames.
     * Refcounted, since we need one reference owned by the QSVFramesContext
     * (i.e. by the encoder/decoder) and another one given to the MFX session
     * from the frame allocator. */
    AVBufferRef *mids_buf;
    QSVMid *mids;
    int  nb_mids;
} QSVFramesContext;

/**
 * Convert a libmfx error code into an ffmpeg error code.
 */
int ff_qsv_map_error(mfxStatus mfx_err, const char **desc);

int ff_qsv_print_error(void *log_ctx, mfxStatus err,
                       const char *error_string);

int ff_qsv_print_warning(void *log_ctx, mfxStatus err,
                         const char *warning_string);

int ff_qsv_codec_id_to_mfx(enum AVCodecID codec_id);
int ff_qsv_profile_to_mfx(enum AVCodecID codec_id, int profile);

int ff_qsv_map_pixfmt(enum AVPixelFormat format, uint32_t *fourcc);
enum AVPictureType ff_qsv_map_pictype(int mfx_pic_type);

int ff_qsv_init_internal_session(AVCodecContext *avctx, mfxSession *session,
                                 const char *load_plugins);

int ff_qsv_init_session_device(AVCodecContext *avctx, mfxSession *psession,
                               AVBufferRef *device_ref, const char *load_plugins);

int ff_qsv_init_session_frames(AVCodecContext *avctx, mfxSession *session,
                               QSVFramesContext *qsv_frames_ctx,
                               const char *load_plugins, int opaque);

int ff_qsv_find_surface_idx(QSVFramesContext *ctx, QSVFrame *frame);

#endif /* AVCODEC_QSV_INTERNAL_H */<|MERGE_RESOLUTION|>--- conflicted
+++ resolved
@@ -50,12 +50,9 @@
 typedef struct QSVFrame {
     AVFrame *frame;
     mfxFrameSurface1 surface;
-<<<<<<< HEAD
     mfxEncodeCtrl enc_ctrl;
-=======
     mfxExtDecodedFrameInfo dec_info;
     mfxExtBuffer *ext_param;
->>>>>>> 52ed83fa
 
     int queued;
     int used;
