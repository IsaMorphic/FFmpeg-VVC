--- conflicted
+++ resolved
@@ -211,26 +211,14 @@
         dxy |= (motion_y & 1) << 1;
     src += src_y * s->linesize + src_x;
 
-<<<<<<< HEAD
         if ((unsigned)src_x >= FFMAX(s->h_edge_pos - (motion_x & 1) - 7, 0) ||
             (unsigned)src_y >= FFMAX(s->v_edge_pos - (motion_y & 1) - 7, 0)) {
-            s->vdsp.emulated_edge_mc(s->edge_emu_buffer, src,
+            s->vdsp.emulated_edge_mc(s->sc.edge_emu_buffer, src,
                                      s->linesize, s->linesize,
                                      9, 9,
                                      src_x, src_y,
                                      s->h_edge_pos, s->v_edge_pos);
-            src = s->edge_emu_buffer;
-=======
-    if (s->unrestricted_mv) {
-        if ((unsigned)src_x > FFMAX(s->h_edge_pos - (motion_x & 1) - 8, 0) ||
-            (unsigned)src_y > FFMAX(s->v_edge_pos - (motion_y & 1) - 8, 0)) {
-            s->vdsp.emulated_edge_mc(s->sc.edge_emu_buffer, src,
-                                     s->linesize, s->linesize,
-                                     9, 9,
-                                     src_x, src_y, s->h_edge_pos,
-                                     s->v_edge_pos);
             src = s->sc.edge_emu_buffer;
->>>>>>> da0c8664
             emu = 1;
         }
     pix_op[dxy](dest, src, s->linesize, 8);
@@ -329,27 +317,18 @@
                    src_y);
             return;
         }
-<<<<<<< HEAD
         src_y = (unsigned)src_y << field_based;
-        s->vdsp.emulated_edge_mc(s->edge_emu_buffer, ptr_y,
-=======
         s->vdsp.emulated_edge_mc(s->sc.edge_emu_buffer, ptr_y,
->>>>>>> da0c8664
                                  s->linesize, s->linesize,
                                  17, 17 + field_based,
                                  src_x, src_y,
                                  s->h_edge_pos, s->v_edge_pos);
         ptr_y = s->sc.edge_emu_buffer;
         if (!CONFIG_GRAY || !(s->avctx->flags & CODEC_FLAG_GRAY)) {
-<<<<<<< HEAD
-            uint8_t *ubuf = s->edge_emu_buffer + 18 * s->linesize;
+            uint8_t *ubuf = s->sc.edge_emu_buffer + 18 * s->linesize;
             uint8_t *vbuf = ubuf + 9 * s->uvlinesize;
             uvsrc_y = (unsigned)uvsrc_y << field_based;
             s->vdsp.emulated_edge_mc(ubuf, ptr_cb,
-=======
-            uint8_t *uvbuf = s->sc.edge_emu_buffer + 18 * s->linesize;
-            s->vdsp.emulated_edge_mc(uvbuf, ptr_cb,
->>>>>>> da0c8664
                                      s->uvlinesize, s->uvlinesize,
                                      9, 9 + field_based,
                                      uvsrc_x, uvsrc_y,
@@ -560,29 +539,18 @@
     ptr_cb = ref_picture[1] + uvsrc_y * uvlinesize + uvsrc_x;
     ptr_cr = ref_picture[2] + uvsrc_y * uvlinesize + uvsrc_x;
 
-<<<<<<< HEAD
     if ((unsigned)src_x >= FFMAX(s->h_edge_pos - (motion_x & 3) - 15   , 0) ||
         (unsigned)src_y >= FFMAX(   v_edge_pos - (motion_y & 3) - h + 1, 0)) {
-        s->vdsp.emulated_edge_mc(s->edge_emu_buffer, ptr_y,
-=======
-    if ((unsigned)src_x > FFMAX(s->h_edge_pos - (motion_x & 3) - 16, 0) ||
-        (unsigned)src_y > FFMAX(v_edge_pos - (motion_y & 3) - h, 0)) {
         s->vdsp.emulated_edge_mc(s->sc.edge_emu_buffer, ptr_y,
->>>>>>> da0c8664
                                  s->linesize, s->linesize,
                                  17, 17 + field_based,
                                  src_x, src_y << field_based,
                                  s->h_edge_pos, s->v_edge_pos);
         ptr_y = s->sc.edge_emu_buffer;
         if (!CONFIG_GRAY || !(s->avctx->flags & CODEC_FLAG_GRAY)) {
-<<<<<<< HEAD
-            uint8_t *ubuf = s->edge_emu_buffer + 18 * s->linesize;
+            uint8_t *ubuf = s->sc.edge_emu_buffer + 18 * s->linesize;
             uint8_t *vbuf = ubuf + 9 * s->uvlinesize;
             s->vdsp.emulated_edge_mc(ubuf, ptr_cb,
-=======
-            uint8_t *uvbuf = s->sc.edge_emu_buffer + 18 * s->linesize;
-            s->vdsp.emulated_edge_mc(uvbuf, ptr_cb,
->>>>>>> da0c8664
                                      s->uvlinesize, s->uvlinesize,
                                      9, 9 + field_based,
                                      uvsrc_x, uvsrc_y << field_based,
@@ -655,15 +623,9 @@
 
     offset = src_y * s->uvlinesize + src_x;
     ptr    = ref_picture[1] + offset;
-<<<<<<< HEAD
     if ((unsigned)src_x >= FFMAX((s->h_edge_pos >> 1) - (dxy  & 1) - 7, 0) ||
         (unsigned)src_y >= FFMAX((s->v_edge_pos >> 1) - (dxy >> 1) - 7, 0)) {
-        s->vdsp.emulated_edge_mc(s->edge_emu_buffer, ptr,
-=======
-    if ((unsigned)src_x > FFMAX((s->h_edge_pos >> 1) - (dxy & 1) - 8, 0) ||
-        (unsigned)src_y > FFMAX((s->v_edge_pos >> 1) - (dxy >> 1) - 8, 0)) {
         s->vdsp.emulated_edge_mc(s->sc.edge_emu_buffer, ptr,
->>>>>>> da0c8664
                                  s->uvlinesize, s->uvlinesize,
                                  9, 9, src_x, src_y,
                                  s->h_edge_pos >> 1, s->v_edge_pos >> 1);
@@ -819,15 +781,9 @@
                 dxy &= ~12;
 
             ptr = ref_picture[0] + (src_y * s->linesize) + (src_x);
-<<<<<<< HEAD
             if ((unsigned)src_x >= FFMAX(s->h_edge_pos - (motion_x & 3) - 7, 0) ||
                 (unsigned)src_y >= FFMAX(s->v_edge_pos - (motion_y & 3) - 7, 0)) {
-                s->vdsp.emulated_edge_mc(s->edge_emu_buffer, ptr,
-=======
-            if ((unsigned)src_x > FFMAX(s->h_edge_pos - (motion_x & 3) - 8, 0) ||
-                (unsigned)src_y > FFMAX(s->v_edge_pos - (motion_y & 3) - 8, 0)) {
                 s->vdsp.emulated_edge_mc(s->sc.edge_emu_buffer, ptr,
->>>>>>> da0c8664
                                          s->linesize, s->linesize,
                                          9, 9,
                                          src_x, src_y,
