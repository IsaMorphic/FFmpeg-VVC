/*
 * filter layer
 * Copyright (c) 2007 Bobby Bingham
 *
 * This file is part of FFmpeg.
 *
 * FFmpeg is free software; you can redistribute it and/or
 * modify it under the terms of the GNU Lesser General Public
 * License as published by the Free Software Foundation; either
 * version 2.1 of the License, or (at your option) any later version.
 *
 * FFmpeg is distributed in the hope that it will be useful,
 * but WITHOUT ANY WARRANTY; without even the implied warranty of
 * MERCHANTABILITY or FITNESS FOR A PARTICULAR PURPOSE.  See the GNU
 * Lesser General Public License for more details.
 *
 * You should have received a copy of the GNU Lesser General Public
 * License along with FFmpeg; if not, write to the Free Software
 * Foundation, Inc., 51 Franklin Street, Fifth Floor, Boston, MA 02110-1301 USA
 */

#ifndef AVFILTER_AVFILTER_H
#define AVFILTER_AVFILTER_H

#include "libavutil/avutil.h"
#include "libavutil/log.h"
#include "libavutil/samplefmt.h"
#include "libavutil/pixfmt.h"
#include "libavutil/rational.h"

#define LIBAVFILTER_VERSION_MAJOR  2
<<<<<<< HEAD
#define LIBAVFILTER_VERSION_MINOR 44
=======
#define LIBAVFILTER_VERSION_MINOR  13
>>>>>>> 8096fdf0
#define LIBAVFILTER_VERSION_MICRO  0

#define LIBAVFILTER_VERSION_INT AV_VERSION_INT(LIBAVFILTER_VERSION_MAJOR, \
                                               LIBAVFILTER_VERSION_MINOR, \
                                               LIBAVFILTER_VERSION_MICRO)
#define LIBAVFILTER_VERSION     AV_VERSION(LIBAVFILTER_VERSION_MAJOR,   \
                                           LIBAVFILTER_VERSION_MINOR,   \
                                           LIBAVFILTER_VERSION_MICRO)
#define LIBAVFILTER_BUILD       LIBAVFILTER_VERSION_INT

#ifndef FF_API_OLD_VSINK_API
#define FF_API_OLD_VSINK_API        (LIBAVFILTER_VERSION_MAJOR < 3)
#endif
#ifndef FF_API_OLD_ALL_FORMATS_API
#define FF_API_OLD_ALL_FORMATS_API (LIBAVFILTER_VERSION_MAJOR < 3)
#endif

#include <stddef.h>

/**
 * Return the LIBAVFILTER_VERSION_INT constant.
 */
unsigned avfilter_version(void);

/**
 * Return the libavfilter build-time configuration.
 */
const char *avfilter_configuration(void);

/**
 * Return the libavfilter license.
 */
const char *avfilter_license(void);


typedef struct AVFilterContext AVFilterContext;
typedef struct AVFilterLink    AVFilterLink;
typedef struct AVFilterPad     AVFilterPad;

/**
 * A reference-counted buffer data type used by the filter system. Filters
 * should not store pointers to this structure directly, but instead use the
 * AVFilterBufferRef structure below.
 */
typedef struct AVFilterBuffer {
    uint8_t *data[8];           ///< buffer data for each plane/channel
    int linesize[8];            ///< number of bytes per line

    unsigned refcount;          ///< number of references to this buffer

    /** private data to be used by a custom free function */
    void *priv;
    /**
     * A pointer to the function to deallocate this buffer if the default
     * function is not sufficient. This could, for example, add the memory
     * back into a memory pool to be reused later without the overhead of
     * reallocating it from scratch.
     */
    void (*free)(struct AVFilterBuffer *buf);

    int format;                 ///< media format
    int w, h;                   ///< width and height of the allocated buffer
} AVFilterBuffer;

#define AV_PERM_READ     0x01   ///< can read from the buffer
#define AV_PERM_WRITE    0x02   ///< can write to the buffer
#define AV_PERM_PRESERVE 0x04   ///< nobody else can overwrite the buffer
#define AV_PERM_REUSE    0x08   ///< can output the buffer multiple times, with the same contents each time
#define AV_PERM_REUSE2   0x10   ///< can output the buffer multiple times, modified each time
#define AV_PERM_NEG_LINESIZES 0x20  ///< the buffer requested can have negative linesizes

/**
 * Audio specific properties in a reference to an AVFilterBuffer. Since
 * AVFilterBufferRef is common to different media formats, audio specific
 * per reference properties must be separated out.
 */
typedef struct AVFilterBufferRefAudioProps {
    int64_t channel_layout;     ///< channel layout of audio buffer
    int nb_samples;             ///< number of audio samples per channel
    int sample_rate;            ///< audio buffer sample rate
    int planar;                 ///< audio buffer - planar or packed
} AVFilterBufferRefAudioProps;

/**
 * Video specific properties in a reference to an AVFilterBuffer. Since
 * AVFilterBufferRef is common to different media formats, video specific
 * per reference properties must be separated out.
 */
typedef struct AVFilterBufferRefVideoProps {
    int w;                      ///< image width
    int h;                      ///< image height
    AVRational sample_aspect_ratio; ///< sample aspect ratio
    int interlaced;             ///< is frame interlaced
    int top_field_first;        ///< field order
    enum AVPictureType pict_type; ///< picture type of the frame
    int key_frame;              ///< 1 -> keyframe, 0-> not
} AVFilterBufferRefVideoProps;

/**
 * A reference to an AVFilterBuffer. Since filters can manipulate the origin of
 * a buffer to, for example, crop image without any memcpy, the buffer origin
 * and dimensions are per-reference properties. Linesize is also useful for
 * image flipping, frame to field filters, etc, and so is also per-reference.
 *
 * TODO: add anything necessary for frame reordering
 */
typedef struct AVFilterBufferRef {
    AVFilterBuffer *buf;        ///< the buffer that this is a reference to
    uint8_t *data[8];           ///< picture/audio data for each plane
    int linesize[8];            ///< number of bytes per line
    int format;                 ///< media format

    /**
     * presentation timestamp. The time unit may change during
     * filtering, as it is specified in the link and the filter code
     * may need to rescale the PTS accordingly.
     */
    int64_t pts;
    int64_t pos;                ///< byte position in stream, -1 if unknown

    int perms;                  ///< permissions, see the AV_PERM_* flags

    enum AVMediaType type;      ///< media type of buffer data
    AVFilterBufferRefVideoProps *video; ///< video buffer specific properties
    AVFilterBufferRefAudioProps *audio; ///< audio buffer specific properties
} AVFilterBufferRef;

/**
 * Copy properties of src to dst, without copying the actual data
 */
static inline void avfilter_copy_buffer_ref_props(AVFilterBufferRef *dst, AVFilterBufferRef *src)
{
    // copy common properties
    dst->pts             = src->pts;
    dst->pos             = src->pos;

    switch (src->type) {
    case AVMEDIA_TYPE_VIDEO: *dst->video = *src->video; break;
    case AVMEDIA_TYPE_AUDIO: *dst->audio = *src->audio; break;
    default: break;
    }
}

/**
 * Add a new reference to a buffer.
 *
 * @param ref   an existing reference to the buffer
 * @param pmask a bitmask containing the allowable permissions in the new
 *              reference
 * @return      a new reference to the buffer with the same properties as the
 *              old, excluding any permissions denied by pmask
 */
AVFilterBufferRef *avfilter_ref_buffer(AVFilterBufferRef *ref, int pmask);

/**
 * Remove a reference to a buffer. If this is the last reference to the
 * buffer, the buffer itself is also automatically freed.
 *
 * @param ref reference to the buffer, may be NULL
 */
void avfilter_unref_buffer(AVFilterBufferRef *ref);

/**
 * A list of supported formats for one end of a filter link. This is used
 * during the format negotiation process to try to pick the best format to
 * use to minimize the number of necessary conversions. Each filter gives a
 * list of the formats supported by each input and output pad. The list
 * given for each pad need not be distinct - they may be references to the
 * same list of formats, as is often the case when a filter supports multiple
 * formats, but will always output the same format as it is given in input.
 *
 * In this way, a list of possible input formats and a list of possible
 * output formats are associated with each link. When a set of formats is
 * negotiated over a link, the input and output lists are merged to form a
 * new list containing only the common elements of each list. In the case
 * that there were no common elements, a format conversion is necessary.
 * Otherwise, the lists are merged, and all other links which reference
 * either of the format lists involved in the merge are also affected.
 *
 * For example, consider the filter chain:
 * filter (a) --> (b) filter (b) --> (c) filter
 *
 * where the letters in parenthesis indicate a list of formats supported on
 * the input or output of the link. Suppose the lists are as follows:
 * (a) = {A, B}
 * (b) = {A, B, C}
 * (c) = {B, C}
 *
 * First, the first link's lists are merged, yielding:
 * filter (a) --> (a) filter (a) --> (c) filter
 *
 * Notice that format list (b) now refers to the same list as filter list (a).
 * Next, the lists for the second link are merged, yielding:
 * filter (a) --> (a) filter (a) --> (a) filter
 *
 * where (a) = {B}.
 *
 * Unfortunately, when the format lists at the two ends of a link are merged,
 * we must ensure that all links which reference either pre-merge format list
 * get updated as well. Therefore, we have the format list structure store a
 * pointer to each of the pointers to itself.
 */
typedef struct AVFilterFormats {
    unsigned format_count;      ///< number of formats
    int64_t *formats;           ///< list of media formats

    unsigned refcount;          ///< number of references to this list
    struct AVFilterFormats ***refs; ///< references to this list
}  AVFilterFormats;

/**
 * Create a list of supported formats. This is intended for use in
 * AVFilter->query_formats().
 *
 * @param fmts list of media formats, terminated by -1. If NULL an
 *        empty list is created.
 * @return the format list, with no existing references
 */
AVFilterFormats *avfilter_make_format_list(const int *fmts);
AVFilterFormats *avfilter_make_format64_list(const int64_t *fmts);

/**
 * Add fmt to the list of media formats contained in *avff.
 * If *avff is NULL the function allocates the filter formats struct
 * and puts its pointer in *avff.
 *
 * @return a non negative value in case of success, or a negative
 * value corresponding to an AVERROR code in case of error
 */
int avfilter_add_format(AVFilterFormats **avff, int64_t fmt);

#if FF_API_OLD_ALL_FORMATS_API
/**
 * @deprecated Use avfilter_make_all_formats() instead.
 */
attribute_deprecated
AVFilterFormats *avfilter_all_formats(enum AVMediaType type);
#endif

/**
 * Return a list of all formats supported by FFmpeg for the given media type.
 */
AVFilterFormats *avfilter_make_all_formats(enum AVMediaType type);

/**
 * A list of all channel layouts supported by libavfilter.
 */
extern const int64_t avfilter_all_channel_layouts[];

/**
 * Return a list of all channel layouts supported by FFmpeg.
 */
AVFilterFormats *avfilter_make_all_channel_layouts(void);

/**
 * Return a list of all audio packing formats.
 */
AVFilterFormats *avfilter_make_all_packing_formats(void);

/**
 * Return a format list which contains the intersection of the formats of
 * a and b. Also, all the references of a, all the references of b, and
 * a and b themselves will be deallocated.
 *
 * If a and b do not share any common formats, neither is modified, and NULL
 * is returned.
 */
AVFilterFormats *avfilter_merge_formats(AVFilterFormats *a, AVFilterFormats *b);

/**
 * Add *ref as a new reference to formats.
 * That is the pointers will point like in the ascii art below:
 *   ________
 *  |formats |<--------.
 *  |  ____  |     ____|___________________
 *  | |refs| |    |  __|_
 *  | |* * | |    | |  | |  AVFilterLink
 *  | |* *--------->|*ref|
 *  | |____| |    | |____|
 *  |________|    |________________________
 */
void avfilter_formats_ref(AVFilterFormats *formats, AVFilterFormats **ref);

/**
 * If *ref is non-NULL, remove *ref as a reference to the format list
 * it currently points to, deallocates that list if this was the last
 * reference, and sets *ref to NULL.
 *
 *         Before                                 After
 *   ________                               ________         NULL
 *  |formats |<--------.                   |formats |         ^
 *  |  ____  |     ____|________________   |  ____  |     ____|________________
 *  | |refs| |    |  __|_                  | |refs| |    |  __|_
 *  | |* * | |    | |  | |  AVFilterLink   | |* * | |    | |  | |  AVFilterLink
 *  | |* *--------->|*ref|                 | |*   | |    | |*ref|
 *  | |____| |    | |____|                 | |____| |    | |____|
 *  |________|    |_____________________   |________|    |_____________________
 */
void avfilter_formats_unref(AVFilterFormats **ref);

/**
 *
 *         Before                                 After
 *   ________                         ________
 *  |formats |<---------.            |formats |<---------.
 *  |  ____  |       ___|___         |  ____  |       ___|___
 *  | |refs| |      |   |   |        | |refs| |      |   |   |   NULL
 *  | |* *--------->|*oldref|        | |* *--------->|*newref|     ^
 *  | |* * | |      |_______|        | |* * | |      |_______|  ___|___
 *  | |____| |                       | |____| |                |   |   |
 *  |________|                       |________|                |*oldref|
 *                                                             |_______|
 */
void avfilter_formats_changeref(AVFilterFormats **oldref,
                                AVFilterFormats **newref);

/**
 * A filter pad used for either input or output.
 */
struct AVFilterPad {
    /**
     * Pad name. The name is unique among inputs and among outputs, but an
     * input may have the same name as an output. This may be NULL if this
     * pad has no need to ever be referenced by name.
     */
    const char *name;

    /**
     * AVFilterPad type. Only video supported now, hopefully someone will
     * add audio in the future.
     */
    enum AVMediaType type;

    /**
     * Minimum required permissions on incoming buffers. Any buffer with
     * insufficient permissions will be automatically copied by the filter
     * system to a new buffer which provides the needed access permissions.
     *
     * Input pads only.
     */
    int min_perms;

    /**
     * Permissions which are not accepted on incoming buffers. Any buffer
     * which has any of these permissions set will be automatically copied
     * by the filter system to a new buffer which does not have those
     * permissions. This can be used to easily disallow buffers with
     * AV_PERM_REUSE.
     *
     * Input pads only.
     */
    int rej_perms;

    /**
     * Callback called before passing the first slice of a new frame. If
     * NULL, the filter layer will default to storing a reference to the
     * picture inside the link structure.
     *
     * Input video pads only.
     */
    void (*start_frame)(AVFilterLink *link, AVFilterBufferRef *picref);

    /**
     * Callback function to get a video buffer. If NULL, the filter system will
     * use avfilter_default_get_video_buffer().
     *
     * Input video pads only.
     */
    AVFilterBufferRef *(*get_video_buffer)(AVFilterLink *link, int perms, int w, int h);

    /**
     * Callback function to get an audio buffer. If NULL, the filter system will
     * use avfilter_default_get_audio_buffer().
     *
     * Input audio pads only.
     */
    AVFilterBufferRef *(*get_audio_buffer)(AVFilterLink *link, int perms, int nb_samples);

    /**
     * Callback called after the slices of a frame are completely sent. If
     * NULL, the filter layer will default to releasing the reference stored
     * in the link structure during start_frame().
     *
     * Input video pads only.
     */
    void (*end_frame)(AVFilterLink *link);

    /**
     * Slice drawing callback. This is where a filter receives video data
     * and should do its processing.
     *
     * Input video pads only.
     */
    void (*draw_slice)(AVFilterLink *link, int y, int height, int slice_dir);

    /**
     * Samples filtering callback. This is where a filter receives audio data
     * and should do its processing.
     *
     * Input audio pads only.
     */
    void (*filter_samples)(AVFilterLink *link, AVFilterBufferRef *samplesref);

    /**
     * Frame poll callback. This returns the number of immediately available
     * samples. It should return a positive value if the next request_frame()
     * is guaranteed to return one frame (with no delay).
     *
     * Defaults to just calling the source poll_frame() method.
     *
     * Output video pads only.
     */
    int (*poll_frame)(AVFilterLink *link);

    /**
     * Frame request callback. A call to this should result in at least one
     * frame being output over the given link. This should return zero on
     * success, and another value on error.
     *
     * Output video pads only.
     */
    int (*request_frame)(AVFilterLink *link);

    /**
     * Link configuration callback.
     *
     * For output pads, this should set the following link properties:
     * video: width, height, sample_aspect_ratio, time_base
     * audio: sample_rate.
     *
     * This should NOT set properties such as format, channel_layout, etc which
     * are negotiated between filters by the filter system using the
     * query_formats() callback before this function is called.
     *
     * For input pads, this should check the properties of the link, and update
     * the filter's internal state as necessary.
     *
     * For both input and output pads, this should return zero on success,
     * and another value on error.
     */
    int (*config_props)(AVFilterLink *link);
};

/** default handler for start_frame() for video inputs */
void avfilter_default_start_frame(AVFilterLink *link, AVFilterBufferRef *picref);

/** default handler for draw_slice() for video inputs */
void avfilter_default_draw_slice(AVFilterLink *link, int y, int h, int slice_dir);

/** default handler for end_frame() for video inputs */
void avfilter_default_end_frame(AVFilterLink *link);

/** default handler for filter_samples() for audio inputs */
void avfilter_default_filter_samples(AVFilterLink *link, AVFilterBufferRef *samplesref);

/** default handler for get_video_buffer() for video inputs */
AVFilterBufferRef *avfilter_default_get_video_buffer(AVFilterLink *link,
                                                     int perms, int w, int h);

/** default handler for get_audio_buffer() for audio inputs */
AVFilterBufferRef *avfilter_default_get_audio_buffer(AVFilterLink *link,
                                                     int perms, int nb_samples);

/**
 * Helpers for query_formats() which set all links to the same list of
 * formats/layouts. If there are no links hooked to this filter, the list
 * of formats is freed.
 */
void avfilter_set_common_pixel_formats(AVFilterContext *ctx, AVFilterFormats *formats);
void avfilter_set_common_sample_formats(AVFilterContext *ctx, AVFilterFormats *formats);
void avfilter_set_common_channel_layouts(AVFilterContext *ctx, AVFilterFormats *formats);
void avfilter_set_common_packing_formats(AVFilterContext *ctx, AVFilterFormats *formats);

/** Default handler for query_formats() */
int avfilter_default_query_formats(AVFilterContext *ctx);

/** start_frame() handler for filters which simply pass video along */
void avfilter_null_start_frame(AVFilterLink *link, AVFilterBufferRef *picref);

/** draw_slice() handler for filters which simply pass video along */
void avfilter_null_draw_slice(AVFilterLink *link, int y, int h, int slice_dir);

/** end_frame() handler for filters which simply pass video along */
void avfilter_null_end_frame(AVFilterLink *link);

/** filter_samples() handler for filters which simply pass audio along */
void avfilter_null_filter_samples(AVFilterLink *link, AVFilterBufferRef *samplesref);

/** get_video_buffer() handler for filters which simply pass video along */
AVFilterBufferRef *avfilter_null_get_video_buffer(AVFilterLink *link,
                                                  int perms, int w, int h);

/** get_audio_buffer() handler for filters which simply pass audio along */
AVFilterBufferRef *avfilter_null_get_audio_buffer(AVFilterLink *link,
                                                  int perms, int nb_samples);

/**
 * Filter definition. This defines the pads a filter contains, and all the
 * callback functions used to interact with the filter.
 */
typedef struct AVFilter {
    const char *name;         ///< filter name

    int priv_size;      ///< size of private data to allocate for the filter

    /**
     * Filter initialization function. Args contains the user-supplied
     * parameters. FIXME: maybe an AVOption-based system would be better?
     * opaque is data provided by the code requesting creation of the filter,
     * and is used to pass data to the filter.
     */
    int (*init)(AVFilterContext *ctx, const char *args, void *opaque);

    /**
     * Filter uninitialization function. Should deallocate any memory held
     * by the filter, release any buffer references, etc. This does not need
     * to deallocate the AVFilterContext->priv memory itself.
     */
    void (*uninit)(AVFilterContext *ctx);

    /**
     * Queries formats/layouts supported by the filter and its pads, and sets
     * the in_formats/in_chlayouts for links connected to its output pads,
     * and out_formats/out_chlayouts for links connected to its input pads.
     *
     * @return zero on success, a negative value corresponding to an
     * AVERROR code otherwise
     */
    int (*query_formats)(AVFilterContext *);

    const AVFilterPad *inputs;  ///< NULL terminated list of inputs. NULL if none
    const AVFilterPad *outputs; ///< NULL terminated list of outputs. NULL if none

    /**
     * A description for the filter. You should use the
     * NULL_IF_CONFIG_SMALL() macro to define it.
     */
    const char *description;

    /**
     * Make the filter instance process a command.
     *
     * @param cmd    the command to process, for handling simplicity all commands must be alphanumeric only
     * @param arg    the argument for the command
     * @param res    a buffer with size res_size where the filter(s) can return a response. This must not change when the command is not supported.
     * @param flags  if AVFILTER_CMD_FLAG_FAST is set and the command would be
     *               timeconsuming then a filter should treat it like an unsupported command
     *
     * @returns >=0 on success otherwise an error code.
     *          AVERROR(ENOSYS) on unsupported commands
     */
    int (*process_command)(AVFilterContext *, const char *cmd, const char *arg, char *res, int res_len, int flags);
} AVFilter;

/** An instance of a filter */
struct AVFilterContext {
    const AVClass *av_class;              ///< needed for av_log()

    AVFilter *filter;               ///< the AVFilter of which this is an instance

    char *name;                     ///< name of this filter instance

    unsigned input_count;           ///< number of input pads
    AVFilterPad   *input_pads;      ///< array of input pads
    AVFilterLink **inputs;          ///< array of pointers to input links

    unsigned output_count;          ///< number of output pads
    AVFilterPad   *output_pads;     ///< array of output pads
    AVFilterLink **outputs;         ///< array of pointers to output links

    void *priv;                     ///< private data for use by the filter

    struct AVFilterCommand *command_queue;
};

enum AVFilterPacking {
    AVFILTER_PACKED = 0,
    AVFILTER_PLANAR,
};

/**
 * A link between two filters. This contains pointers to the source and
 * destination filters between which this link exists, and the indexes of
 * the pads involved. In addition, this link also contains the parameters
 * which have been negotiated and agreed upon between the filter, such as
 * image dimensions, format, etc.
 */
struct AVFilterLink {
    AVFilterContext *src;       ///< source filter
    AVFilterPad *srcpad;        ///< output pad on the source filter

    AVFilterContext *dst;       ///< dest filter
    AVFilterPad *dstpad;        ///< input pad on the dest filter

    /** stage of the initialization of the link properties (dimensions, etc) */
    enum {
        AVLINK_UNINIT = 0,      ///< not started
        AVLINK_STARTINIT,       ///< started, but incomplete
        AVLINK_INIT             ///< complete
    } init_state;

    enum AVMediaType type;      ///< filter media type

    /* These parameters apply only to video */
    int w;                      ///< agreed upon image width
    int h;                      ///< agreed upon image height
    AVRational sample_aspect_ratio; ///< agreed upon sample aspect ratio
    /* These parameters apply only to audio */
    int64_t channel_layout;     ///< channel layout of current buffer (see libavutil/audioconvert.h)
#if LIBAVFILTER_VERSION_MAJOR < 3
    int64_t sample_rate;        ///< samples per second
#else
    int sample_rate;            ///< samples per second
#endif
    int planar;                 ///< agreed upon packing mode of audio buffers. true if planar.

    int format;                 ///< agreed upon media format

    /**
     * Lists of formats and channel layouts supported by the input and output
     * filters respectively. These lists are used for negotiating the format
     * to actually be used, which will be loaded into the format and
     * channel_layout members, above, when chosen.
     *
     */
    AVFilterFormats *in_formats;
    AVFilterFormats *out_formats;

    AVFilterFormats *in_chlayouts;
    AVFilterFormats *out_chlayouts;
    AVFilterFormats *in_packing;
    AVFilterFormats *out_packing;

    /**
     * The buffer reference currently being sent across the link by the source
     * filter. This is used internally by the filter system to allow
     * automatic copying of buffers which do not have sufficient permissions
     * for the destination. This should not be accessed directly by the
     * filters.
     */
    AVFilterBufferRef *src_buf;

    AVFilterBufferRef *cur_buf;
    AVFilterBufferRef *out_buf;

    /**
     * Define the time base used by the PTS of the frames/samples
     * which will pass through this link.
     * During the configuration stage, each filter is supposed to
     * change only the output timebase, while the timebase of the
     * input link is assumed to be an unchangeable property.
     */
    AVRational time_base;

    struct AVFilterPool *pool;
};

/**
 * Link two filters together.
 *
 * @param src    the source filter
 * @param srcpad index of the output pad on the source filter
 * @param dst    the destination filter
 * @param dstpad index of the input pad on the destination filter
 * @return       zero on success
 */
int avfilter_link(AVFilterContext *src, unsigned srcpad,
                  AVFilterContext *dst, unsigned dstpad);

/**
 * Free the link in *link, and set its pointer to NULL.
 */
void avfilter_link_free(AVFilterLink **link);

/**
 * Negotiate the media format, dimensions, etc of all inputs to a filter.
 *
 * @param filter the filter to negotiate the properties for its inputs
 * @return       zero on successful negotiation
 */
int avfilter_config_links(AVFilterContext *filter);

/**
 * Request a picture buffer with a specific set of permissions.
 *
 * @param link  the output link to the filter from which the buffer will
 *              be requested
 * @param perms the required access permissions
 * @param w     the minimum width of the buffer to allocate
 * @param h     the minimum height of the buffer to allocate
 * @return      A reference to the buffer. This must be unreferenced with
 *              avfilter_unref_buffer when you are finished with it.
 */
AVFilterBufferRef *avfilter_get_video_buffer(AVFilterLink *link, int perms,
                                          int w, int h);

/**
 * Create a buffer reference wrapped around an already allocated image
 * buffer.
 *
 * @param data pointers to the planes of the image to reference
 * @param linesize linesizes for the planes of the image to reference
 * @param perms the required access permissions
 * @param w the width of the image specified by the data and linesize arrays
 * @param h the height of the image specified by the data and linesize arrays
 * @param format the pixel format of the image specified by the data and linesize arrays
 */
AVFilterBufferRef *
avfilter_get_video_buffer_ref_from_arrays(uint8_t * const data[4], const int linesize[4], int perms,
                                          int w, int h, enum PixelFormat format);

/**
 * Request an audio samples buffer with a specific set of permissions.
 *
 * @param link           the output link to the filter from which the buffer will
 *                       be requested
 * @param perms          the required access permissions
 * @param nb_samples     the number of samples per channel
 * @return               A reference to the samples. This must be unreferenced with
 *                       avfilter_unref_buffer when you are finished with it.
 */
AVFilterBufferRef *avfilter_get_audio_buffer(AVFilterLink *link, int perms,
                                             int nb_samples);

/**
 * Create an audio buffer reference wrapped around an already
 * allocated samples buffer.
 *
 * @param data           pointers to the samples plane buffers
 * @param linesize       linesize for the samples plane buffers
 * @param perms          the required access permissions
 * @param nb_samples     number of samples per channel
 * @param sample_fmt     the format of each sample in the buffer to allocate
 * @param channel_layout the channel layout of the buffer
 * @param planar         audio data layout - planar or packed
 */
AVFilterBufferRef *
avfilter_get_audio_buffer_ref_from_arrays(uint8_t *data[8], int linesize[8], int perms,
                                          int nb_samples, enum AVSampleFormat sample_fmt,
                                          int64_t channel_layout, int planar);

/**
 * Request an input frame from the filter at the other end of the link.
 *
 * @param link the input link
 * @return     zero on success
 */
int avfilter_request_frame(AVFilterLink *link);

/**
 * Poll a frame from the filter chain.
 *
 * @param  link the input link
 * @return the number of immediately available frames, a negative
 * number in case of error
 */
int avfilter_poll_frame(AVFilterLink *link);

/**
 * Notifie the next filter of the start of a frame.
 *
 * @param link   the output link the frame will be sent over
 * @param picref A reference to the frame about to be sent. The data for this
 *               frame need only be valid once draw_slice() is called for that
 *               portion. The receiving filter will free this reference when
 *               it no longer needs it.
 */
void avfilter_start_frame(AVFilterLink *link, AVFilterBufferRef *picref);

/**
 * Notifie the next filter that the current frame has finished.
 *
 * @param link the output link the frame was sent over
 */
void avfilter_end_frame(AVFilterLink *link);

/**
 * Send a slice to the next filter.
 *
 * Slices have to be provided in sequential order, either in
 * top-bottom or bottom-top order. If slices are provided in
 * non-sequential order the behavior of the function is undefined.
 *
 * @param link the output link over which the frame is being sent
 * @param y    offset in pixels from the top of the image for this slice
 * @param h    height of this slice in pixels
 * @param slice_dir the assumed direction for sending slices,
 *             from the top slice to the bottom slice if the value is 1,
 *             from the bottom slice to the top slice if the value is -1,
 *             for other values the behavior of the function is undefined.
 */
void avfilter_draw_slice(AVFilterLink *link, int y, int h, int slice_dir);

#define AVFILTER_CMD_FLAG_ONE   1 ///< Stop once a filter understood the command (for target=all for example), fast filters are favored automatically
#define AVFILTER_CMD_FLAG_FAST  2 ///< Only execute command when its fast (like a video out that supports contrast adjustment in hw)

/**
 * Make the filter instance process a command.
 * It is recommanded to use avfilter_graph_send_command().
 */
int avfilter_process_command(AVFilterContext *filter, const char *cmd, const char *arg, char *res, int res_len, int flags);

/**
 * Send a buffer of audio samples to the next filter.
 *
 * @param link       the output link over which the audio samples are being sent
 * @param samplesref a reference to the buffer of audio samples being sent. The
 *                   receiving filter will free this reference when it no longer
 *                   needs it or pass it on to the next filter.
 */
void avfilter_filter_samples(AVFilterLink *link, AVFilterBufferRef *samplesref);

/** Initialize the filter system. Register all builtin filters. */
void avfilter_register_all(void);

/** Uninitialize the filter system. Unregister all filters. */
void avfilter_uninit(void);

/**
 * Register a filter. This is only needed if you plan to use
 * avfilter_get_by_name later to lookup the AVFilter structure by name. A
 * filter can still by instantiated with avfilter_open even if it is not
 * registered.
 *
 * @param filter the filter to register
 * @return 0 if the registration was succesfull, a negative value
 * otherwise
 */
int avfilter_register(AVFilter *filter);

/**
 * Get a filter definition matching the given name.
 *
 * @param name the filter name to find
 * @return     the filter definition, if any matching one is registered.
 *             NULL if none found.
 */
AVFilter *avfilter_get_by_name(const char *name);

/**
 * If filter is NULL, returns a pointer to the first registered filter pointer,
 * if filter is non-NULL, returns the next pointer after filter.
 * If the returned pointer points to NULL, the last registered filter
 * was already reached.
 */
AVFilter **av_filter_next(AVFilter **filter);

/**
 * Create a filter instance.
 *
 * @param filter_ctx put here a pointer to the created filter context
 * on success, NULL on failure
 * @param filter    the filter to create an instance of
 * @param inst_name Name to give to the new instance. Can be NULL for none.
 * @return >= 0 in case of success, a negative error code otherwise
 */
int avfilter_open(AVFilterContext **filter_ctx, AVFilter *filter, const char *inst_name);

/**
 * Initialize a filter.
 *
 * @param filter the filter to initialize
 * @param args   A string of parameters to use when initializing the filter.
 *               The format and meaning of this string varies by filter.
 * @param opaque Any extra non-string data needed by the filter. The meaning
 *               of this parameter varies by filter.
 * @return       zero on success
 */
int avfilter_init_filter(AVFilterContext *filter, const char *args, void *opaque);

/**
 * Free a filter context.
 *
 * @param filter the filter to free
 */
void avfilter_free(AVFilterContext *filter);

/**
 * Insert a filter in the middle of an existing link.
 *
 * @param link the link into which the filter should be inserted
 * @param filt the filter to be inserted
 * @param filt_srcpad_idx the input pad on the filter to connect
 * @param filt_dstpad_idx the output pad on the filter to connect
 * @return     zero on success
 */
int avfilter_insert_filter(AVFilterLink *link, AVFilterContext *filt,
                           unsigned filt_srcpad_idx, unsigned filt_dstpad_idx);

/**
 * Insert a new pad.
 *
 * @param idx Insertion point. Pad is inserted at the end if this point
 *            is beyond the end of the list of pads.
 * @param count Pointer to the number of pads in the list
 * @param padidx_off Offset within an AVFilterLink structure to the element
 *                   to increment when inserting a new pad causes link
 *                   numbering to change
 * @param pads Pointer to the pointer to the beginning of the list of pads
 * @param links Pointer to the pointer to the beginning of the list of links
 * @param newpad The new pad to add. A copy is made when adding.
 */
void avfilter_insert_pad(unsigned idx, unsigned *count, size_t padidx_off,
                         AVFilterPad **pads, AVFilterLink ***links,
                         AVFilterPad *newpad);

/** Insert a new input pad for the filter. */
static inline void avfilter_insert_inpad(AVFilterContext *f, unsigned index,
                                         AVFilterPad *p)
{
    avfilter_insert_pad(index, &f->input_count, offsetof(AVFilterLink, dstpad),
                        &f->input_pads, &f->inputs, p);
}

/** Insert a new output pad for the filter. */
static inline void avfilter_insert_outpad(AVFilterContext *f, unsigned index,
                                          AVFilterPad *p)
{
    avfilter_insert_pad(index, &f->output_count, offsetof(AVFilterLink, srcpad),
                        &f->output_pads, &f->outputs, p);
}

#endif /* AVFILTER_AVFILTER_H */<|MERGE_RESOLUTION|>--- conflicted
+++ resolved
@@ -29,12 +29,8 @@
 #include "libavutil/rational.h"
 
 #define LIBAVFILTER_VERSION_MAJOR  2
-<<<<<<< HEAD
 #define LIBAVFILTER_VERSION_MINOR 44
-=======
-#define LIBAVFILTER_VERSION_MINOR  13
->>>>>>> 8096fdf0
-#define LIBAVFILTER_VERSION_MICRO  0
+#define LIBAVFILTER_VERSION_MICRO  1
 
 #define LIBAVFILTER_VERSION_INT AV_VERSION_INT(LIBAVFILTER_VERSION_MAJOR, \
                                                LIBAVFILTER_VERSION_MINOR, \
