--- conflicted
+++ resolved
@@ -19,12 +19,8 @@
  * Foundation, Inc., 51 Franklin Street, Fifth Floor, Boston, MA 02110-1301 USA
  */
 
-<<<<<<< HEAD
 #include "libavutil/avassert.h"
-#include "libavutil/audioconvert.h"
-=======
 #include "libavutil/channel_layout.h"
->>>>>>> 97bf7c03
 #include "libavutil/common.h"
 
 #include "audio.h"
