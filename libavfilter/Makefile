NAME = avfilter
DESC = FFmpeg audio/video filtering library

HEADERS = avfilter.h                                                    \
          buffersink.h                                                  \
          buffersrc.h                                                   \
          version.h                                                     \

OBJS = allfilters.o                                                     \
       audio.o                                                          \
       avfilter.o                                                       \
       avfiltergraph.o                                                  \
       buffersink.o                                                     \
       buffersrc.o                                                      \
       drawutils.o                                                      \
       fifo.o                                                           \
       formats.o                                                        \
       framepool.o                                                      \
       framequeue.o                                                     \
       graphdump.o                                                      \
       graphparser.o                                                    \
       opencl_allkernels.o                                              \
       transform.o                                                      \
       video.o                                                          \

OBJS-$(HAVE_THREADS)                         += pthread.o

# subsystems
OBJS-$(CONFIG_QSVVPP)                        += qsvvpp.o

# audio filters
OBJS-$(CONFIG_ABENCH_FILTER)                 += f_bench.o
OBJS-$(CONFIG_ACOMPRESSOR_FILTER)            += af_sidechaincompress.o
OBJS-$(CONFIG_ACOPY_FILTER)                  += af_acopy.o
OBJS-$(CONFIG_ACROSSFADE_FILTER)             += af_afade.o
OBJS-$(CONFIG_ACRUSHER_FILTER)               += af_acrusher.o
OBJS-$(CONFIG_ADELAY_FILTER)                 += af_adelay.o
OBJS-$(CONFIG_AECHO_FILTER)                  += af_aecho.o
OBJS-$(CONFIG_AEMPHASIS_FILTER)              += af_aemphasis.o
OBJS-$(CONFIG_AEVAL_FILTER)                  += aeval.o
OBJS-$(CONFIG_AFADE_FILTER)                  += af_afade.o
OBJS-$(CONFIG_AFFTFILT_FILTER)               += af_afftfilt.o
OBJS-$(CONFIG_AFIR_FILTER)                   += af_afir.o
OBJS-$(CONFIG_AFORMAT_FILTER)                += af_aformat.o
OBJS-$(CONFIG_AGATE_FILTER)                  += af_agate.o
OBJS-$(CONFIG_AINTERLEAVE_FILTER)            += f_interleave.o
OBJS-$(CONFIG_ALIMITER_FILTER)               += af_alimiter.o
OBJS-$(CONFIG_ALLPASS_FILTER)                += af_biquads.o
OBJS-$(CONFIG_ALOOP_FILTER)                  += f_loop.o
OBJS-$(CONFIG_AMERGE_FILTER)                 += af_amerge.o
OBJS-$(CONFIG_AMETADATA_FILTER)              += f_metadata.o
OBJS-$(CONFIG_AMIX_FILTER)                   += af_amix.o
OBJS-$(CONFIG_ANEQUALIZER_FILTER)            += af_anequalizer.o
OBJS-$(CONFIG_ANULL_FILTER)                  += af_anull.o
OBJS-$(CONFIG_APAD_FILTER)                   += af_apad.o
OBJS-$(CONFIG_APERMS_FILTER)                 += f_perms.o
OBJS-$(CONFIG_APHASER_FILTER)                += af_aphaser.o generate_wave_table.o
OBJS-$(CONFIG_APULSATOR_FILTER)              += af_apulsator.o
OBJS-$(CONFIG_AREALTIME_FILTER)              += f_realtime.o
OBJS-$(CONFIG_ARESAMPLE_FILTER)              += af_aresample.o
OBJS-$(CONFIG_AREVERSE_FILTER)               += f_reverse.o
OBJS-$(CONFIG_ASELECT_FILTER)                += f_select.o
OBJS-$(CONFIG_ASENDCMD_FILTER)               += f_sendcmd.o
OBJS-$(CONFIG_ASETNSAMPLES_FILTER)           += af_asetnsamples.o
OBJS-$(CONFIG_ASETPTS_FILTER)                += setpts.o
OBJS-$(CONFIG_ASETRATE_FILTER)               += af_asetrate.o
OBJS-$(CONFIG_ASETTB_FILTER)                 += settb.o
OBJS-$(CONFIG_ASHOWINFO_FILTER)              += af_ashowinfo.o
OBJS-$(CONFIG_ASIDEDATA_FILTER)              += f_sidedata.o
OBJS-$(CONFIG_ASPLIT_FILTER)                 += split.o
OBJS-$(CONFIG_ASTATS_FILTER)                 += af_astats.o
OBJS-$(CONFIG_ASTREAMSELECT_FILTER)          += f_streamselect.o framesync.o
OBJS-$(CONFIG_ATEMPO_FILTER)                 += af_atempo.o
OBJS-$(CONFIG_ATRIM_FILTER)                  += trim.o
OBJS-$(CONFIG_AZMQ_FILTER)                   += f_zmq.o
OBJS-$(CONFIG_BANDPASS_FILTER)               += af_biquads.o
OBJS-$(CONFIG_BANDREJECT_FILTER)             += af_biquads.o
OBJS-$(CONFIG_BASS_FILTER)                   += af_biquads.o
OBJS-$(CONFIG_BIQUAD_FILTER)                 += af_biquads.o
OBJS-$(CONFIG_BS2B_FILTER)                   += af_bs2b.o
OBJS-$(CONFIG_CHANNELMAP_FILTER)             += af_channelmap.o
OBJS-$(CONFIG_CHANNELSPLIT_FILTER)           += af_channelsplit.o
OBJS-$(CONFIG_CHORUS_FILTER)                 += af_chorus.o generate_wave_table.o
OBJS-$(CONFIG_COMPAND_FILTER)                += af_compand.o
OBJS-$(CONFIG_COMPENSATIONDELAY_FILTER)      += af_compensationdelay.o
OBJS-$(CONFIG_CROSSFEED_FILTER)              += af_crossfeed.o
OBJS-$(CONFIG_CRYSTALIZER_FILTER)            += af_crystalizer.o
OBJS-$(CONFIG_DCSHIFT_FILTER)                += af_dcshift.o
OBJS-$(CONFIG_DYNAUDNORM_FILTER)             += af_dynaudnorm.o
OBJS-$(CONFIG_EARWAX_FILTER)                 += af_earwax.o
OBJS-$(CONFIG_EBUR128_FILTER)                += f_ebur128.o
OBJS-$(CONFIG_EQUALIZER_FILTER)              += af_biquads.o
OBJS-$(CONFIG_EXTRASTEREO_FILTER)            += af_extrastereo.o
OBJS-$(CONFIG_FIREQUALIZER_FILTER)           += af_firequalizer.o
OBJS-$(CONFIG_FLANGER_FILTER)                += af_flanger.o generate_wave_table.o
OBJS-$(CONFIG_HAAS_FILTER)                   += af_haas.o
OBJS-$(CONFIG_HDCD_FILTER)                   += af_hdcd.o
OBJS-$(CONFIG_HEADPHONE_FILTER)              += af_headphone.o
OBJS-$(CONFIG_HIGHPASS_FILTER)               += af_biquads.o
OBJS-$(CONFIG_JOIN_FILTER)                   += af_join.o
OBJS-$(CONFIG_LADSPA_FILTER)                 += af_ladspa.o
OBJS-$(CONFIG_LOUDNORM_FILTER)               += af_loudnorm.o ebur128.o
OBJS-$(CONFIG_LOWPASS_FILTER)                += af_biquads.o
OBJS-$(CONFIG_PAN_FILTER)                    += af_pan.o
OBJS-$(CONFIG_REPLAYGAIN_FILTER)             += af_replaygain.o
OBJS-$(CONFIG_RESAMPLE_FILTER)               += af_resample.o
OBJS-$(CONFIG_RUBBERBAND_FILTER)             += af_rubberband.o
OBJS-$(CONFIG_SIDECHAINCOMPRESS_FILTER)      += af_sidechaincompress.o
OBJS-$(CONFIG_SIDECHAINGATE_FILTER)          += af_agate.o
OBJS-$(CONFIG_SILENCEDETECT_FILTER)          += af_silencedetect.o
OBJS-$(CONFIG_SILENCEREMOVE_FILTER)          += af_silenceremove.o
OBJS-$(CONFIG_SOFALIZER_FILTER)              += af_sofalizer.o
OBJS-$(CONFIG_STEREOTOOLS_FILTER)            += af_stereotools.o
OBJS-$(CONFIG_STEREOWIDEN_FILTER)            += af_stereowiden.o
OBJS-$(CONFIG_SUPEREQUALIZER_FILTER)         += af_superequalizer.o
OBJS-$(CONFIG_SURROUND_FILTER)               += af_surround.o
OBJS-$(CONFIG_TREBLE_FILTER)                 += af_biquads.o
OBJS-$(CONFIG_TREMOLO_FILTER)                += af_tremolo.o
OBJS-$(CONFIG_VIBRATO_FILTER)                += af_vibrato.o generate_wave_table.o
OBJS-$(CONFIG_VOLUME_FILTER)                 += af_volume.o
OBJS-$(CONFIG_VOLUMEDETECT_FILTER)           += af_volumedetect.o

OBJS-$(CONFIG_AEVALSRC_FILTER)               += aeval.o
OBJS-$(CONFIG_ANOISESRC_FILTER)              += asrc_anoisesrc.o
OBJS-$(CONFIG_ANULLSRC_FILTER)               += asrc_anullsrc.o
OBJS-$(CONFIG_FLITE_FILTER)                  += asrc_flite.o
OBJS-$(CONFIG_SINE_FILTER)                   += asrc_sine.o

OBJS-$(CONFIG_ANULLSINK_FILTER)              += asink_anullsink.o

# video filters
OBJS-$(CONFIG_ALPHAEXTRACT_FILTER)           += vf_extractplanes.o
OBJS-$(CONFIG_ALPHAMERGE_FILTER)             += vf_alphamerge.o
OBJS-$(CONFIG_ASS_FILTER)                    += vf_subtitles.o
OBJS-$(CONFIG_ATADENOISE_FILTER)             += vf_atadenoise.o
OBJS-$(CONFIG_AVGBLUR_FILTER)                += vf_avgblur.o
OBJS-$(CONFIG_BBOX_FILTER)                   += bbox.o vf_bbox.o
OBJS-$(CONFIG_BENCH_FILTER)                  += f_bench.o
OBJS-$(CONFIG_BITPLANENOISE_FILTER)          += vf_bitplanenoise.o
OBJS-$(CONFIG_BLACKDETECT_FILTER)            += vf_blackdetect.o
OBJS-$(CONFIG_BLACKFRAME_FILTER)             += vf_blackframe.o
OBJS-$(CONFIG_BLEND_FILTER)                  += vf_blend.o framesync.o
OBJS-$(CONFIG_BOXBLUR_FILTER)                += vf_boxblur.o
OBJS-$(CONFIG_BWDIF_FILTER)                  += vf_bwdif.o
OBJS-$(CONFIG_CHROMAKEY_FILTER)              += vf_chromakey.o
OBJS-$(CONFIG_CIESCOPE_FILTER)               += vf_ciescope.o
OBJS-$(CONFIG_CODECVIEW_FILTER)              += vf_codecview.o
OBJS-$(CONFIG_COLORBALANCE_FILTER)           += vf_colorbalance.o
OBJS-$(CONFIG_COLORCHANNELMIXER_FILTER)      += vf_colorchannelmixer.o
OBJS-$(CONFIG_COLORKEY_FILTER)               += vf_colorkey.o
OBJS-$(CONFIG_COLORLEVELS_FILTER)            += vf_colorlevels.o
OBJS-$(CONFIG_COLORMATRIX_FILTER)            += vf_colormatrix.o
OBJS-$(CONFIG_COLORSPACE_FILTER)             += vf_colorspace.o colorspacedsp.o
OBJS-$(CONFIG_CONVOLUTION_FILTER)            += vf_convolution.o
OBJS-$(CONFIG_CONVOLVE_FILTER)               += vf_convolve.o framesync.o
OBJS-$(CONFIG_COPY_FILTER)                   += vf_copy.o
OBJS-$(CONFIG_COREIMAGE_FILTER)              += vf_coreimage.o
OBJS-$(CONFIG_COVER_RECT_FILTER)             += vf_cover_rect.o lavfutils.o
OBJS-$(CONFIG_CROP_FILTER)                   += vf_crop.o
OBJS-$(CONFIG_CROPDETECT_FILTER)             += vf_cropdetect.o
OBJS-$(CONFIG_CURVES_FILTER)                 += vf_curves.o
OBJS-$(CONFIG_DATASCOPE_FILTER)              += vf_datascope.o
OBJS-$(CONFIG_DCTDNOIZ_FILTER)               += vf_dctdnoiz.o
OBJS-$(CONFIG_DEBAND_FILTER)                 += vf_deband.o
OBJS-$(CONFIG_DECIMATE_FILTER)               += vf_decimate.o
OBJS-$(CONFIG_DEFLATE_FILTER)                += vf_neighbor.o
OBJS-$(CONFIG_DEFLICKER_FILTER)              += vf_deflicker.o
OBJS-$(CONFIG_DEINTERLACE_QSV_FILTER)        += vf_deinterlace_qsv.o
OBJS-$(CONFIG_DEINTERLACE_VAAPI_FILTER)      += vf_deinterlace_vaapi.o
OBJS-$(CONFIG_DEJUDDER_FILTER)               += vf_dejudder.o
OBJS-$(CONFIG_DELOGO_FILTER)                 += vf_delogo.o
OBJS-$(CONFIG_DESHAKE_FILTER)                += vf_deshake.o
OBJS-$(CONFIG_DESPILL_FILTER)                += vf_despill.o
OBJS-$(CONFIG_DETELECINE_FILTER)             += vf_detelecine.o
OBJS-$(CONFIG_DILATION_FILTER)               += vf_neighbor.o
OBJS-$(CONFIG_DISPLACE_FILTER)               += vf_displace.o framesync.o
OBJS-$(CONFIG_DOUBLEWEAVE_FILTER)            += vf_weave.o
OBJS-$(CONFIG_DRAWBOX_FILTER)                += vf_drawbox.o
OBJS-$(CONFIG_DRAWGRAPH_FILTER)              += f_drawgraph.o
OBJS-$(CONFIG_DRAWGRID_FILTER)               += vf_drawbox.o
OBJS-$(CONFIG_DRAWTEXT_FILTER)               += vf_drawtext.o
OBJS-$(CONFIG_EDGEDETECT_FILTER)             += vf_edgedetect.o
OBJS-$(CONFIG_ELBG_FILTER)                   += vf_elbg.o
OBJS-$(CONFIG_EQ_FILTER)                     += vf_eq.o
OBJS-$(CONFIG_EROSION_FILTER)                += vf_neighbor.o
OBJS-$(CONFIG_EXTRACTPLANES_FILTER)          += vf_extractplanes.o
OBJS-$(CONFIG_FADE_FILTER)                   += vf_fade.o
OBJS-$(CONFIG_FFTFILT_FILTER)                += vf_fftfilt.o
OBJS-$(CONFIG_FIELD_FILTER)                  += vf_field.o
OBJS-$(CONFIG_FIELDHINT_FILTER)              += vf_fieldhint.o
OBJS-$(CONFIG_FIELDMATCH_FILTER)             += vf_fieldmatch.o
OBJS-$(CONFIG_FIELDORDER_FILTER)             += vf_fieldorder.o
OBJS-$(CONFIG_FIND_RECT_FILTER)              += vf_find_rect.o lavfutils.o
OBJS-$(CONFIG_FLOODFILL_FILTER)              += vf_floodfill.o
OBJS-$(CONFIG_FORMAT_FILTER)                 += vf_format.o
OBJS-$(CONFIG_FPS_FILTER)                    += vf_fps.o
OBJS-$(CONFIG_FRAMEPACK_FILTER)              += vf_framepack.o
OBJS-$(CONFIG_FRAMERATE_FILTER)              += vf_framerate.o
OBJS-$(CONFIG_FRAMESTEP_FILTER)              += vf_framestep.o
OBJS-$(CONFIG_FREI0R_FILTER)                 += vf_frei0r.o
OBJS-$(CONFIG_FSPP_FILTER)                   += vf_fspp.o
OBJS-$(CONFIG_GBLUR_FILTER)                  += vf_gblur.o
OBJS-$(CONFIG_GEQ_FILTER)                    += vf_geq.o
OBJS-$(CONFIG_GRADFUN_FILTER)                += vf_gradfun.o
OBJS-$(CONFIG_HALDCLUT_FILTER)               += vf_lut3d.o framesync.o
OBJS-$(CONFIG_HFLIP_FILTER)                  += vf_hflip.o
OBJS-$(CONFIG_HISTEQ_FILTER)                 += vf_histeq.o
OBJS-$(CONFIG_HISTOGRAM_FILTER)              += vf_histogram.o
OBJS-$(CONFIG_HQDN3D_FILTER)                 += vf_hqdn3d.o
OBJS-$(CONFIG_HQX_FILTER)                    += vf_hqx.o
OBJS-$(CONFIG_HSTACK_FILTER)                 += vf_stack.o framesync.o
OBJS-$(CONFIG_HUE_FILTER)                    += vf_hue.o
OBJS-$(CONFIG_HWDOWNLOAD_FILTER)             += vf_hwdownload.o
OBJS-$(CONFIG_HWMAP_FILTER)                  += vf_hwmap.o
OBJS-$(CONFIG_HWUPLOAD_CUDA_FILTER)          += vf_hwupload_cuda.o
OBJS-$(CONFIG_HWUPLOAD_FILTER)               += vf_hwupload.o
OBJS-$(CONFIG_HYSTERESIS_FILTER)             += vf_hysteresis.o framesync.o
OBJS-$(CONFIG_IDET_FILTER)                   += vf_idet.o
OBJS-$(CONFIG_IL_FILTER)                     += vf_il.o
OBJS-$(CONFIG_INFLATE_FILTER)                += vf_neighbor.o
OBJS-$(CONFIG_INTERLACE_FILTER)              += vf_interlace.o
OBJS-$(CONFIG_INTERLEAVE_FILTER)             += f_interleave.o
OBJS-$(CONFIG_KERNDEINT_FILTER)              += vf_kerndeint.o
OBJS-$(CONFIG_LENSCORRECTION_FILTER)         += vf_lenscorrection.o
OBJS-$(CONFIG_LIBVMAF_FILTER)                += vf_libvmaf.o framesync.o
OBJS-$(CONFIG_LIMITER_FILTER)                += vf_limiter.o
OBJS-$(CONFIG_LOOP_FILTER)                   += f_loop.o
OBJS-$(CONFIG_LUMAKEY_FILTER)                += vf_lumakey.o
OBJS-$(CONFIG_LUT_FILTER)                    += vf_lut.o
OBJS-$(CONFIG_LUT2_FILTER)                   += vf_lut2.o framesync.o
OBJS-$(CONFIG_LUT3D_FILTER)                  += vf_lut3d.o
OBJS-$(CONFIG_LUTRGB_FILTER)                 += vf_lut.o
OBJS-$(CONFIG_LUTYUV_FILTER)                 += vf_lut.o
OBJS-$(CONFIG_MASKEDCLAMP_FILTER)            += vf_maskedclamp.o framesync.o
OBJS-$(CONFIG_MASKEDMERGE_FILTER)            += vf_maskedmerge.o framesync.o
OBJS-$(CONFIG_MCDEINT_FILTER)                += vf_mcdeint.o
OBJS-$(CONFIG_MERGEPLANES_FILTER)            += vf_mergeplanes.o framesync.o
OBJS-$(CONFIG_MESTIMATE_FILTER)              += vf_mestimate.o motion_estimation.o
OBJS-$(CONFIG_METADATA_FILTER)               += f_metadata.o
OBJS-$(CONFIG_MIDEQUALIZER_FILTER)           += vf_midequalizer.o framesync.o
OBJS-$(CONFIG_MINTERPOLATE_FILTER)           += vf_minterpolate.o motion_estimation.o
OBJS-$(CONFIG_MPDECIMATE_FILTER)             += vf_mpdecimate.o
OBJS-$(CONFIG_NEGATE_FILTER)                 += vf_lut.o
OBJS-$(CONFIG_NLMEANS_FILTER)                += vf_nlmeans.o
OBJS-$(CONFIG_NNEDI_FILTER)                  += vf_nnedi.o
OBJS-$(CONFIG_NOFORMAT_FILTER)               += vf_format.o
OBJS-$(CONFIG_NOISE_FILTER)                  += vf_noise.o
OBJS-$(CONFIG_NULL_FILTER)                   += vf_null.o
OBJS-$(CONFIG_OCR_FILTER)                    += vf_ocr.o
OBJS-$(CONFIG_OCV_FILTER)                    += vf_libopencv.o
<<<<<<< HEAD
OBJS-$(CONFIG_OPENCL)                        += deshake_opencl.o unsharp_opencl.o
OBJS-$(CONFIG_OSCILLOSCOPE_FILTER)           += vf_datascope.o
OBJS-$(CONFIG_OVERLAY_FILTER)                += vf_overlay.o framesync.o
OBJS-$(CONFIG_OWDENOISE_FILTER)              += vf_owdenoise.o
=======
OBJS-$(CONFIG_OVERLAY_FILTER)                += vf_overlay.o
OBJS-$(CONFIG_OVERLAY_QSV_FILTER)            += vf_overlay_qsv.o
>>>>>>> a5a6ac1a
OBJS-$(CONFIG_PAD_FILTER)                    += vf_pad.o
OBJS-$(CONFIG_PALETTEGEN_FILTER)             += vf_palettegen.o
OBJS-$(CONFIG_PALETTEUSE_FILTER)             += vf_paletteuse.o framesync.o
OBJS-$(CONFIG_PERMS_FILTER)                  += f_perms.o
OBJS-$(CONFIG_PERSPECTIVE_FILTER)            += vf_perspective.o
OBJS-$(CONFIG_PHASE_FILTER)                  += vf_phase.o
OBJS-$(CONFIG_PIXDESCTEST_FILTER)            += vf_pixdesctest.o
OBJS-$(CONFIG_PIXSCOPE_FILTER)               += vf_datascope.o
OBJS-$(CONFIG_PP_FILTER)                     += vf_pp.o
OBJS-$(CONFIG_PP7_FILTER)                    += vf_pp7.o
OBJS-$(CONFIG_PREMULTIPLY_FILTER)            += vf_premultiply.o framesync.o
OBJS-$(CONFIG_PREWITT_FILTER)                += vf_convolution.o
OBJS-$(CONFIG_PSEUDOCOLOR_FILTER)            += vf_pseudocolor.o
OBJS-$(CONFIG_PSNR_FILTER)                   += vf_psnr.o framesync.o
OBJS-$(CONFIG_PULLUP_FILTER)                 += vf_pullup.o
OBJS-$(CONFIG_QP_FILTER)                     += vf_qp.o
OBJS-$(CONFIG_RANDOM_FILTER)                 += vf_random.o
OBJS-$(CONFIG_READEIA608_FILTER)             += vf_readeia608.o
OBJS-$(CONFIG_READVITC_FILTER)               += vf_readvitc.o
OBJS-$(CONFIG_REALTIME_FILTER)               += f_realtime.o
OBJS-$(CONFIG_REMAP_FILTER)                  += vf_remap.o framesync.o
OBJS-$(CONFIG_REMOVEGRAIN_FILTER)            += vf_removegrain.o
OBJS-$(CONFIG_REMOVELOGO_FILTER)             += bbox.o lswsutils.o lavfutils.o vf_removelogo.o
OBJS-$(CONFIG_REPEATFIELDS_FILTER)           += vf_repeatfields.o
OBJS-$(CONFIG_REVERSE_FILTER)                += f_reverse.o
OBJS-$(CONFIG_ROBERTS_FILTER)                += vf_convolution.o
OBJS-$(CONFIG_ROTATE_FILTER)                 += vf_rotate.o
OBJS-$(CONFIG_SAB_FILTER)                    += vf_sab.o
OBJS-$(CONFIG_SCALE_FILTER)                  += vf_scale.o scale.o
OBJS-$(CONFIG_SCALE_CUDA_FILTER)             += vf_scale_cuda.o vf_scale_cuda.ptx.o
OBJS-$(CONFIG_SCALE_NPP_FILTER)              += vf_scale_npp.o scale.o
OBJS-$(CONFIG_SCALE_QSV_FILTER)              += vf_scale_qsv.o
OBJS-$(CONFIG_SCALE_VAAPI_FILTER)            += vf_scale_vaapi.o scale.o
OBJS-$(CONFIG_SCALE2REF_FILTER)              += vf_scale.o scale.o
OBJS-$(CONFIG_SELECT_FILTER)                 += f_select.o
OBJS-$(CONFIG_SELECTIVECOLOR_FILTER)         += vf_selectivecolor.o
OBJS-$(CONFIG_SENDCMD_FILTER)                += f_sendcmd.o
OBJS-$(CONFIG_SEPARATEFIELDS_FILTER)         += vf_separatefields.o
OBJS-$(CONFIG_SETDAR_FILTER)                 += vf_aspect.o
OBJS-$(CONFIG_SETFIELD_FILTER)               += vf_setfield.o
OBJS-$(CONFIG_SETPTS_FILTER)                 += setpts.o
OBJS-$(CONFIG_SETSAR_FILTER)                 += vf_aspect.o
OBJS-$(CONFIG_SETTB_FILTER)                  += settb.o
OBJS-$(CONFIG_SHOWINFO_FILTER)               += vf_showinfo.o
OBJS-$(CONFIG_SHOWPALETTE_FILTER)            += vf_showpalette.o
OBJS-$(CONFIG_SHUFFLEFRAMES_FILTER)          += vf_shuffleframes.o
OBJS-$(CONFIG_SHUFFLEPLANES_FILTER)          += vf_shuffleplanes.o
OBJS-$(CONFIG_SIDEDATA_FILTER)               += f_sidedata.o
OBJS-$(CONFIG_SIGNALSTATS_FILTER)            += vf_signalstats.o
OBJS-$(CONFIG_SIGNATURE_FILTER)              += vf_signature.o
OBJS-$(CONFIG_SMARTBLUR_FILTER)              += vf_smartblur.o
OBJS-$(CONFIG_SOBEL_FILTER)                  += vf_convolution.o
OBJS-$(CONFIG_SPLIT_FILTER)                  += split.o
OBJS-$(CONFIG_SPP_FILTER)                    += vf_spp.o
OBJS-$(CONFIG_SSIM_FILTER)                   += vf_ssim.o framesync.o
OBJS-$(CONFIG_STEREO3D_FILTER)               += vf_stereo3d.o
OBJS-$(CONFIG_STREAMSELECT_FILTER)           += f_streamselect.o framesync.o
OBJS-$(CONFIG_SUBTITLES_FILTER)              += vf_subtitles.o
OBJS-$(CONFIG_SUPER2XSAI_FILTER)             += vf_super2xsai.o
OBJS-$(CONFIG_SWAPRECT_FILTER)               += vf_swaprect.o
OBJS-$(CONFIG_SWAPUV_FILTER)                 += vf_swapuv.o
OBJS-$(CONFIG_TBLEND_FILTER)                 += vf_blend.o framesync.o
OBJS-$(CONFIG_TELECINE_FILTER)               += vf_telecine.o
OBJS-$(CONFIG_THRESHOLD_FILTER)              += vf_threshold.o framesync.o
OBJS-$(CONFIG_THUMBNAIL_FILTER)              += vf_thumbnail.o
OBJS-$(CONFIG_THUMBNAIL_CUDA_FILTER)         += vf_thumbnail_cuda.o vf_thumbnail_cuda.ptx.o
OBJS-$(CONFIG_TILE_FILTER)                   += vf_tile.o
OBJS-$(CONFIG_TINTERLACE_FILTER)             += vf_tinterlace.o
OBJS-$(CONFIG_TLUT2_FILTER)                  += vf_lut2.o framesync.o
OBJS-$(CONFIG_TONEMAP_FILTER)                += vf_tonemap.o
OBJS-$(CONFIG_TRANSPOSE_FILTER)              += vf_transpose.o
OBJS-$(CONFIG_TRIM_FILTER)                   += trim.o
OBJS-$(CONFIG_UNPREMULTIPLY_FILTER)          += vf_premultiply.o framesync.o
OBJS-$(CONFIG_UNSHARP_FILTER)                += vf_unsharp.o
OBJS-$(CONFIG_USPP_FILTER)                   += vf_uspp.o
OBJS-$(CONFIG_VAGUEDENOISER_FILTER)          += vf_vaguedenoiser.o
OBJS-$(CONFIG_VECTORSCOPE_FILTER)            += vf_vectorscope.o
OBJS-$(CONFIG_VFLIP_FILTER)                  += vf_vflip.o
<<<<<<< HEAD
OBJS-$(CONFIG_VIDSTABDETECT_FILTER)          += vidstabutils.o vf_vidstabdetect.o
OBJS-$(CONFIG_VIDSTABTRANSFORM_FILTER)       += vidstabutils.o vf_vidstabtransform.o
OBJS-$(CONFIG_VIGNETTE_FILTER)               += vf_vignette.o
OBJS-$(CONFIG_VMAFMOTION_FILTER)             += vf_vmafmotion.o framesync.o
OBJS-$(CONFIG_VSTACK_FILTER)                 += vf_stack.o framesync.o
OBJS-$(CONFIG_W3FDIF_FILTER)                 += vf_w3fdif.o
OBJS-$(CONFIG_WAVEFORM_FILTER)               += vf_waveform.o
OBJS-$(CONFIG_WEAVE_FILTER)                  += vf_weave.o
OBJS-$(CONFIG_XBR_FILTER)                    += vf_xbr.o
=======
OBJS-$(CONFIG_VPP_QSV_FILTER)                += vf_vpp_qsv.o
>>>>>>> a5a6ac1a
OBJS-$(CONFIG_YADIF_FILTER)                  += vf_yadif.o
OBJS-$(CONFIG_ZMQ_FILTER)                    += f_zmq.o
OBJS-$(CONFIG_ZOOMPAN_FILTER)                += vf_zoompan.o
OBJS-$(CONFIG_ZSCALE_FILTER)                 += vf_zscale.o

OBJS-$(CONFIG_ALLRGB_FILTER)                 += vsrc_testsrc.o
OBJS-$(CONFIG_ALLYUV_FILTER)                 += vsrc_testsrc.o
OBJS-$(CONFIG_CELLAUTO_FILTER)               += vsrc_cellauto.o
OBJS-$(CONFIG_COLOR_FILTER)                  += vsrc_testsrc.o
OBJS-$(CONFIG_COREIMAGESRC_FILTER)           += vf_coreimage.o
OBJS-$(CONFIG_FREI0R_SRC_FILTER)             += vf_frei0r.o
OBJS-$(CONFIG_HALDCLUTSRC_FILTER)            += vsrc_testsrc.o
OBJS-$(CONFIG_LIFE_FILTER)                   += vsrc_life.o
OBJS-$(CONFIG_MANDELBROT_FILTER)             += vsrc_mandelbrot.o
OBJS-$(CONFIG_MPTESTSRC_FILTER)              += vsrc_mptestsrc.o
OBJS-$(CONFIG_NULLSRC_FILTER)                += vsrc_testsrc.o
OBJS-$(CONFIG_RGBTESTSRC_FILTER)             += vsrc_testsrc.o
OBJS-$(CONFIG_SMPTEBARS_FILTER)              += vsrc_testsrc.o
OBJS-$(CONFIG_SMPTEHDBARS_FILTER)            += vsrc_testsrc.o
OBJS-$(CONFIG_TESTSRC_FILTER)                += vsrc_testsrc.o
OBJS-$(CONFIG_TESTSRC2_FILTER)               += vsrc_testsrc.o
OBJS-$(CONFIG_YUVTESTSRC_FILTER)             += vsrc_testsrc.o

OBJS-$(CONFIG_NULLSINK_FILTER)               += vsink_nullsink.o

# multimedia filters
OBJS-$(CONFIG_ABITSCOPE_FILTER)              += avf_abitscope.o
OBJS-$(CONFIG_ADRAWGRAPH_FILTER)             += f_drawgraph.o
OBJS-$(CONFIG_AHISTOGRAM_FILTER)             += avf_ahistogram.o
OBJS-$(CONFIG_APHASEMETER_FILTER)            += avf_aphasemeter.o
OBJS-$(CONFIG_AVECTORSCOPE_FILTER)           += avf_avectorscope.o
OBJS-$(CONFIG_CONCAT_FILTER)                 += avf_concat.o
OBJS-$(CONFIG_SHOWCQT_FILTER)                += avf_showcqt.o lswsutils.o lavfutils.o
OBJS-$(CONFIG_SHOWFREQS_FILTER)              += avf_showfreqs.o
OBJS-$(CONFIG_SHOWSPECTRUM_FILTER)           += avf_showspectrum.o
OBJS-$(CONFIG_SHOWSPECTRUMPIC_FILTER)        += avf_showspectrum.o
OBJS-$(CONFIG_SHOWVOLUME_FILTER)             += avf_showvolume.o
OBJS-$(CONFIG_SHOWWAVES_FILTER)              += avf_showwaves.o
OBJS-$(CONFIG_SHOWWAVESPIC_FILTER)           += avf_showwaves.o
OBJS-$(CONFIG_SPECTRUMSYNTH_FILTER)          += vaf_spectrumsynth.o

# multimedia sources
OBJS-$(CONFIG_AMOVIE_FILTER)                 += src_movie.o
OBJS-$(CONFIG_MOVIE_FILTER)                  += src_movie.o

# Windows resource file
SLIBOBJS-$(HAVE_GNU_WINDRES)                 += avfilterres.o

SKIPHEADERS-$(CONFIG_LIBVIDSTAB)             += vidstabutils.h
SKIPHEADERS-$(CONFIG_OPENCL)                 += opencl_internal.h deshake_opencl_kernel.h unsharp_opencl_kernel.h

OBJS-$(CONFIG_SHARED)                        += log2_tab.o

SKIPHEADERS-$(CONFIG_QSVVPP)                 += qsvvpp.h

TOOLS     = graph2dot
TESTPROGS = drawutils filtfmts formats integral

TOOLS-$(CONFIG_LIBZMQ) += zmqsend

clean::
	$(RM) $(CLEANSUFFIXES:%=libavfilter/libmpcodecs/%)<|MERGE_RESOLUTION|>--- conflicted
+++ resolved
@@ -248,15 +248,11 @@
 OBJS-$(CONFIG_NULL_FILTER)                   += vf_null.o
 OBJS-$(CONFIG_OCR_FILTER)                    += vf_ocr.o
 OBJS-$(CONFIG_OCV_FILTER)                    += vf_libopencv.o
-<<<<<<< HEAD
 OBJS-$(CONFIG_OPENCL)                        += deshake_opencl.o unsharp_opencl.o
 OBJS-$(CONFIG_OSCILLOSCOPE_FILTER)           += vf_datascope.o
 OBJS-$(CONFIG_OVERLAY_FILTER)                += vf_overlay.o framesync.o
+OBJS-$(CONFIG_OVERLAY_QSV_FILTER)            += vf_overlay_qsv.o
 OBJS-$(CONFIG_OWDENOISE_FILTER)              += vf_owdenoise.o
-=======
-OBJS-$(CONFIG_OVERLAY_FILTER)                += vf_overlay.o
-OBJS-$(CONFIG_OVERLAY_QSV_FILTER)            += vf_overlay_qsv.o
->>>>>>> a5a6ac1a
 OBJS-$(CONFIG_PAD_FILTER)                    += vf_pad.o
 OBJS-$(CONFIG_PALETTEGEN_FILTER)             += vf_palettegen.o
 OBJS-$(CONFIG_PALETTEUSE_FILTER)             += vf_paletteuse.o framesync.o
@@ -335,19 +331,16 @@
 OBJS-$(CONFIG_VAGUEDENOISER_FILTER)          += vf_vaguedenoiser.o
 OBJS-$(CONFIG_VECTORSCOPE_FILTER)            += vf_vectorscope.o
 OBJS-$(CONFIG_VFLIP_FILTER)                  += vf_vflip.o
-<<<<<<< HEAD
 OBJS-$(CONFIG_VIDSTABDETECT_FILTER)          += vidstabutils.o vf_vidstabdetect.o
 OBJS-$(CONFIG_VIDSTABTRANSFORM_FILTER)       += vidstabutils.o vf_vidstabtransform.o
 OBJS-$(CONFIG_VIGNETTE_FILTER)               += vf_vignette.o
 OBJS-$(CONFIG_VMAFMOTION_FILTER)             += vf_vmafmotion.o framesync.o
+OBJS-$(CONFIG_VPP_QSV_FILTER)                += vf_vpp_qsv.o
 OBJS-$(CONFIG_VSTACK_FILTER)                 += vf_stack.o framesync.o
 OBJS-$(CONFIG_W3FDIF_FILTER)                 += vf_w3fdif.o
 OBJS-$(CONFIG_WAVEFORM_FILTER)               += vf_waveform.o
 OBJS-$(CONFIG_WEAVE_FILTER)                  += vf_weave.o
 OBJS-$(CONFIG_XBR_FILTER)                    += vf_xbr.o
-=======
-OBJS-$(CONFIG_VPP_QSV_FILTER)                += vf_vpp_qsv.o
->>>>>>> a5a6ac1a
 OBJS-$(CONFIG_YADIF_FILTER)                  += vf_yadif.o
 OBJS-$(CONFIG_ZMQ_FILTER)                    += f_zmq.o
 OBJS-$(CONFIG_ZOOMPAN_FILTER)                += vf_zoompan.o
