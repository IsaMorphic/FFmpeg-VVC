--- conflicted
+++ resolved
@@ -2,25 +2,15 @@
 since the last major version increase or the API was added.
 
 The last version increases were:
-<<<<<<< HEAD
-libavcodec:    2014-08-09
-libavdevice:   2014-08-09
-libavfilter:   2014-08-09
-libavformat:   2014-08-09
-libavresample: 2014-08-09
-libpostproc:   2014-08-09
-libswresample: 2014-08-09
-libswscale:    2014-08-09
-libavutil:     2014-08-09
-=======
 libavcodec:    2015-08-28
 libavdevice:   2015-08-28
 libavfilter:   2015-08-28
 libavformat:   2015-08-28
 libavresample: 2015-08-28
+libpostproc:   2015-08-28
+libswresample: 2015-08-28
 libswscale:    2015-08-28
 libavutil:     2015-08-28
->>>>>>> e88103a7
 
 
 API changes, most recent first:
